{
 "cells": [
  {
   "cell_type": "code",
   "execution_count": 2,
   "metadata": {},
   "outputs": [
    {
     "data": {
      "text/latex": [
       "$$ \n",
       "\\DeclareMathOperator{\\Tr}{Tr}\n",
       "\\DeclareMathOperator{\\Adj}{Adj}\n",
       "\\newcommand{\\bfrac}[2]{\\displaystyle\\frac{#1}{#2}}\n",
       "\\newcommand{\\lp}{\\left (}\n",
       "\\newcommand{\\rp}{\\right )}\n",
       "\\newcommand{\\paren}[1]{\\lp {#1} \\rp}\n",
       "\\newcommand{\\half}{\\frac{1}{2}}\n",
       "\\newcommand{\\llt}{\\left <}\n",
       "\\newcommand{\\rgt}{\\right >}\n",
       "\\newcommand{\\abs}[1]{\\left |{#1}\\right | }\n",
       "\\newcommand{\\pdiff}[2]{\\bfrac{\\partial {#1}}{\\partial {#2}}}\n",
       "\\newcommand{\\npdiff}[3]{\\bfrac{\\partial^{#3} {#1}}{\\partial {#2}^{#3}}}\n",
       "\\newcommand{\\lbrc}{\\left \\{}\n",
       "\\newcommand{\\rbrc}{\\right \\]}\n",
       "\\newcommand{\\lbrk}{\\left \\[}\n",
       "\\newcommand{\\rbrk}{\\right \\}}\n",
       "\\newcommand{\\W}{\\wedge}\n",
       "\\newcommand{\\prm}[1]{{#1}'}\n",
       "\\newcommand{\\ddt}[1]{\\bfrac{d{#1}}{dt}}\n",
       "\\newcommand{\\R}{\\dagger}\n",
       "\\newcommand{\\deriv}[3]{\\bfrac{d^{#3}#1}{d{#2}^{#3}}}\n",
       "\\newcommand{\\grd}[1]{\\left < {#1} \\right >}\n",
       "\\newcommand{\\f}[2]{{#1}\\lp {#2} \\rp}\n",
       "\\newcommand{\\eval}[2]{\\left . {#1} \\right |_{#2}}\n",
       "\\newcommand{\\bs}[1]{\\boldsymbol{#1}}\n",
       "\\newcommand{\\es}[1]{\\boldsymbol{e}_{#1}}\n",
       "\\newcommand{\\eS}[1]{\\boldsymbol{e}^{#1}}\n",
       "\\newcommand{\\grade}[2]{\\left < {#1} \\right >_{#2}}\n",
       "\\newcommand{\\lc}{\\rfloor}\n",
       "\\newcommand{\\rc}{\\lfloor}\n",
       "\\newcommand{\\T}[1]{\\text{#1}}\n",
       "\\newcommand{\\lop}[1]{\\overleftarrow{#1}}\n",
       "\\newcommand{\\rop}[1]{\\overrightarrow{#1}}\n",
       "\\newcommand{\\ldot}{\\lfloor}\n",
       "\\newcommand{\\rdot}{\\rfloor}\n",
       "\n",
       "%MacDonald LaTeX macros\n",
       "\n",
       "\\newcommand   {\\thalf}    {\\textstyle \\frac{1}{2}}\n",
       "\\newcommand   {\\tthird}   {\\textstyle \\frac{1}{3}}\n",
       "\\newcommand   {\\tquarter} {\\textstyle \\frac{1}{4}}\n",
       "\\newcommand   {\\tsixth}   {\\textstyle \\frac{1}{6}}\n",
       "\n",
       "\\newcommand   {\\RE}       {\\mathbb{R}}\n",
       "\\newcommand   {\\GA}       {\\mathbb{G}}\n",
       "\\newcommand   {\\inner}    {\\mathbin{\\pmb{\\cdot}}}\n",
       "\\renewcommand {\\outer}    {\\mathbin{\\wedge}}\n",
       "\\newcommand   {\\cross}    {\\mathbin{\\times}}\n",
       "\\newcommand   {\\meet}     {\\mathbin{{\\,\\vee\\;}}}\n",
       "\\renewcommand {\\iff}              {\\Leftrightarrow}\n",
       "\\renewcommand {\\impliedby}{\\Leftarrow}\n",
       "\\renewcommand {\\implies}  {\\Rightarrow}\n",
       "\\newcommand   {\\perpc}    {\\perp}  % Orthogonal complement\n",
       "\\newcommand   {\\perpm}    {*}  % Dual of multivector\n",
       "\\newcommand   {\\del}      {\\mathbf{\\nabla}}  %{\\boldsymbol\\nabla\\!}\n",
       "\\newcommand   {\\mpart}[2]{\\left\\langle\\, #1 \\,\\right\\rangle_{#2}} % AMS has a \\part\n",
       "\\newcommand   {\\spart}[1]{\\mpart{#1}{0}}\n",
       "\\newcommand   {\\ds}       {\\displaystyle}\n",
       "\\newcommand   {\\os}       {\\overset}\n",
       "\\newcommand   {\\galgebra} {\\mbox{$\\mathcal{G\\!A}$\\hspace{.01in}lgebra}}\n",
       "\\newcommand   {\\latex}    {\\LaTeX}\n",
       " $$"
      ],
      "text/plain": [
       "<IPython.core.display.Latex object>"
      ]
     },
     "metadata": {},
     "output_type": "display_data"
    }
   ],
   "source": [
    "from __future__ import print_function\n",
    "from sympy import Symbol, symbols, sin, cos, Rational, expand, simplify, collect, S\n",
    "from galgebra.printer import Eprint, Get_Program, Print_Function, Format\n",
    "from galgebra.ga import Ga, one, zero\n",
    "from galgebra.mv import Nga\n",
    "Format()"
   ]
  },
  {
   "cell_type": "code",
   "execution_count": 3,
   "metadata": {},
   "outputs": [],
   "source": [
    "X = (x, y, z) = symbols('x y z')\n",
    "o3d = Ga('e_x e_y e_z', g=[1, 1, 1], coords=X)\n",
    "(ex, ey, ez) = o3d.mv()\n",
    "grad = o3d.grad"
   ]
  },
  {
   "cell_type": "code",
   "execution_count": 4,
   "metadata": {},
   "outputs": [],
   "source": [
    "c = o3d.mv('c', 'scalar')"
   ]
  },
  {
   "cell_type": "code",
   "execution_count": 5,
   "metadata": {},
   "outputs": [],
   "source": [
    "a = o3d.mv('a', 'vector')\n",
    "b = o3d.mv('b', 'vector')"
   ]
  },
  {
   "cell_type": "code",
   "execution_count": 6,
   "metadata": {},
   "outputs": [
    {
     "data": {
      "text/latex": [
       "$$ c = c  $$"
      ],
      "text/plain": [
       "<IPython.core.display.Latex object>"
      ]
     },
     "metadata": {},
     "output_type": "display_data"
    },
    {
     "data": {
      "text/latex": [
       "$$ a = a^{x} \\boldsymbol{e}_{x} + a^{y} \\boldsymbol{e}_{y} + a^{z} \\boldsymbol{e}_{z}  $$"
      ],
      "text/plain": [
       "<IPython.core.display.Latex object>"
      ]
     },
     "metadata": {},
     "output_type": "display_data"
    },
    {
     "data": {
      "text/latex": [
       "$$ b = b^{x} \\boldsymbol{e}_{x} + b^{y} \\boldsymbol{e}_{y} + b^{z} \\boldsymbol{e}_{z}  $$"
      ],
      "text/plain": [
       "<IPython.core.display.Latex object>"
      ]
     },
     "metadata": {},
     "output_type": "display_data"
    },
    {
     "data": {
      "text/latex": [
       "$$ A = A  + A^{x} \\boldsymbol{e}_{x} + A^{y} \\boldsymbol{e}_{y} + A^{z} \\boldsymbol{e}_{z} + A^{xy} \\boldsymbol{e}_{x}\\wedge \\boldsymbol{e}_{y} + A^{xz} \\boldsymbol{e}_{x}\\wedge \\boldsymbol{e}_{z} + A^{yz} \\boldsymbol{e}_{y}\\wedge \\boldsymbol{e}_{z} + A^{xyz} \\boldsymbol{e}_{x}\\wedge \\boldsymbol{e}_{y}\\wedge \\boldsymbol{e}_{z}  $$"
      ],
      "text/plain": [
       "<IPython.core.display.Latex object>"
      ]
     },
     "metadata": {},
     "output_type": "display_data"
    },
    {
     "data": {
      "text/latex": [
       "$$ B = B  + B^{x} \\boldsymbol{e}_{x} + B^{y} \\boldsymbol{e}_{y} + B^{z} \\boldsymbol{e}_{z} + B^{xy} \\boldsymbol{e}_{x}\\wedge \\boldsymbol{e}_{y} + B^{xz} \\boldsymbol{e}_{x}\\wedge \\boldsymbol{e}_{z} + B^{yz} \\boldsymbol{e}_{y}\\wedge \\boldsymbol{e}_{z} + B^{xyz} \\boldsymbol{e}_{x}\\wedge \\boldsymbol{e}_{y}\\wedge \\boldsymbol{e}_{z}  $$"
      ],
      "text/plain": [
       "<IPython.core.display.Latex object>"
      ]
     },
     "metadata": {},
     "output_type": "display_data"
    }
   ],
   "source": [
    "A = o3d.mv('A','mv')\n",
    "B = o3d.mv('B','mv')\n",
    "print('c =',c)\n",
    "print('a =',a)\n",
    "print('b =',b)\n",
    "print('A =',A)\n",
    "print('B =',B)"
   ]
  },
  {
   "cell_type": "markdown",
   "metadata": {},
   "source": [
    "The inner product in GAlgebra is zero if either of operand is a scalar:\n",
    "\n",
    "$$\\begin{split}\\begin{aligned}\n",
    "      {\\boldsymbol{A}}_{r}{\\wedge}{\\boldsymbol{B}}_{s} &\\equiv {\\left <{{\\boldsymbol{A}}_{r}{\\boldsymbol{B}}_{s}} \\right >_{r+s}} \\\\\n",
    "      {\\boldsymbol{A}}_{r}\\cdot{\\boldsymbol{B}}_{s} &\\equiv {\\left \\{ { \\begin{array}{cc}\n",
    "      r\\mbox{ and }s \\ne 0: & {\\left <{{\\boldsymbol{A}}_{r}{\\boldsymbol{B}}_{s}} \\right >_{{\\left |{r-s}\\right |}}}  \\\\\n",
    "      r\\mbox{ or }s = 0: & 0 \\end{array}} \\right \\}}\n",
    "   \\end{aligned}\\end{split}$$\n",
    "   \n",
    "This definition comes from _David Hestenes and Garret Sobczyk, “Clifford Algebra to Geometric Calculus,” Kluwer Academic Publishers, 1984_.\n",
    "\n",
    "In some other literature, the inner product is defined without the exceptional case for scalar part and the definition above is known as \"the modified Hestenes inner product\" (this name comes from the source code of [GAViewer](http://www.geometricalgebra.net/gaviewer_download.html))."
   ]
  },
  {
   "cell_type": "code",
   "execution_count": 9,
   "metadata": {},
   "outputs": [
    {
     "data": {
      "text/latex": [
       "$$ c\\cdot a = 0  $$"
      ],
      "text/plain": [
       "<IPython.core.display.Latex object>"
      ]
     },
     "metadata": {},
     "output_type": "display_data"
    },
    {
     "data": {
      "text/latex": [
       "$$ a\\cdot c = 0  $$"
      ],
      "text/plain": [
       "<IPython.core.display.Latex object>"
      ]
     },
     "metadata": {},
     "output_type": "display_data"
    },
    {
     "data": {
      "text/latex": [
       "$$ c\\cdot A = 0  $$"
      ],
      "text/plain": [
       "<IPython.core.display.Latex object>"
      ]
     },
     "metadata": {},
     "output_type": "display_data"
    },
    {
     "data": {
      "text/latex": [
       "$$ A\\cdot c = 0  $$"
      ],
      "text/plain": [
       "<IPython.core.display.Latex object>"
      ]
     },
     "metadata": {},
     "output_type": "display_data"
    }
   ],
   "source": [
    "print(r'c\\cdot a =',c|a)\n",
    "print(r'a\\cdot c =',a|c)\n",
    "print(r'c\\cdot A =',c|A)\n",
    "print(r'A\\cdot c =',A|c)"
   ]
  },
  {
   "cell_type": "markdown",
   "metadata": {},
   "source": [
    "$ab=a \\wedge b + a \\cdot b$ holds for vectors:"
   ]
  },
  {
   "cell_type": "code",
   "execution_count": 15,
   "metadata": {
    "scrolled": true
   },
   "outputs": [
    {
     "data": {
      "text/latex": [
       "$$ ab = \\left ( a^{x} b^{x} + a^{y} b^{y} + a^{z} b^{z}\\right )  + \\left ( a^{x} b^{y} - a^{y} b^{x}\\right ) \\boldsymbol{e}_{x}\\wedge \\boldsymbol{e}_{y} + \\left ( a^{x} b^{z} - a^{z} b^{x}\\right ) \\boldsymbol{e}_{x}\\wedge \\boldsymbol{e}_{z} + \\left ( a^{y} b^{z} - a^{z} b^{y}\\right ) \\boldsymbol{e}_{y}\\wedge \\boldsymbol{e}_{z}  $$"
      ],
      "text/plain": [
       "<IPython.core.display.Latex object>"
      ]
     },
     "metadata": {},
     "output_type": "display_data"
    },
    {
     "data": {
      "text/latex": [
       "$$ a\\W b = \\left ( a^{x} b^{y} - a^{y} b^{x}\\right ) \\boldsymbol{e}_{x}\\wedge \\boldsymbol{e}_{y} + \\left ( a^{x} b^{z} - a^{z} b^{x}\\right ) \\boldsymbol{e}_{x}\\wedge \\boldsymbol{e}_{z} + \\left ( a^{y} b^{z} - a^{z} b^{y}\\right ) \\boldsymbol{e}_{y}\\wedge \\boldsymbol{e}_{z}  $$"
      ],
      "text/plain": [
       "<IPython.core.display.Latex object>"
      ]
     },
     "metadata": {},
     "output_type": "display_data"
    },
    {
     "data": {
      "text/latex": [
       "$$ a\\cdot b = a^{x} b^{x} + a^{y} b^{y} + a^{z} b^{z}  $$"
      ],
      "text/plain": [
       "<IPython.core.display.Latex object>"
      ]
     },
     "metadata": {},
     "output_type": "display_data"
    },
    {
     "data": {
      "text/latex": [
       "$$ ab - a\\W b - a\\cdot b =  0   $$"
      ],
      "text/plain": [
       "<IPython.core.display.Latex object>"
      ]
     },
     "metadata": {},
     "output_type": "display_data"
    }
   ],
   "source": [
    "print('ab =',a*b)\n",
    "print(r'a\\W b =',a^b)\n",
    "print(r'a\\cdot b =',a|b)\n",
    "print(r'ab - a\\W b - a\\cdot b =',a*b - (a^b) - (a|b))"
   ]
  },
  {
   "cell_type": "markdown",
   "metadata": {},
   "source": [
    "$aA=a \\wedge A + a \\cdot A$ holds for the products between vectors and multivectors:"
   ]
  },
  {
   "cell_type": "code",
   "execution_count": 16,
   "metadata": {},
   "outputs": [
    {
     "data": {
      "text/latex": [
<<<<<<< HEAD
       "$$ aA = \\left ( A^{x} a^{x} + A^{y} a^{y} + A^{z} a^{z}\\right )  + \\left ( A a^{x} - A^{xy} a^{y} - A^{xz} a^{z}\\right ) \\boldsymbol{e}_{x} + \\left ( A a^{y} + A^{xy} a^{x} - A^{yz} a^{z}\\right ) \\boldsymbol{e}_{y} + \\left ( A a^{z} + A^{xz} a^{x} + A^{yz} a^{y}\\right ) \\boldsymbol{e}_{z} + \\left ( A^{xyz} a^{z} - A^{x} a^{y} + A^{y} a^{x}\\right ) \\boldsymbol{e}_{x}\\wedge \\boldsymbol{e}_{y} + \\left ( - A^{xyz} a^{y} - A^{x} a^{z} + A^{z} a^{x}\\right ) \\boldsymbol{e}_{x}\\wedge \\boldsymbol{e}_{z} + \\left ( A^{xyz} a^{x} - A^{y} a^{z} + A^{z} a^{y}\\right ) \\boldsymbol{e}_{y}\\wedge \\boldsymbol{e}_{z} + \\left ( A^{xy} a^{z} - A^{xz} a^{y} + A^{yz} a^{x}\\right ) \\boldsymbol{e}_{x}\\wedge \\boldsymbol{e}_{y}\\wedge \\boldsymbol{e}_{z}  $$"
      ],
      "text/plain": [
       "<IPython.core.display.Latex object>"
=======
       "\\begin{equation*} \\left ( A^{x} a^{x} + A^{y} a^{y} + A^{z} a^{z}\\right )  + \\left ( A a^{x} - A^{xy} a^{y} - A^{xz} a^{z}\\right ) \\boldsymbol{e}_{x} + \\left ( A a^{y} + A^{xy} a^{x} - A^{yz} a^{z}\\right ) \\boldsymbol{e}_{y} + \\left ( A a^{z} + A^{xz} a^{x} + A^{yz} a^{y}\\right ) \\boldsymbol{e}_{z} + \\left ( - A^{x} a^{y} + A^{xyz} a^{z} + A^{y} a^{x}\\right ) \\boldsymbol{e}_{x}\\wedge \\boldsymbol{e}_{y} + \\left ( - A^{x} a^{z} - A^{xyz} a^{y} + A^{z} a^{x}\\right ) \\boldsymbol{e}_{x}\\wedge \\boldsymbol{e}_{z} + \\left ( A^{xyz} a^{x} - A^{y} a^{z} + A^{z} a^{y}\\right ) \\boldsymbol{e}_{y}\\wedge \\boldsymbol{e}_{z} + \\left ( A^{xy} a^{z} - A^{xz} a^{y} + A^{yz} a^{x}\\right ) \\boldsymbol{e}_{x}\\wedge \\boldsymbol{e}_{y}\\wedge \\boldsymbol{e}_{z} \\end{equation*}"
      ],
      "text/plain": [
       "\\left ( A^{x} a^{x} + A^{y} a^{y} + A^{z} a^{z}\\right )  + \\left ( A a^{x} - A^{xy} a^{y} - A^{xz} a^{z}\\right ) \\boldsymbol{e}_{x} + \\left ( A a^{y} + A^{xy} a^{x} - A^{yz} a^{z}\\right ) \\boldsymbol{e}_{y} + \\left ( A a^{z} + A^{xz} a^{x} + A^{yz} a^{y}\\right ) \\boldsymbol{e}_{z} + \\left ( - A^{x} a^{y} + A^{xyz} a^{z} + A^{y} a^{x}\\right ) \\boldsymbol{e}_{x}\\wedge \\boldsymbol{e}_{y} + \\left ( - A^{x} a^{z} - A^{xyz} a^{y} + A^{z} a^{x}\\right ) \\boldsymbol{e}_{x}\\wedge \\boldsymbol{e}_{z} + \\left ( A^{xyz} a^{x} - A^{y} a^{z} + A^{z} a^{y}\\right ) \\boldsymbol{e}_{y}\\wedge \\boldsymbol{e}_{z} + \\left ( A^{xy} a^{z} - A^{xz} a^{y} + A^{yz} a^{x}\\right ) \\boldsymbol{e}_{x}\\wedge \\boldsymbol{e}_{y}\\wedge \\boldsymbol{e}_{z}"
>>>>>>> 5108d162
      ]
     },
     "metadata": {},
     "output_type": "display_data"
    },
    {
     "data": {
      "text/latex": [
       "$$ a\\W A = A a^{x} \\boldsymbol{e}_{x} + A a^{y} \\boldsymbol{e}_{y} + A a^{z} \\boldsymbol{e}_{z} + \\left ( - A^{x} a^{y} + A^{y} a^{x}\\right ) \\boldsymbol{e}_{x}\\wedge \\boldsymbol{e}_{y} + \\left ( - A^{x} a^{z} + A^{z} a^{x}\\right ) \\boldsymbol{e}_{x}\\wedge \\boldsymbol{e}_{z} + \\left ( - A^{y} a^{z} + A^{z} a^{y}\\right ) \\boldsymbol{e}_{y}\\wedge \\boldsymbol{e}_{z} + \\left ( A^{xy} a^{z} - A^{xz} a^{y} + A^{yz} a^{x}\\right ) \\boldsymbol{e}_{x}\\wedge \\boldsymbol{e}_{y}\\wedge \\boldsymbol{e}_{z}  $$"
      ],
      "text/plain": [
       "<IPython.core.display.Latex object>"
      ]
     },
     "metadata": {},
     "output_type": "display_data"
    },
    {
     "data": {
      "text/latex": [
       "$$ a\\cdot A = \\left ( A^{x} a^{x} + A^{y} a^{y} + A^{z} a^{z}\\right )  + \\left ( - A^{xy} a^{y} - A^{xz} a^{z}\\right ) \\boldsymbol{e}_{x} + \\left ( A^{xy} a^{x} - A^{yz} a^{z}\\right ) \\boldsymbol{e}_{y} + \\left ( A^{xz} a^{x} + A^{yz} a^{y}\\right ) \\boldsymbol{e}_{z} + A^{xyz} a^{z} \\boldsymbol{e}_{x}\\wedge \\boldsymbol{e}_{y} - A^{xyz} a^{y} \\boldsymbol{e}_{x}\\wedge \\boldsymbol{e}_{z} + A^{xyz} a^{x} \\boldsymbol{e}_{y}\\wedge \\boldsymbol{e}_{z}  $$"
      ],
      "text/plain": [
       "<IPython.core.display.Latex object>"
      ]
     },
     "metadata": {},
     "output_type": "display_data"
    },
    {
     "data": {
      "text/latex": [
       "$$ aA -a\\W A - a\\cdot A =  0   $$"
      ],
      "text/plain": [
       "<IPython.core.display.Latex object>"
      ]
     },
     "metadata": {},
     "output_type": "display_data"
    }
   ],
   "source": [
    "print('aA =',a*A)\n",
    "print(r'a\\W A =',a^A)\n",
    "print(r'a\\cdot A =',a|A)\n",
    "print(r'aA -a\\W A - a\\cdot A =',a*A - (a^A) - (a|A))"
   ]
  },
  {
   "cell_type": "markdown",
   "metadata": {},
   "source": [
    "$AB=A \\wedge B + A \\cdot B$ does NOT hold for the products between multivectors and multivectors:"
   ]
  },
  {
   "cell_type": "code",
   "execution_count": 20,
   "metadata": {},
   "outputs": [
    {
     "data": {
      "text/latex": [
<<<<<<< HEAD
       "$$ AB =  \\begin{aligned}  & \\left ( A B - A^{xyz} B^{xyz} - A^{xy} B^{xy} - A^{xz} B^{xz} + A^{x} B^{x} - A^{yz} B^{yz} + A^{y} B^{y} + A^{z} B^{z}\\right )  \\\\  &  + \\left ( A B^{x} - A^{xyz} B^{yz} + A^{xy} B^{y} + A^{xz} B^{z} + A^{x} B - A^{yz} B^{xyz} - A^{y} B^{xy} - A^{z} B^{xz}\\right ) \\boldsymbol{e}_{x} \\\\  &  + \\left ( A B^{y} + A^{xyz} B^{xz} - A^{xy} B^{x} + A^{xz} B^{xyz} + A^{x} B^{xy} + A^{yz} B^{z} + A^{y} B - A^{z} B^{yz}\\right ) \\boldsymbol{e}_{y} \\\\  &  + \\left ( A B^{z} - A^{xyz} B^{xy} - A^{xy} B^{xyz} - A^{xz} B^{x} + A^{x} B^{xz} - A^{yz} B^{y} + A^{y} B^{yz} + A^{z} B\\right ) \\boldsymbol{e}_{z} \\\\  &  + \\left ( A B^{xy} + A^{xyz} B^{z} + A^{xy} B - A^{xz} B^{yz} + A^{x} B^{y} + A^{yz} B^{xz} - A^{y} B^{x} + A^{z} B^{xyz}\\right ) \\boldsymbol{e}_{x}\\wedge \\boldsymbol{e}_{y} \\\\  &  + \\left ( A B^{xz} - A^{xyz} B^{y} + A^{xy} B^{yz} + A^{xz} B + A^{x} B^{z} - A^{yz} B^{xy} - A^{y} B^{xyz} - A^{z} B^{x}\\right ) \\boldsymbol{e}_{x}\\wedge \\boldsymbol{e}_{z} \\\\  &  + \\left ( A B^{yz} + A^{xyz} B^{x} - A^{xy} B^{xz} + A^{xz} B^{xy} + A^{x} B^{xyz} + A^{yz} B + A^{y} B^{z} - A^{z} B^{y}\\right ) \\boldsymbol{e}_{y}\\wedge \\boldsymbol{e}_{z} \\\\  &  + \\left ( A B^{xyz} + A^{xyz} B + A^{xy} B^{z} - A^{xz} B^{y} + A^{x} B^{yz} + A^{yz} B^{x} - A^{y} B^{xz} + A^{z} B^{xy}\\right ) \\boldsymbol{e}_{x}\\wedge \\boldsymbol{e}_{y}\\wedge \\boldsymbol{e}_{z}  \\end{aligned} \n",
       "  $$"
      ],
      "text/plain": [
       "<IPython.core.display.Latex object>"
=======
       "\\begin{equation*} \\left ( A B + A^{x} B^{x} - A^{xy} B^{xy} - A^{xyz} B^{xyz} - A^{xz} B^{xz} + A^{y} B^{y} - A^{yz} B^{yz} + A^{z} B^{z}\\right )  + \\left ( A B^{x} + A^{x} B + A^{xy} B^{y} - A^{xyz} B^{yz} + A^{xz} B^{z} - A^{y} B^{xy} - A^{yz} B^{xyz} - A^{z} B^{xz}\\right ) \\boldsymbol{e}_{x} + \\left ( A B^{y} + A^{x} B^{xy} - A^{xy} B^{x} + A^{xyz} B^{xz} + A^{xz} B^{xyz} + A^{y} B + A^{yz} B^{z} - A^{z} B^{yz}\\right ) \\boldsymbol{e}_{y} + \\left ( A B^{z} + A^{x} B^{xz} - A^{xy} B^{xyz} - A^{xyz} B^{xy} - A^{xz} B^{x} + A^{y} B^{yz} - A^{yz} B^{y} + A^{z} B\\right ) \\boldsymbol{e}_{z} + \\left ( A B^{xy} + A^{x} B^{y} + A^{xy} B + A^{xyz} B^{z} - A^{xz} B^{yz} - A^{y} B^{x} + A^{yz} B^{xz} + A^{z} B^{xyz}\\right ) \\boldsymbol{e}_{x}\\wedge \\boldsymbol{e}_{y} + \\left ( A B^{xz} + A^{x} B^{z} + A^{xy} B^{yz} - A^{xyz} B^{y} + A^{xz} B - A^{y} B^{xyz} - A^{yz} B^{xy} - A^{z} B^{x}\\right ) \\boldsymbol{e}_{x}\\wedge \\boldsymbol{e}_{z} + \\left ( A B^{yz} + A^{x} B^{xyz} - A^{xy} B^{xz} + A^{xyz} B^{x} + A^{xz} B^{xy} + A^{y} B^{z} + A^{yz} B - A^{z} B^{y}\\right ) \\boldsymbol{e}_{y}\\wedge \\boldsymbol{e}_{z} + \\left ( A B^{xyz} + A^{x} B^{yz} + A^{xy} B^{z} + A^{xyz} B - A^{xz} B^{y} - A^{y} B^{xz} + A^{yz} B^{x} + A^{z} B^{xy}\\right ) \\boldsymbol{e}_{x}\\wedge \\boldsymbol{e}_{y}\\wedge \\boldsymbol{e}_{z} \\end{equation*}"
      ],
      "text/plain": [
       "\\left ( A B + A^{x} B^{x} - A^{xy} B^{xy} - A^{xyz} B^{xyz} - A^{xz} B^{xz} + A^{y} B^{y} - A^{yz} B^{yz} + A^{z} B^{z}\\right )  + \\left ( A B^{x} + A^{x} B + A^{xy} B^{y} - A^{xyz} B^{yz} + A^{xz} B^{z} - A^{y} B^{xy} - A^{yz} B^{xyz} - A^{z} B^{xz}\\right ) \\boldsymbol{e}_{x} + \\left ( A B^{y} + A^{x} B^{xy} - A^{xy} B^{x} + A^{xyz} B^{xz} + A^{xz} B^{xyz} + A^{y} B + A^{yz} B^{z} - A^{z} B^{yz}\\right ) \\boldsymbol{e}_{y} + \\left ( A B^{z} + A^{x} B^{xz} - A^{xy} B^{xyz} - A^{xyz} B^{xy} - A^{xz} B^{x} + A^{y} B^{yz} - A^{yz} B^{y} + A^{z} B\\right ) \\boldsymbol{e}_{z} + \\left ( A B^{xy} + A^{x} B^{y} + A^{xy} B + A^{xyz} B^{z} - A^{xz} B^{yz} - A^{y} B^{x} + A^{yz} B^{xz} + A^{z} B^{xyz}\\right ) \\boldsymbol{e}_{x}\\wedge \\boldsymbol{e}_{y} + \\left ( A B^{xz} + A^{x} B^{z} + A^{xy} B^{yz} - A^{xyz} B^{y} + A^{xz} B - A^{y} B^{xyz} - A^{yz} B^{xy} - A^{z} B^{x}\\right ) \\boldsymbol{e}_{x}\\wedge \\boldsymbol{e}_{z} + \\left ( A B^{yz} + A^{x} B^{xyz} - A^{xy} B^{xz} + A^{xyz} B^{x} + A^{xz} B^{xy} + A^{y} B^{z} + A^{yz} B - A^{z} B^{y}\\right ) \\boldsymbol{e}_{y}\\wedge \\boldsymbol{e}_{z} + \\left ( A B^{xyz} + A^{x} B^{yz} + A^{xy} B^{z} + A^{xyz} B - A^{xz} B^{y} - A^{y} B^{xz} + A^{yz} B^{x} + A^{z} B^{xy}\\right ) \\boldsymbol{e}_{x}\\wedge \\boldsymbol{e}_{y}\\wedge \\boldsymbol{e}_{z}"
>>>>>>> 5108d162
      ]
     },
     "metadata": {},
     "output_type": "display_data"
    }
   ],
   "source": [
    "print('AB =',(A*B).Fmt(3))"
   ]
  },
  {
   "cell_type": "code",
   "execution_count": 21,
   "metadata": {},
   "outputs": [
    {
     "data": {
      "text/latex": [
<<<<<<< HEAD
       "$$ A\\W B =  \\begin{aligned}  & A B  \\\\  &  + \\left ( A B^{x} + A^{x} B\\right ) \\boldsymbol{e}_{x} \\\\  &  + \\left ( A B^{y} + A^{y} B\\right ) \\boldsymbol{e}_{y} \\\\  &  + \\left ( A B^{z} + A^{z} B\\right ) \\boldsymbol{e}_{z} \\\\  &  + \\left ( A B^{xy} + A^{xy} B + A^{x} B^{y} - A^{y} B^{x}\\right ) \\boldsymbol{e}_{x}\\wedge \\boldsymbol{e}_{y} \\\\  &  + \\left ( A B^{xz} + A^{xz} B + A^{x} B^{z} - A^{z} B^{x}\\right ) \\boldsymbol{e}_{x}\\wedge \\boldsymbol{e}_{z} \\\\  &  + \\left ( A B^{yz} + A^{yz} B + A^{y} B^{z} - A^{z} B^{y}\\right ) \\boldsymbol{e}_{y}\\wedge \\boldsymbol{e}_{z} \\\\  &  + \\left ( A B^{xyz} + A^{xyz} B + A^{xy} B^{z} - A^{xz} B^{y} + A^{x} B^{yz} + A^{yz} B^{x} - A^{y} B^{xz} + A^{z} B^{xy}\\right ) \\boldsymbol{e}_{x}\\wedge \\boldsymbol{e}_{y}\\wedge \\boldsymbol{e}_{z}  \\end{aligned} \n",
       "  $$"
      ],
      "text/plain": [
       "<IPython.core.display.Latex object>"
=======
       "\\begin{equation*} \\left ( A^{x} B^{x} - A^{xy} B^{xy} - A^{xyz} B^{xyz} - A^{xz} B^{xz} + A^{y} B^{y} - A^{yz} B^{yz} + A^{z} B^{z}\\right )  + \\left ( A^{xy} B^{y} - A^{xyz} B^{yz} + A^{xz} B^{z} - A^{y} B^{xy} - A^{yz} B^{xyz} - A^{z} B^{xz}\\right ) \\boldsymbol{e}_{x} + \\left ( A^{x} B^{xy} - A^{xy} B^{x} + A^{xyz} B^{xz} + A^{xz} B^{xyz} + A^{yz} B^{z} - A^{z} B^{yz}\\right ) \\boldsymbol{e}_{y} + \\left ( A^{x} B^{xz} - A^{xy} B^{xyz} - A^{xyz} B^{xy} - A^{xz} B^{x} + A^{y} B^{yz} - A^{yz} B^{y}\\right ) \\boldsymbol{e}_{z} + \\left ( A^{xyz} B^{z} + A^{z} B^{xyz}\\right ) \\boldsymbol{e}_{x}\\wedge \\boldsymbol{e}_{y} + \\left ( - A^{xyz} B^{y} - A^{y} B^{xyz}\\right ) \\boldsymbol{e}_{x}\\wedge \\boldsymbol{e}_{z} + \\left ( A^{x} B^{xyz} + A^{xyz} B^{x}\\right ) \\boldsymbol{e}_{y}\\wedge \\boldsymbol{e}_{z} \\end{equation*}"
      ],
      "text/plain": [
       "\\left ( A^{x} B^{x} - A^{xy} B^{xy} - A^{xyz} B^{xyz} - A^{xz} B^{xz} + A^{y} B^{y} - A^{yz} B^{yz} + A^{z} B^{z}\\right )  + \\left ( A^{xy} B^{y} - A^{xyz} B^{yz} + A^{xz} B^{z} - A^{y} B^{xy} - A^{yz} B^{xyz} - A^{z} B^{xz}\\right ) \\boldsymbol{e}_{x} + \\left ( A^{x} B^{xy} - A^{xy} B^{x} + A^{xyz} B^{xz} + A^{xz} B^{xyz} + A^{yz} B^{z} - A^{z} B^{yz}\\right ) \\boldsymbol{e}_{y} + \\left ( A^{x} B^{xz} - A^{xy} B^{xyz} - A^{xyz} B^{xy} - A^{xz} B^{x} + A^{y} B^{yz} - A^{yz} B^{y}\\right ) \\boldsymbol{e}_{z} + \\left ( A^{xyz} B^{z} + A^{z} B^{xyz}\\right ) \\boldsymbol{e}_{x}\\wedge \\boldsymbol{e}_{y} + \\left ( - A^{xyz} B^{y} - A^{y} B^{xyz}\\right ) \\boldsymbol{e}_{x}\\wedge \\boldsymbol{e}_{z} + \\left ( A^{x} B^{xyz} + A^{xyz} B^{x}\\right ) \\boldsymbol{e}_{y}\\wedge \\boldsymbol{e}_{z}"
>>>>>>> 5108d162
      ]
     },
     "metadata": {},
     "output_type": "display_data"
    },
    {
     "data": {
      "text/latex": [
       "$$ A\\cdot B =  \\begin{aligned}  & \\left ( - A^{xyz} B^{xyz} - A^{xy} B^{xy} - A^{xz} B^{xz} + A^{x} B^{x} - A^{yz} B^{yz} + A^{y} B^{y} + A^{z} B^{z}\\right )  \\\\  &  + \\left ( - A^{xyz} B^{yz} + A^{xy} B^{y} + A^{xz} B^{z} - A^{yz} B^{xyz} - A^{y} B^{xy} - A^{z} B^{xz}\\right ) \\boldsymbol{e}_{x} \\\\  &  + \\left ( A^{xyz} B^{xz} - A^{xy} B^{x} + A^{xz} B^{xyz} + A^{x} B^{xy} + A^{yz} B^{z} - A^{z} B^{yz}\\right ) \\boldsymbol{e}_{y} \\\\  &  + \\left ( - A^{xyz} B^{xy} - A^{xy} B^{xyz} - A^{xz} B^{x} + A^{x} B^{xz} - A^{yz} B^{y} + A^{y} B^{yz}\\right ) \\boldsymbol{e}_{z} \\\\  &  + \\left ( A^{xyz} B^{z} + A^{z} B^{xyz}\\right ) \\boldsymbol{e}_{x}\\wedge \\boldsymbol{e}_{y} \\\\  &  + \\left ( - A^{xyz} B^{y} - A^{y} B^{xyz}\\right ) \\boldsymbol{e}_{x}\\wedge \\boldsymbol{e}_{z} \\\\  &  + \\left ( A^{xyz} B^{x} + A^{x} B^{xyz}\\right ) \\boldsymbol{e}_{y}\\wedge \\boldsymbol{e}_{z}  \\end{aligned} \n",
       "  $$"
      ],
      "text/plain": [
       "<IPython.core.display.Latex object>"
      ]
     },
     "metadata": {},
     "output_type": "display_data"
    }
   ],
   "source": [
    "print(r'A\\W B =',(A^B).Fmt(3))\n",
    "print(r'A\\cdot B =',(A|B).Fmt(3))"
   ]
  },
  {
   "cell_type": "code",
   "execution_count": 22,
   "metadata": {
    "scrolled": true
   },
   "outputs": [
    {
     "data": {
      "text/latex": [
       "$$ AB - A\\W B - A\\cdot B =  \\begin{aligned}  & \\left ( - A^{xz} B^{yz} + A^{yz} B^{xz}\\right ) \\boldsymbol{e}_{x}\\wedge \\boldsymbol{e}_{y} \\\\  &  + \\left ( A^{xy} B^{yz} - A^{yz} B^{xy}\\right ) \\boldsymbol{e}_{x}\\wedge \\boldsymbol{e}_{z} \\\\  &  + \\left ( - A^{xy} B^{xz} + A^{xz} B^{xy}\\right ) \\boldsymbol{e}_{y}\\wedge \\boldsymbol{e}_{z}  \\end{aligned} \n",
       "  $$"
      ],
      "text/plain": [
       "<IPython.core.display.Latex object>"
      ]
     },
     "metadata": {},
     "output_type": "display_data"
    }
   ],
   "source": [
    "print(r'AB - A\\W B - A\\cdot B =',(A*B)-(A^B)-(A|B))"
   ]
  },
  {
   "cell_type": "code",
   "execution_count": 23,
   "metadata": {},
   "outputs": [
    {
     "data": {
      "text/latex": [
<<<<<<< HEAD
       "$$ A\\lfloor B + A\\cdot B + A\\rfloor B - AB =  \\begin{aligned}  & \\left ( A B - 2 A^{xyz} B^{xyz} - 2 A^{xy} B^{xy} - 2 A^{xz} B^{xz} + 2 A^{x} B^{x} - 2 A^{yz} B^{yz} + 2 A^{y} B^{y} + 2 A^{z} B^{z}\\right )  \\\\  &  + \\left ( - A^{xyz} B^{yz} + A^{xy} B^{y} + A^{xz} B^{z} - A^{yz} B^{xyz} - A^{y} B^{xy} - A^{z} B^{xz}\\right ) \\boldsymbol{e}_{x} \\\\  &  + \\left ( A^{xyz} B^{xz} - A^{xy} B^{x} + A^{xz} B^{xyz} + A^{x} B^{xy} + A^{yz} B^{z} - A^{z} B^{yz}\\right ) \\boldsymbol{e}_{y} \\\\  &  + \\left ( - A^{xyz} B^{xy} - A^{xy} B^{xyz} - A^{xz} B^{x} + A^{x} B^{xz} - A^{yz} B^{y} + A^{y} B^{yz}\\right ) \\boldsymbol{e}_{z} \\\\  &  + \\left ( A^{xyz} B^{z} + A^{xz} B^{yz} - A^{x} B^{y} - A^{yz} B^{xz} + A^{y} B^{x} + A^{z} B^{xyz}\\right ) \\boldsymbol{e}_{x}\\wedge \\boldsymbol{e}_{y} \\\\  &  + \\left ( - A^{xyz} B^{y} - A^{xy} B^{yz} - A^{x} B^{z} + A^{yz} B^{xy} - A^{y} B^{xyz} + A^{z} B^{x}\\right ) \\boldsymbol{e}_{x}\\wedge \\boldsymbol{e}_{z} \\\\  &  + \\left ( A^{xyz} B^{x} + A^{xy} B^{xz} - A^{xz} B^{xy} + A^{x} B^{xyz} - A^{y} B^{z} + A^{z} B^{y}\\right ) \\boldsymbol{e}_{y}\\wedge \\boldsymbol{e}_{z} \\\\  &  + \\left ( - A^{xy} B^{z} + A^{xz} B^{y} - A^{x} B^{yz} - A^{yz} B^{x} + A^{y} B^{xz} - A^{z} B^{xy}\\right ) \\boldsymbol{e}_{x}\\wedge \\boldsymbol{e}_{y}\\wedge \\boldsymbol{e}_{z}  \\end{aligned} \n",
       "  $$"
      ],
      "text/plain": [
       "<IPython.core.display.Latex object>"
=======
       "\\begin{equation*} \\left ( A B + 2 A^{x} B^{x} - 2 A^{xy} B^{xy} - 2 A^{xyz} B^{xyz} - 2 A^{xz} B^{xz} + 2 A^{y} B^{y} - 2 A^{yz} B^{yz} + 2 A^{z} B^{z}\\right )  + \\left ( A^{xy} B^{y} - A^{xyz} B^{yz} + A^{xz} B^{z} - A^{y} B^{xy} - A^{yz} B^{xyz} - A^{z} B^{xz}\\right ) \\boldsymbol{e}_{x} + \\left ( A^{x} B^{xy} - A^{xy} B^{x} + A^{xyz} B^{xz} + A^{xz} B^{xyz} + A^{yz} B^{z} - A^{z} B^{yz}\\right ) \\boldsymbol{e}_{y} + \\left ( A^{x} B^{xz} - A^{xy} B^{xyz} - A^{xyz} B^{xy} - A^{xz} B^{x} + A^{y} B^{yz} - A^{yz} B^{y}\\right ) \\boldsymbol{e}_{z} + \\left ( - A^{x} B^{y} + A^{xyz} B^{z} + A^{xz} B^{yz} + A^{y} B^{x} - A^{yz} B^{xz} + A^{z} B^{xyz}\\right ) \\boldsymbol{e}_{x}\\wedge \\boldsymbol{e}_{y} + \\left ( - A^{x} B^{z} - A^{xy} B^{yz} - A^{xyz} B^{y} - A^{y} B^{xyz} + A^{yz} B^{xy} + A^{z} B^{x}\\right ) \\boldsymbol{e}_{x}\\wedge \\boldsymbol{e}_{z} + \\left ( A^{x} B^{xyz} + A^{xy} B^{xz} + A^{xyz} B^{x} - A^{xz} B^{xy} - A^{y} B^{z} + A^{z} B^{y}\\right ) \\boldsymbol{e}_{y}\\wedge \\boldsymbol{e}_{z} + \\left ( - A^{x} B^{yz} - A^{xy} B^{z} + A^{xz} B^{y} + A^{y} B^{xz} - A^{yz} B^{x} - A^{z} B^{xy}\\right ) \\boldsymbol{e}_{x}\\wedge \\boldsymbol{e}_{y}\\wedge \\boldsymbol{e}_{z} \\end{equation*}"
      ],
      "text/plain": [
       "\\left ( A B + 2 A^{x} B^{x} - 2 A^{xy} B^{xy} - 2 A^{xyz} B^{xyz} - 2 A^{xz} B^{xz} + 2 A^{y} B^{y} - 2 A^{yz} B^{yz} + 2 A^{z} B^{z}\\right )  + \\left ( A^{xy} B^{y} - A^{xyz} B^{yz} + A^{xz} B^{z} - A^{y} B^{xy} - A^{yz} B^{xyz} - A^{z} B^{xz}\\right ) \\boldsymbol{e}_{x} + \\left ( A^{x} B^{xy} - A^{xy} B^{x} + A^{xyz} B^{xz} + A^{xz} B^{xyz} + A^{yz} B^{z} - A^{z} B^{yz}\\right ) \\boldsymbol{e}_{y} + \\left ( A^{x} B^{xz} - A^{xy} B^{xyz} - A^{xyz} B^{xy} - A^{xz} B^{x} + A^{y} B^{yz} - A^{yz} B^{y}\\right ) \\boldsymbol{e}_{z} + \\left ( - A^{x} B^{y} + A^{xyz} B^{z} + A^{xz} B^{yz} + A^{y} B^{x} - A^{yz} B^{xz} + A^{z} B^{xyz}\\right ) \\boldsymbol{e}_{x}\\wedge \\boldsymbol{e}_{y} + \\left ( - A^{x} B^{z} - A^{xy} B^{yz} - A^{xyz} B^{y} - A^{y} B^{xyz} + A^{yz} B^{xy} + A^{z} B^{x}\\right ) \\boldsymbol{e}_{x}\\wedge \\boldsymbol{e}_{z} + \\left ( A^{x} B^{xyz} + A^{xy} B^{xz} + A^{xyz} B^{x} - A^{xz} B^{xy} - A^{y} B^{z} + A^{z} B^{y}\\right ) \\boldsymbol{e}_{y}\\wedge \\boldsymbol{e}_{z} + \\left ( - A^{x} B^{yz} - A^{xy} B^{z} + A^{xz} B^{y} + A^{y} B^{xz} - A^{yz} B^{x} - A^{z} B^{xy}\\right ) \\boldsymbol{e}_{x}\\wedge \\boldsymbol{e}_{y}\\wedge \\boldsymbol{e}_{z}"
>>>>>>> 5108d162
      ]
     },
     "metadata": {},
     "output_type": "display_data"
    }
   ],
   "source": [
    "print(r'A\\lfloor B + A\\cdot B + A\\rfloor B - AB =',((A<B)+(A|B)+(A>B)-A*B).Fmt(3))"
   ]
  },
  {
   "cell_type": "code",
   "execution_count": null,
   "metadata": {},
   "outputs": [],
   "source": []
  }
 ],
 "metadata": {
  "kernelspec": {
   "display_name": "Python 3",
   "language": "python",
   "name": "python3"
  },
  "language_info": {
   "codemirror_mode": {
    "name": "ipython",
    "version": 3
   },
   "file_extension": ".py",
   "mimetype": "text/x-python",
   "name": "python",
   "nbconvert_exporter": "python",
   "pygments_lexer": "ipython3",
<<<<<<< HEAD
   "version": "3.6.8"
=======
   "version": "3.8.0"
>>>>>>> 5108d162
  }
 },
 "nbformat": 4,
 "nbformat_minor": 2
}<|MERGE_RESOLUTION|>--- conflicted
+++ resolved
@@ -2,7 +2,7 @@
  "cells": [
   {
    "cell_type": "code",
-   "execution_count": 2,
+   "execution_count": 1,
    "metadata": {},
    "outputs": [
     {
@@ -91,7 +91,7 @@
   },
   {
    "cell_type": "code",
-   "execution_count": 3,
+   "execution_count": 2,
    "metadata": {},
    "outputs": [],
    "source": [
@@ -103,16 +103,16 @@
   },
   {
    "cell_type": "code",
+   "execution_count": 3,
+   "metadata": {},
+   "outputs": [],
+   "source": [
+    "c = o3d.mv('c', 'scalar')"
+   ]
+  },
+  {
+   "cell_type": "code",
    "execution_count": 4,
-   "metadata": {},
-   "outputs": [],
-   "source": [
-    "c = o3d.mv('c', 'scalar')"
-   ]
-  },
-  {
-   "cell_type": "code",
-   "execution_count": 5,
    "metadata": {},
    "outputs": [],
    "source": [
@@ -122,7 +122,7 @@
   },
   {
    "cell_type": "code",
-   "execution_count": 6,
+   "execution_count": 5,
    "metadata": {},
    "outputs": [
     {
@@ -216,49 +216,49 @@
   },
   {
    "cell_type": "code",
-   "execution_count": 9,
-   "metadata": {},
-   "outputs": [
-    {
-     "data": {
-      "text/latex": [
-       "$$ c\\cdot a = 0  $$"
-      ],
-      "text/plain": [
-       "<IPython.core.display.Latex object>"
-      ]
-     },
-     "metadata": {},
-     "output_type": "display_data"
-    },
-    {
-     "data": {
-      "text/latex": [
-       "$$ a\\cdot c = 0  $$"
-      ],
-      "text/plain": [
-       "<IPython.core.display.Latex object>"
-      ]
-     },
-     "metadata": {},
-     "output_type": "display_data"
-    },
-    {
-     "data": {
-      "text/latex": [
-       "$$ c\\cdot A = 0  $$"
-      ],
-      "text/plain": [
-       "<IPython.core.display.Latex object>"
-      ]
-     },
-     "metadata": {},
-     "output_type": "display_data"
-    },
-    {
-     "data": {
-      "text/latex": [
-       "$$ A\\cdot c = 0  $$"
+   "execution_count": 6,
+   "metadata": {},
+   "outputs": [
+    {
+     "data": {
+      "text/latex": [
+       "$$ c\\cdot a =  0   $$"
+      ],
+      "text/plain": [
+       "<IPython.core.display.Latex object>"
+      ]
+     },
+     "metadata": {},
+     "output_type": "display_data"
+    },
+    {
+     "data": {
+      "text/latex": [
+       "$$ a\\cdot c =  0   $$"
+      ],
+      "text/plain": [
+       "<IPython.core.display.Latex object>"
+      ]
+     },
+     "metadata": {},
+     "output_type": "display_data"
+    },
+    {
+     "data": {
+      "text/latex": [
+       "$$ c\\cdot A =  0   $$"
+      ],
+      "text/plain": [
+       "<IPython.core.display.Latex object>"
+      ]
+     },
+     "metadata": {},
+     "output_type": "display_data"
+    },
+    {
+     "data": {
+      "text/latex": [
+       "$$ A\\cdot c =  0   $$"
       ],
       "text/plain": [
        "<IPython.core.display.Latex object>"
@@ -284,7 +284,7 @@
   },
   {
    "cell_type": "code",
-   "execution_count": 15,
+   "execution_count": 7,
    "metadata": {
     "scrolled": true
    },
@@ -354,23 +354,16 @@
   },
   {
    "cell_type": "code",
-   "execution_count": 16,
-   "metadata": {},
-   "outputs": [
-    {
-     "data": {
-      "text/latex": [
-<<<<<<< HEAD
-       "$$ aA = \\left ( A^{x} a^{x} + A^{y} a^{y} + A^{z} a^{z}\\right )  + \\left ( A a^{x} - A^{xy} a^{y} - A^{xz} a^{z}\\right ) \\boldsymbol{e}_{x} + \\left ( A a^{y} + A^{xy} a^{x} - A^{yz} a^{z}\\right ) \\boldsymbol{e}_{y} + \\left ( A a^{z} + A^{xz} a^{x} + A^{yz} a^{y}\\right ) \\boldsymbol{e}_{z} + \\left ( A^{xyz} a^{z} - A^{x} a^{y} + A^{y} a^{x}\\right ) \\boldsymbol{e}_{x}\\wedge \\boldsymbol{e}_{y} + \\left ( - A^{xyz} a^{y} - A^{x} a^{z} + A^{z} a^{x}\\right ) \\boldsymbol{e}_{x}\\wedge \\boldsymbol{e}_{z} + \\left ( A^{xyz} a^{x} - A^{y} a^{z} + A^{z} a^{y}\\right ) \\boldsymbol{e}_{y}\\wedge \\boldsymbol{e}_{z} + \\left ( A^{xy} a^{z} - A^{xz} a^{y} + A^{yz} a^{x}\\right ) \\boldsymbol{e}_{x}\\wedge \\boldsymbol{e}_{y}\\wedge \\boldsymbol{e}_{z}  $$"
-      ],
-      "text/plain": [
-       "<IPython.core.display.Latex object>"
-=======
-       "\\begin{equation*} \\left ( A^{x} a^{x} + A^{y} a^{y} + A^{z} a^{z}\\right )  + \\left ( A a^{x} - A^{xy} a^{y} - A^{xz} a^{z}\\right ) \\boldsymbol{e}_{x} + \\left ( A a^{y} + A^{xy} a^{x} - A^{yz} a^{z}\\right ) \\boldsymbol{e}_{y} + \\left ( A a^{z} + A^{xz} a^{x} + A^{yz} a^{y}\\right ) \\boldsymbol{e}_{z} + \\left ( - A^{x} a^{y} + A^{xyz} a^{z} + A^{y} a^{x}\\right ) \\boldsymbol{e}_{x}\\wedge \\boldsymbol{e}_{y} + \\left ( - A^{x} a^{z} - A^{xyz} a^{y} + A^{z} a^{x}\\right ) \\boldsymbol{e}_{x}\\wedge \\boldsymbol{e}_{z} + \\left ( A^{xyz} a^{x} - A^{y} a^{z} + A^{z} a^{y}\\right ) \\boldsymbol{e}_{y}\\wedge \\boldsymbol{e}_{z} + \\left ( A^{xy} a^{z} - A^{xz} a^{y} + A^{yz} a^{x}\\right ) \\boldsymbol{e}_{x}\\wedge \\boldsymbol{e}_{y}\\wedge \\boldsymbol{e}_{z} \\end{equation*}"
-      ],
-      "text/plain": [
-       "\\left ( A^{x} a^{x} + A^{y} a^{y} + A^{z} a^{z}\\right )  + \\left ( A a^{x} - A^{xy} a^{y} - A^{xz} a^{z}\\right ) \\boldsymbol{e}_{x} + \\left ( A a^{y} + A^{xy} a^{x} - A^{yz} a^{z}\\right ) \\boldsymbol{e}_{y} + \\left ( A a^{z} + A^{xz} a^{x} + A^{yz} a^{y}\\right ) \\boldsymbol{e}_{z} + \\left ( - A^{x} a^{y} + A^{xyz} a^{z} + A^{y} a^{x}\\right ) \\boldsymbol{e}_{x}\\wedge \\boldsymbol{e}_{y} + \\left ( - A^{x} a^{z} - A^{xyz} a^{y} + A^{z} a^{x}\\right ) \\boldsymbol{e}_{x}\\wedge \\boldsymbol{e}_{z} + \\left ( A^{xyz} a^{x} - A^{y} a^{z} + A^{z} a^{y}\\right ) \\boldsymbol{e}_{y}\\wedge \\boldsymbol{e}_{z} + \\left ( A^{xy} a^{z} - A^{xz} a^{y} + A^{yz} a^{x}\\right ) \\boldsymbol{e}_{x}\\wedge \\boldsymbol{e}_{y}\\wedge \\boldsymbol{e}_{z}"
->>>>>>> 5108d162
+   "execution_count": 8,
+   "metadata": {},
+   "outputs": [
+    {
+     "data": {
+      "text/latex": [
+       "$$ aA = \\left ( A^{x} a^{x} + A^{y} a^{y} + A^{z} a^{z}\\right )  + \\left ( A a^{x} - A^{xy} a^{y} - A^{xz} a^{z}\\right ) \\boldsymbol{e}_{x} + \\left ( A a^{y} + A^{xy} a^{x} - A^{yz} a^{z}\\right ) \\boldsymbol{e}_{y} + \\left ( A a^{z} + A^{xz} a^{x} + A^{yz} a^{y}\\right ) \\boldsymbol{e}_{z} + \\left ( - A^{x} a^{y} + A^{xyz} a^{z} + A^{y} a^{x}\\right ) \\boldsymbol{e}_{x}\\wedge \\boldsymbol{e}_{y} + \\left ( - A^{x} a^{z} - A^{xyz} a^{y} + A^{z} a^{x}\\right ) \\boldsymbol{e}_{x}\\wedge \\boldsymbol{e}_{z} + \\left ( A^{xyz} a^{x} - A^{y} a^{z} + A^{z} a^{y}\\right ) \\boldsymbol{e}_{y}\\wedge \\boldsymbol{e}_{z} + \\left ( A^{xy} a^{z} - A^{xz} a^{y} + A^{yz} a^{x}\\right ) \\boldsymbol{e}_{x}\\wedge \\boldsymbol{e}_{y}\\wedge \\boldsymbol{e}_{z}  $$"
+      ],
+      "text/plain": [
+       "<IPython.core.display.Latex object>"
       ]
      },
      "metadata": {},
@@ -429,24 +422,17 @@
   },
   {
    "cell_type": "code",
-   "execution_count": 20,
-   "metadata": {},
-   "outputs": [
-    {
-     "data": {
-      "text/latex": [
-<<<<<<< HEAD
-       "$$ AB =  \\begin{aligned}  & \\left ( A B - A^{xyz} B^{xyz} - A^{xy} B^{xy} - A^{xz} B^{xz} + A^{x} B^{x} - A^{yz} B^{yz} + A^{y} B^{y} + A^{z} B^{z}\\right )  \\\\  &  + \\left ( A B^{x} - A^{xyz} B^{yz} + A^{xy} B^{y} + A^{xz} B^{z} + A^{x} B - A^{yz} B^{xyz} - A^{y} B^{xy} - A^{z} B^{xz}\\right ) \\boldsymbol{e}_{x} \\\\  &  + \\left ( A B^{y} + A^{xyz} B^{xz} - A^{xy} B^{x} + A^{xz} B^{xyz} + A^{x} B^{xy} + A^{yz} B^{z} + A^{y} B - A^{z} B^{yz}\\right ) \\boldsymbol{e}_{y} \\\\  &  + \\left ( A B^{z} - A^{xyz} B^{xy} - A^{xy} B^{xyz} - A^{xz} B^{x} + A^{x} B^{xz} - A^{yz} B^{y} + A^{y} B^{yz} + A^{z} B\\right ) \\boldsymbol{e}_{z} \\\\  &  + \\left ( A B^{xy} + A^{xyz} B^{z} + A^{xy} B - A^{xz} B^{yz} + A^{x} B^{y} + A^{yz} B^{xz} - A^{y} B^{x} + A^{z} B^{xyz}\\right ) \\boldsymbol{e}_{x}\\wedge \\boldsymbol{e}_{y} \\\\  &  + \\left ( A B^{xz} - A^{xyz} B^{y} + A^{xy} B^{yz} + A^{xz} B + A^{x} B^{z} - A^{yz} B^{xy} - A^{y} B^{xyz} - A^{z} B^{x}\\right ) \\boldsymbol{e}_{x}\\wedge \\boldsymbol{e}_{z} \\\\  &  + \\left ( A B^{yz} + A^{xyz} B^{x} - A^{xy} B^{xz} + A^{xz} B^{xy} + A^{x} B^{xyz} + A^{yz} B + A^{y} B^{z} - A^{z} B^{y}\\right ) \\boldsymbol{e}_{y}\\wedge \\boldsymbol{e}_{z} \\\\  &  + \\left ( A B^{xyz} + A^{xyz} B + A^{xy} B^{z} - A^{xz} B^{y} + A^{x} B^{yz} + A^{yz} B^{x} - A^{y} B^{xz} + A^{z} B^{xy}\\right ) \\boldsymbol{e}_{x}\\wedge \\boldsymbol{e}_{y}\\wedge \\boldsymbol{e}_{z}  \\end{aligned} \n",
+   "execution_count": 9,
+   "metadata": {},
+   "outputs": [
+    {
+     "data": {
+      "text/latex": [
+       "$$ AB =  \\begin{aligned}  & \\left ( A B + A^{x} B^{x} - A^{xy} B^{xy} - A^{xyz} B^{xyz} - A^{xz} B^{xz} + A^{y} B^{y} - A^{yz} B^{yz} + A^{z} B^{z}\\right )  \\\\  &  + \\left ( A B^{x} + A^{x} B + A^{xy} B^{y} - A^{xyz} B^{yz} + A^{xz} B^{z} - A^{y} B^{xy} - A^{yz} B^{xyz} - A^{z} B^{xz}\\right ) \\boldsymbol{e}_{x} \\\\  &  + \\left ( A B^{y} + A^{x} B^{xy} - A^{xy} B^{x} + A^{xyz} B^{xz} + A^{xz} B^{xyz} + A^{y} B + A^{yz} B^{z} - A^{z} B^{yz}\\right ) \\boldsymbol{e}_{y} \\\\  &  + \\left ( A B^{z} + A^{x} B^{xz} - A^{xy} B^{xyz} - A^{xyz} B^{xy} - A^{xz} B^{x} + A^{y} B^{yz} - A^{yz} B^{y} + A^{z} B\\right ) \\boldsymbol{e}_{z} \\\\  &  + \\left ( A B^{xy} + A^{x} B^{y} + A^{xy} B + A^{xyz} B^{z} - A^{xz} B^{yz} - A^{y} B^{x} + A^{yz} B^{xz} + A^{z} B^{xyz}\\right ) \\boldsymbol{e}_{x}\\wedge \\boldsymbol{e}_{y} \\\\  &  + \\left ( A B^{xz} + A^{x} B^{z} + A^{xy} B^{yz} - A^{xyz} B^{y} + A^{xz} B - A^{y} B^{xyz} - A^{yz} B^{xy} - A^{z} B^{x}\\right ) \\boldsymbol{e}_{x}\\wedge \\boldsymbol{e}_{z} \\\\  &  + \\left ( A B^{yz} + A^{x} B^{xyz} - A^{xy} B^{xz} + A^{xyz} B^{x} + A^{xz} B^{xy} + A^{y} B^{z} + A^{yz} B - A^{z} B^{y}\\right ) \\boldsymbol{e}_{y}\\wedge \\boldsymbol{e}_{z} \\\\  &  + \\left ( A B^{xyz} + A^{x} B^{yz} + A^{xy} B^{z} + A^{xyz} B - A^{xz} B^{y} - A^{y} B^{xz} + A^{yz} B^{x} + A^{z} B^{xy}\\right ) \\boldsymbol{e}_{x}\\wedge \\boldsymbol{e}_{y}\\wedge \\boldsymbol{e}_{z}  \\end{aligned} \n",
        "  $$"
       ],
       "text/plain": [
        "<IPython.core.display.Latex object>"
-=======
-       "\\begin{equation*} \\left ( A B + A^{x} B^{x} - A^{xy} B^{xy} - A^{xyz} B^{xyz} - A^{xz} B^{xz} + A^{y} B^{y} - A^{yz} B^{yz} + A^{z} B^{z}\\right )  + \\left ( A B^{x} + A^{x} B + A^{xy} B^{y} - A^{xyz} B^{yz} + A^{xz} B^{z} - A^{y} B^{xy} - A^{yz} B^{xyz} - A^{z} B^{xz}\\right ) \\boldsymbol{e}_{x} + \\left ( A B^{y} + A^{x} B^{xy} - A^{xy} B^{x} + A^{xyz} B^{xz} + A^{xz} B^{xyz} + A^{y} B + A^{yz} B^{z} - A^{z} B^{yz}\\right ) \\boldsymbol{e}_{y} + \\left ( A B^{z} + A^{x} B^{xz} - A^{xy} B^{xyz} - A^{xyz} B^{xy} - A^{xz} B^{x} + A^{y} B^{yz} - A^{yz} B^{y} + A^{z} B\\right ) \\boldsymbol{e}_{z} + \\left ( A B^{xy} + A^{x} B^{y} + A^{xy} B + A^{xyz} B^{z} - A^{xz} B^{yz} - A^{y} B^{x} + A^{yz} B^{xz} + A^{z} B^{xyz}\\right ) \\boldsymbol{e}_{x}\\wedge \\boldsymbol{e}_{y} + \\left ( A B^{xz} + A^{x} B^{z} + A^{xy} B^{yz} - A^{xyz} B^{y} + A^{xz} B - A^{y} B^{xyz} - A^{yz} B^{xy} - A^{z} B^{x}\\right ) \\boldsymbol{e}_{x}\\wedge \\boldsymbol{e}_{z} + \\left ( A B^{yz} + A^{x} B^{xyz} - A^{xy} B^{xz} + A^{xyz} B^{x} + A^{xz} B^{xy} + A^{y} B^{z} + A^{yz} B - A^{z} B^{y}\\right ) \\boldsymbol{e}_{y}\\wedge \\boldsymbol{e}_{z} + \\left ( A B^{xyz} + A^{x} B^{yz} + A^{xy} B^{z} + A^{xyz} B - A^{xz} B^{y} - A^{y} B^{xz} + A^{yz} B^{x} + A^{z} B^{xy}\\right ) \\boldsymbol{e}_{x}\\wedge \\boldsymbol{e}_{y}\\wedge \\boldsymbol{e}_{z} \\end{equation*}"
-      ],
-      "text/plain": [
-       "\\left ( A B + A^{x} B^{x} - A^{xy} B^{xy} - A^{xyz} B^{xyz} - A^{xz} B^{xz} + A^{y} B^{y} - A^{yz} B^{yz} + A^{z} B^{z}\\right )  + \\left ( A B^{x} + A^{x} B + A^{xy} B^{y} - A^{xyz} B^{yz} + A^{xz} B^{z} - A^{y} B^{xy} - A^{yz} B^{xyz} - A^{z} B^{xz}\\right ) \\boldsymbol{e}_{x} + \\left ( A B^{y} + A^{x} B^{xy} - A^{xy} B^{x} + A^{xyz} B^{xz} + A^{xz} B^{xyz} + A^{y} B + A^{yz} B^{z} - A^{z} B^{yz}\\right ) \\boldsymbol{e}_{y} + \\left ( A B^{z} + A^{x} B^{xz} - A^{xy} B^{xyz} - A^{xyz} B^{xy} - A^{xz} B^{x} + A^{y} B^{yz} - A^{yz} B^{y} + A^{z} B\\right ) \\boldsymbol{e}_{z} + \\left ( A B^{xy} + A^{x} B^{y} + A^{xy} B + A^{xyz} B^{z} - A^{xz} B^{yz} - A^{y} B^{x} + A^{yz} B^{xz} + A^{z} B^{xyz}\\right ) \\boldsymbol{e}_{x}\\wedge \\boldsymbol{e}_{y} + \\left ( A B^{xz} + A^{x} B^{z} + A^{xy} B^{yz} - A^{xyz} B^{y} + A^{xz} B - A^{y} B^{xyz} - A^{yz} B^{xy} - A^{z} B^{x}\\right ) \\boldsymbol{e}_{x}\\wedge \\boldsymbol{e}_{z} + \\left ( A B^{yz} + A^{x} B^{xyz} - A^{xy} B^{xz} + A^{xyz} B^{x} + A^{xz} B^{xy} + A^{y} B^{z} + A^{yz} B - A^{z} B^{y}\\right ) \\boldsymbol{e}_{y}\\wedge \\boldsymbol{e}_{z} + \\left ( A B^{xyz} + A^{x} B^{yz} + A^{xy} B^{z} + A^{xyz} B - A^{xz} B^{y} - A^{y} B^{xz} + A^{yz} B^{x} + A^{z} B^{xy}\\right ) \\boldsymbol{e}_{x}\\wedge \\boldsymbol{e}_{y}\\wedge \\boldsymbol{e}_{z}"
->>>>>>> 5108d162
       ]
      },
      "metadata": {},
@@ -459,33 +445,26 @@
   },
   {
    "cell_type": "code",
-   "execution_count": 21,
-   "metadata": {},
-   "outputs": [
-    {
-     "data": {
-      "text/latex": [
-<<<<<<< HEAD
-       "$$ A\\W B =  \\begin{aligned}  & A B  \\\\  &  + \\left ( A B^{x} + A^{x} B\\right ) \\boldsymbol{e}_{x} \\\\  &  + \\left ( A B^{y} + A^{y} B\\right ) \\boldsymbol{e}_{y} \\\\  &  + \\left ( A B^{z} + A^{z} B\\right ) \\boldsymbol{e}_{z} \\\\  &  + \\left ( A B^{xy} + A^{xy} B + A^{x} B^{y} - A^{y} B^{x}\\right ) \\boldsymbol{e}_{x}\\wedge \\boldsymbol{e}_{y} \\\\  &  + \\left ( A B^{xz} + A^{xz} B + A^{x} B^{z} - A^{z} B^{x}\\right ) \\boldsymbol{e}_{x}\\wedge \\boldsymbol{e}_{z} \\\\  &  + \\left ( A B^{yz} + A^{yz} B + A^{y} B^{z} - A^{z} B^{y}\\right ) \\boldsymbol{e}_{y}\\wedge \\boldsymbol{e}_{z} \\\\  &  + \\left ( A B^{xyz} + A^{xyz} B + A^{xy} B^{z} - A^{xz} B^{y} + A^{x} B^{yz} + A^{yz} B^{x} - A^{y} B^{xz} + A^{z} B^{xy}\\right ) \\boldsymbol{e}_{x}\\wedge \\boldsymbol{e}_{y}\\wedge \\boldsymbol{e}_{z}  \\end{aligned} \n",
+   "execution_count": 10,
+   "metadata": {},
+   "outputs": [
+    {
+     "data": {
+      "text/latex": [
+       "$$ A\\W B =  \\begin{aligned}  & A B  \\\\  &  + \\left ( A B^{x} + A^{x} B\\right ) \\boldsymbol{e}_{x} \\\\  &  + \\left ( A B^{y} + A^{y} B\\right ) \\boldsymbol{e}_{y} \\\\  &  + \\left ( A B^{z} + A^{z} B\\right ) \\boldsymbol{e}_{z} \\\\  &  + \\left ( A B^{xy} + A^{x} B^{y} + A^{xy} B - A^{y} B^{x}\\right ) \\boldsymbol{e}_{x}\\wedge \\boldsymbol{e}_{y} \\\\  &  + \\left ( A B^{xz} + A^{x} B^{z} + A^{xz} B - A^{z} B^{x}\\right ) \\boldsymbol{e}_{x}\\wedge \\boldsymbol{e}_{z} \\\\  &  + \\left ( A B^{yz} + A^{y} B^{z} + A^{yz} B - A^{z} B^{y}\\right ) \\boldsymbol{e}_{y}\\wedge \\boldsymbol{e}_{z} \\\\  &  + \\left ( A B^{xyz} + A^{x} B^{yz} + A^{xy} B^{z} + A^{xyz} B - A^{xz} B^{y} - A^{y} B^{xz} + A^{yz} B^{x} + A^{z} B^{xy}\\right ) \\boldsymbol{e}_{x}\\wedge \\boldsymbol{e}_{y}\\wedge \\boldsymbol{e}_{z}  \\end{aligned} \n",
        "  $$"
       ],
       "text/plain": [
        "<IPython.core.display.Latex object>"
-=======
-       "\\begin{equation*} \\left ( A^{x} B^{x} - A^{xy} B^{xy} - A^{xyz} B^{xyz} - A^{xz} B^{xz} + A^{y} B^{y} - A^{yz} B^{yz} + A^{z} B^{z}\\right )  + \\left ( A^{xy} B^{y} - A^{xyz} B^{yz} + A^{xz} B^{z} - A^{y} B^{xy} - A^{yz} B^{xyz} - A^{z} B^{xz}\\right ) \\boldsymbol{e}_{x} + \\left ( A^{x} B^{xy} - A^{xy} B^{x} + A^{xyz} B^{xz} + A^{xz} B^{xyz} + A^{yz} B^{z} - A^{z} B^{yz}\\right ) \\boldsymbol{e}_{y} + \\left ( A^{x} B^{xz} - A^{xy} B^{xyz} - A^{xyz} B^{xy} - A^{xz} B^{x} + A^{y} B^{yz} - A^{yz} B^{y}\\right ) \\boldsymbol{e}_{z} + \\left ( A^{xyz} B^{z} + A^{z} B^{xyz}\\right ) \\boldsymbol{e}_{x}\\wedge \\boldsymbol{e}_{y} + \\left ( - A^{xyz} B^{y} - A^{y} B^{xyz}\\right ) \\boldsymbol{e}_{x}\\wedge \\boldsymbol{e}_{z} + \\left ( A^{x} B^{xyz} + A^{xyz} B^{x}\\right ) \\boldsymbol{e}_{y}\\wedge \\boldsymbol{e}_{z} \\end{equation*}"
-      ],
-      "text/plain": [
-       "\\left ( A^{x} B^{x} - A^{xy} B^{xy} - A^{xyz} B^{xyz} - A^{xz} B^{xz} + A^{y} B^{y} - A^{yz} B^{yz} + A^{z} B^{z}\\right )  + \\left ( A^{xy} B^{y} - A^{xyz} B^{yz} + A^{xz} B^{z} - A^{y} B^{xy} - A^{yz} B^{xyz} - A^{z} B^{xz}\\right ) \\boldsymbol{e}_{x} + \\left ( A^{x} B^{xy} - A^{xy} B^{x} + A^{xyz} B^{xz} + A^{xz} B^{xyz} + A^{yz} B^{z} - A^{z} B^{yz}\\right ) \\boldsymbol{e}_{y} + \\left ( A^{x} B^{xz} - A^{xy} B^{xyz} - A^{xyz} B^{xy} - A^{xz} B^{x} + A^{y} B^{yz} - A^{yz} B^{y}\\right ) \\boldsymbol{e}_{z} + \\left ( A^{xyz} B^{z} + A^{z} B^{xyz}\\right ) \\boldsymbol{e}_{x}\\wedge \\boldsymbol{e}_{y} + \\left ( - A^{xyz} B^{y} - A^{y} B^{xyz}\\right ) \\boldsymbol{e}_{x}\\wedge \\boldsymbol{e}_{z} + \\left ( A^{x} B^{xyz} + A^{xyz} B^{x}\\right ) \\boldsymbol{e}_{y}\\wedge \\boldsymbol{e}_{z}"
->>>>>>> 5108d162
-      ]
-     },
-     "metadata": {},
-     "output_type": "display_data"
-    },
-    {
-     "data": {
-      "text/latex": [
-       "$$ A\\cdot B =  \\begin{aligned}  & \\left ( - A^{xyz} B^{xyz} - A^{xy} B^{xy} - A^{xz} B^{xz} + A^{x} B^{x} - A^{yz} B^{yz} + A^{y} B^{y} + A^{z} B^{z}\\right )  \\\\  &  + \\left ( - A^{xyz} B^{yz} + A^{xy} B^{y} + A^{xz} B^{z} - A^{yz} B^{xyz} - A^{y} B^{xy} - A^{z} B^{xz}\\right ) \\boldsymbol{e}_{x} \\\\  &  + \\left ( A^{xyz} B^{xz} - A^{xy} B^{x} + A^{xz} B^{xyz} + A^{x} B^{xy} + A^{yz} B^{z} - A^{z} B^{yz}\\right ) \\boldsymbol{e}_{y} \\\\  &  + \\left ( - A^{xyz} B^{xy} - A^{xy} B^{xyz} - A^{xz} B^{x} + A^{x} B^{xz} - A^{yz} B^{y} + A^{y} B^{yz}\\right ) \\boldsymbol{e}_{z} \\\\  &  + \\left ( A^{xyz} B^{z} + A^{z} B^{xyz}\\right ) \\boldsymbol{e}_{x}\\wedge \\boldsymbol{e}_{y} \\\\  &  + \\left ( - A^{xyz} B^{y} - A^{y} B^{xyz}\\right ) \\boldsymbol{e}_{x}\\wedge \\boldsymbol{e}_{z} \\\\  &  + \\left ( A^{xyz} B^{x} + A^{x} B^{xyz}\\right ) \\boldsymbol{e}_{y}\\wedge \\boldsymbol{e}_{z}  \\end{aligned} \n",
+      ]
+     },
+     "metadata": {},
+     "output_type": "display_data"
+    },
+    {
+     "data": {
+      "text/latex": [
+       "$$ A\\cdot B =  \\begin{aligned}  & \\left ( A^{x} B^{x} - A^{xy} B^{xy} - A^{xyz} B^{xyz} - A^{xz} B^{xz} + A^{y} B^{y} - A^{yz} B^{yz} + A^{z} B^{z}\\right )  \\\\  &  + \\left ( A^{xy} B^{y} - A^{xyz} B^{yz} + A^{xz} B^{z} - A^{y} B^{xy} - A^{yz} B^{xyz} - A^{z} B^{xz}\\right ) \\boldsymbol{e}_{x} \\\\  &  + \\left ( A^{x} B^{xy} - A^{xy} B^{x} + A^{xyz} B^{xz} + A^{xz} B^{xyz} + A^{yz} B^{z} - A^{z} B^{yz}\\right ) \\boldsymbol{e}_{y} \\\\  &  + \\left ( A^{x} B^{xz} - A^{xy} B^{xyz} - A^{xyz} B^{xy} - A^{xz} B^{x} + A^{y} B^{yz} - A^{yz} B^{y}\\right ) \\boldsymbol{e}_{z} \\\\  &  + \\left ( A^{xyz} B^{z} + A^{z} B^{xyz}\\right ) \\boldsymbol{e}_{x}\\wedge \\boldsymbol{e}_{y} \\\\  &  + \\left ( - A^{xyz} B^{y} - A^{y} B^{xyz}\\right ) \\boldsymbol{e}_{x}\\wedge \\boldsymbol{e}_{z} \\\\  &  + \\left ( A^{x} B^{xyz} + A^{xyz} B^{x}\\right ) \\boldsymbol{e}_{y}\\wedge \\boldsymbol{e}_{z}  \\end{aligned} \n",
        "  $$"
       ],
       "text/plain": [
@@ -503,7 +482,7 @@
   },
   {
    "cell_type": "code",
-   "execution_count": 22,
+   "execution_count": 11,
    "metadata": {
     "scrolled": true
    },
@@ -528,24 +507,17 @@
   },
   {
    "cell_type": "code",
-   "execution_count": 23,
-   "metadata": {},
-   "outputs": [
-    {
-     "data": {
-      "text/latex": [
-<<<<<<< HEAD
-       "$$ A\\lfloor B + A\\cdot B + A\\rfloor B - AB =  \\begin{aligned}  & \\left ( A B - 2 A^{xyz} B^{xyz} - 2 A^{xy} B^{xy} - 2 A^{xz} B^{xz} + 2 A^{x} B^{x} - 2 A^{yz} B^{yz} + 2 A^{y} B^{y} + 2 A^{z} B^{z}\\right )  \\\\  &  + \\left ( - A^{xyz} B^{yz} + A^{xy} B^{y} + A^{xz} B^{z} - A^{yz} B^{xyz} - A^{y} B^{xy} - A^{z} B^{xz}\\right ) \\boldsymbol{e}_{x} \\\\  &  + \\left ( A^{xyz} B^{xz} - A^{xy} B^{x} + A^{xz} B^{xyz} + A^{x} B^{xy} + A^{yz} B^{z} - A^{z} B^{yz}\\right ) \\boldsymbol{e}_{y} \\\\  &  + \\left ( - A^{xyz} B^{xy} - A^{xy} B^{xyz} - A^{xz} B^{x} + A^{x} B^{xz} - A^{yz} B^{y} + A^{y} B^{yz}\\right ) \\boldsymbol{e}_{z} \\\\  &  + \\left ( A^{xyz} B^{z} + A^{xz} B^{yz} - A^{x} B^{y} - A^{yz} B^{xz} + A^{y} B^{x} + A^{z} B^{xyz}\\right ) \\boldsymbol{e}_{x}\\wedge \\boldsymbol{e}_{y} \\\\  &  + \\left ( - A^{xyz} B^{y} - A^{xy} B^{yz} - A^{x} B^{z} + A^{yz} B^{xy} - A^{y} B^{xyz} + A^{z} B^{x}\\right ) \\boldsymbol{e}_{x}\\wedge \\boldsymbol{e}_{z} \\\\  &  + \\left ( A^{xyz} B^{x} + A^{xy} B^{xz} - A^{xz} B^{xy} + A^{x} B^{xyz} - A^{y} B^{z} + A^{z} B^{y}\\right ) \\boldsymbol{e}_{y}\\wedge \\boldsymbol{e}_{z} \\\\  &  + \\left ( - A^{xy} B^{z} + A^{xz} B^{y} - A^{x} B^{yz} - A^{yz} B^{x} + A^{y} B^{xz} - A^{z} B^{xy}\\right ) \\boldsymbol{e}_{x}\\wedge \\boldsymbol{e}_{y}\\wedge \\boldsymbol{e}_{z}  \\end{aligned} \n",
+   "execution_count": 12,
+   "metadata": {},
+   "outputs": [
+    {
+     "data": {
+      "text/latex": [
+       "$$ A\\lfloor B + A\\cdot B + A\\rfloor B - AB =  \\begin{aligned}  & \\left ( A B + 2 A^{x} B^{x} - 2 A^{xy} B^{xy} - 2 A^{xyz} B^{xyz} - 2 A^{xz} B^{xz} + 2 A^{y} B^{y} - 2 A^{yz} B^{yz} + 2 A^{z} B^{z}\\right )  \\\\  &  + \\left ( A^{xy} B^{y} - A^{xyz} B^{yz} + A^{xz} B^{z} - A^{y} B^{xy} - A^{yz} B^{xyz} - A^{z} B^{xz}\\right ) \\boldsymbol{e}_{x} \\\\  &  + \\left ( A^{x} B^{xy} - A^{xy} B^{x} + A^{xyz} B^{xz} + A^{xz} B^{xyz} + A^{yz} B^{z} - A^{z} B^{yz}\\right ) \\boldsymbol{e}_{y} \\\\  &  + \\left ( A^{x} B^{xz} - A^{xy} B^{xyz} - A^{xyz} B^{xy} - A^{xz} B^{x} + A^{y} B^{yz} - A^{yz} B^{y}\\right ) \\boldsymbol{e}_{z} \\\\  &  + \\left ( - A^{x} B^{y} + A^{xyz} B^{z} + A^{xz} B^{yz} + A^{y} B^{x} - A^{yz} B^{xz} + A^{z} B^{xyz}\\right ) \\boldsymbol{e}_{x}\\wedge \\boldsymbol{e}_{y} \\\\  &  + \\left ( - A^{x} B^{z} - A^{xy} B^{yz} - A^{xyz} B^{y} - A^{y} B^{xyz} + A^{yz} B^{xy} + A^{z} B^{x}\\right ) \\boldsymbol{e}_{x}\\wedge \\boldsymbol{e}_{z} \\\\  &  + \\left ( A^{x} B^{xyz} + A^{xy} B^{xz} + A^{xyz} B^{x} - A^{xz} B^{xy} - A^{y} B^{z} + A^{z} B^{y}\\right ) \\boldsymbol{e}_{y}\\wedge \\boldsymbol{e}_{z} \\\\  &  + \\left ( - A^{x} B^{yz} - A^{xy} B^{z} + A^{xz} B^{y} + A^{y} B^{xz} - A^{yz} B^{x} - A^{z} B^{xy}\\right ) \\boldsymbol{e}_{x}\\wedge \\boldsymbol{e}_{y}\\wedge \\boldsymbol{e}_{z}  \\end{aligned} \n",
        "  $$"
       ],
       "text/plain": [
        "<IPython.core.display.Latex object>"
-=======
-       "\\begin{equation*} \\left ( A B + 2 A^{x} B^{x} - 2 A^{xy} B^{xy} - 2 A^{xyz} B^{xyz} - 2 A^{xz} B^{xz} + 2 A^{y} B^{y} - 2 A^{yz} B^{yz} + 2 A^{z} B^{z}\\right )  + \\left ( A^{xy} B^{y} - A^{xyz} B^{yz} + A^{xz} B^{z} - A^{y} B^{xy} - A^{yz} B^{xyz} - A^{z} B^{xz}\\right ) \\boldsymbol{e}_{x} + \\left ( A^{x} B^{xy} - A^{xy} B^{x} + A^{xyz} B^{xz} + A^{xz} B^{xyz} + A^{yz} B^{z} - A^{z} B^{yz}\\right ) \\boldsymbol{e}_{y} + \\left ( A^{x} B^{xz} - A^{xy} B^{xyz} - A^{xyz} B^{xy} - A^{xz} B^{x} + A^{y} B^{yz} - A^{yz} B^{y}\\right ) \\boldsymbol{e}_{z} + \\left ( - A^{x} B^{y} + A^{xyz} B^{z} + A^{xz} B^{yz} + A^{y} B^{x} - A^{yz} B^{xz} + A^{z} B^{xyz}\\right ) \\boldsymbol{e}_{x}\\wedge \\boldsymbol{e}_{y} + \\left ( - A^{x} B^{z} - A^{xy} B^{yz} - A^{xyz} B^{y} - A^{y} B^{xyz} + A^{yz} B^{xy} + A^{z} B^{x}\\right ) \\boldsymbol{e}_{x}\\wedge \\boldsymbol{e}_{z} + \\left ( A^{x} B^{xyz} + A^{xy} B^{xz} + A^{xyz} B^{x} - A^{xz} B^{xy} - A^{y} B^{z} + A^{z} B^{y}\\right ) \\boldsymbol{e}_{y}\\wedge \\boldsymbol{e}_{z} + \\left ( - A^{x} B^{yz} - A^{xy} B^{z} + A^{xz} B^{y} + A^{y} B^{xz} - A^{yz} B^{x} - A^{z} B^{xy}\\right ) \\boldsymbol{e}_{x}\\wedge \\boldsymbol{e}_{y}\\wedge \\boldsymbol{e}_{z} \\end{equation*}"
-      ],
-      "text/plain": [
-       "\\left ( A B + 2 A^{x} B^{x} - 2 A^{xy} B^{xy} - 2 A^{xyz} B^{xyz} - 2 A^{xz} B^{xz} + 2 A^{y} B^{y} - 2 A^{yz} B^{yz} + 2 A^{z} B^{z}\\right )  + \\left ( A^{xy} B^{y} - A^{xyz} B^{yz} + A^{xz} B^{z} - A^{y} B^{xy} - A^{yz} B^{xyz} - A^{z} B^{xz}\\right ) \\boldsymbol{e}_{x} + \\left ( A^{x} B^{xy} - A^{xy} B^{x} + A^{xyz} B^{xz} + A^{xz} B^{xyz} + A^{yz} B^{z} - A^{z} B^{yz}\\right ) \\boldsymbol{e}_{y} + \\left ( A^{x} B^{xz} - A^{xy} B^{xyz} - A^{xyz} B^{xy} - A^{xz} B^{x} + A^{y} B^{yz} - A^{yz} B^{y}\\right ) \\boldsymbol{e}_{z} + \\left ( - A^{x} B^{y} + A^{xyz} B^{z} + A^{xz} B^{yz} + A^{y} B^{x} - A^{yz} B^{xz} + A^{z} B^{xyz}\\right ) \\boldsymbol{e}_{x}\\wedge \\boldsymbol{e}_{y} + \\left ( - A^{x} B^{z} - A^{xy} B^{yz} - A^{xyz} B^{y} - A^{y} B^{xyz} + A^{yz} B^{xy} + A^{z} B^{x}\\right ) \\boldsymbol{e}_{x}\\wedge \\boldsymbol{e}_{z} + \\left ( A^{x} B^{xyz} + A^{xy} B^{xz} + A^{xyz} B^{x} - A^{xz} B^{xy} - A^{y} B^{z} + A^{z} B^{y}\\right ) \\boldsymbol{e}_{y}\\wedge \\boldsymbol{e}_{z} + \\left ( - A^{x} B^{yz} - A^{xy} B^{z} + A^{xz} B^{y} + A^{y} B^{xz} - A^{yz} B^{x} - A^{z} B^{xy}\\right ) \\boldsymbol{e}_{x}\\wedge \\boldsymbol{e}_{y}\\wedge \\boldsymbol{e}_{z}"
->>>>>>> 5108d162
       ]
      },
      "metadata": {},
@@ -580,11 +552,7 @@
    "name": "python",
    "nbconvert_exporter": "python",
    "pygments_lexer": "ipython3",
-<<<<<<< HEAD
-   "version": "3.6.8"
-=======
    "version": "3.8.0"
->>>>>>> 5108d162
   }
  },
  "nbformat": 4,
