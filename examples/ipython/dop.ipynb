{
 "cells": [
  {
   "cell_type": "code",
   "execution_count": 1,
   "metadata": {},
   "outputs": [
    {
     "data": {
      "text/latex": [
       "$$ \n",
       "\\DeclareMathOperator{\\Tr}{Tr}\n",
       "\\DeclareMathOperator{\\Adj}{Adj}\n",
       "\\newcommand{\\bfrac}[2]{\\displaystyle\\frac{#1}{#2}}\n",
       "\\newcommand{\\lp}{\\left (}\n",
       "\\newcommand{\\rp}{\\right )}\n",
       "\\newcommand{\\paren}[1]{\\lp {#1} \\rp}\n",
       "\\newcommand{\\half}{\\frac{1}{2}}\n",
       "\\newcommand{\\llt}{\\left <}\n",
       "\\newcommand{\\rgt}{\\right >}\n",
       "\\newcommand{\\abs}[1]{\\left |{#1}\\right | }\n",
       "\\newcommand{\\pdiff}[2]{\\bfrac{\\partial {#1}}{\\partial {#2}}}\n",
       "\\newcommand{\\npdiff}[3]{\\bfrac{\\partial^{#3} {#1}}{\\partial {#2}^{#3}}}\n",
       "\\newcommand{\\lbrc}{\\left \\{}\n",
       "\\newcommand{\\rbrc}{\\right \\]}\n",
       "\\newcommand{\\lbrk}{\\left \\[}\n",
       "\\newcommand{\\rbrk}{\\right \\}}\n",
       "\\newcommand{\\W}{\\wedge}\n",
       "\\newcommand{\\prm}[1]{{#1}'}\n",
       "\\newcommand{\\ddt}[1]{\\bfrac{d{#1}}{dt}}\n",
       "\\newcommand{\\R}{\\dagger}\n",
       "\\newcommand{\\deriv}[3]{\\bfrac{d^{#3}#1}{d{#2}^{#3}}}\n",
       "\\newcommand{\\grd}[1]{\\left < {#1} \\right >}\n",
       "\\newcommand{\\f}[2]{{#1}\\lp {#2} \\rp}\n",
       "\\newcommand{\\eval}[2]{\\left . {#1} \\right |_{#2}}\n",
       "\\newcommand{\\bs}[1]{\\boldsymbol{#1}}\n",
       "\\newcommand{\\es}[1]{\\boldsymbol{e}_{#1}}\n",
       "\\newcommand{\\eS}[1]{\\boldsymbol{e}^{#1}}\n",
       "\\newcommand{\\grade}[2]{\\left < {#1} \\right >_{#2}}\n",
       "\\newcommand{\\lc}{\\rfloor}\n",
       "\\newcommand{\\rc}{\\lfloor}\n",
       "\\newcommand{\\T}[1]{\\text{#1}}\n",
       "\\newcommand{\\lop}[1]{\\overleftarrow{#1}}\n",
       "\\newcommand{\\rop}[1]{\\overrightarrow{#1}}\n",
       "\\newcommand{\\ldot}{\\lfloor}\n",
       "\\newcommand{\\rdot}{\\rfloor}\n",
       "\n",
       "%MacDonald LaTeX macros\n",
       "\n",
       "\\newcommand   {\\thalf}    {\\textstyle \\frac{1}{2}}\n",
       "\\newcommand   {\\tthird}   {\\textstyle \\frac{1}{3}}\n",
       "\\newcommand   {\\tquarter} {\\textstyle \\frac{1}{4}}\n",
       "\\newcommand   {\\tsixth}   {\\textstyle \\frac{1}{6}}\n",
       "\n",
       "\\newcommand   {\\RE}       {\\mathbb{R}}\n",
       "\\newcommand   {\\GA}       {\\mathbb{G}}\n",
       "\\newcommand   {\\inner}    {\\mathbin{\\pmb{\\cdot}}}\n",
       "\\renewcommand {\\outer}    {\\mathbin{\\wedge}}\n",
       "\\newcommand   {\\cross}    {\\mathbin{\\times}}\n",
       "\\newcommand   {\\meet}     {\\mathbin{{\\,\\vee\\;}}}\n",
       "\\renewcommand {\\iff}              {\\Leftrightarrow}\n",
       "\\renewcommand {\\impliedby}{\\Leftarrow}\n",
       "\\renewcommand {\\implies}  {\\Rightarrow}\n",
       "\\newcommand   {\\perpc}    {\\perp}  % Orthogonal complement\n",
       "\\newcommand   {\\perpm}    {*}  % Dual of multivector\n",
       "\\newcommand   {\\del}      {\\mathbf{\\nabla}}  %{\\boldsymbol\\nabla\\!}\n",
       "\\newcommand   {\\mpart}[2]{\\left\\langle\\, #1 \\,\\right\\rangle_{#2}} % AMS has a \\part\n",
       "\\newcommand   {\\spart}[1]{\\mpart{#1}{0}}\n",
       "\\newcommand   {\\ds}       {\\displaystyle}\n",
       "\\newcommand   {\\os}       {\\overset}\n",
       "\\newcommand   {\\galgebra} {\\mbox{$\\mathcal{G\\!A}$\\hspace{.01in}lgebra}}\n",
       "\\newcommand   {\\latex}    {\\LaTeX}\n",
       " $$"
      ],
      "text/plain": [
       "<IPython.core.display.Latex object>"
      ]
     },
     "metadata": {},
     "output_type": "display_data"
    }
   ],
   "source": [
    "from sympy import symbols, sin, cos, Abs\n",
    "from galgebra.ga import Ga\n",
    "from galgebra.printer import Format, Fmt\n",
    "from IPython.display import Latex\n",
    "Format()"
   ]
  },
  {
   "cell_type": "code",
   "execution_count": 2,
   "metadata": {},
   "outputs": [
    {
     "data": {
      "text/latex": [
       "$$ g =  \\left [ \\begin{array}{ccc} 1 & 0 & 0  \\\\ 0 & 1 & 0  \\\\ 0 & 0 & 1  \\end{array}\\right ]   $$"
      ],
      "text/plain": [
<<<<<<< HEAD
       "<IPython.core.display.Latex object>"
=======
       "\\left[\\begin{array}{ccc}1 & 0 & 0\\\\0 & 1 & 0\\\\0 & 0 & 1\\end{array}\\right]"
>>>>>>> 677360f1
      ]
     },
     "metadata": {},
     "output_type": "display_data"
    }
   ],
   "source": [
    "xyz_coords = (x, y, z) = symbols('x y z', real=True)\n",
    "(o3d, ex, ey, ez) = Ga.build('e', g=[1, 1, 1], coords=xyz_coords, norm=True)\n",
    "print('g =',o3d.g)"
   ]
  },
  {
   "cell_type": "code",
   "execution_count": 3,
   "metadata": {},
   "outputs": [
    {
     "data": {
      "text/latex": [
       "$$ f = f   $$"
      ],
      "text/plain": [
       "<IPython.core.display.Latex object>"
      ]
     },
     "metadata": {},
     "output_type": "display_data"
    }
   ],
   "source": [
    "f = o3d.mv('f', 'scalar', f=True)\n",
    "print('f =',f)"
   ]
  },
  {
   "cell_type": "code",
   "execution_count": 4,
   "metadata": {},
   "outputs": [
    {
     "data": {
      "text/latex": [
       "$$ \\nabla^{2} =  \\frac{\\partial^{2}}{\\partial x^{2}} + \\frac{\\partial^{2}}{\\partial y^{2}} + \\frac{\\partial^{2}}{\\partial z^{2}}  $$"
      ],
      "text/plain": [
       "<IPython.core.display.Latex object>"
      ]
     },
     "metadata": {},
     "output_type": "display_data"
    }
   ],
   "source": [
    "F = o3d.mv('F', 'vector', f=True)\n",
    "lap = o3d.grad*o3d.grad\n",
    "print(r'\\nabla^{2} = ',lap)"
   ]
  },
  {
   "cell_type": "code",
   "execution_count": 5,
   "metadata": {},
   "outputs": [
    {
     "data": {
      "text/latex": [
       "$$ \\nabla^{2}f =  \\partial^{2}_{x} f  + \\partial^{2}_{y} f  + \\partial^{2}_{z} f   $$"
      ],
      "text/plain": [
       "<IPython.core.display.Latex object>"
      ]
     },
     "metadata": {},
     "output_type": "display_data"
    }
   ],
   "source": [
    "lapf = lap*f\n",
    "print(r'\\nabla^{2}f = ',lapf)"
   ]
  },
  {
   "cell_type": "code",
   "execution_count": 6,
   "metadata": {},
   "outputs": [
    {
     "data": {
      "text/latex": [
       "$$ \\nabla \\cdot (\\nabla f) = \\partial^{2}_{x} f  + \\partial^{2}_{y} f  + \\partial^{2}_{z} f   $$"
      ],
      "text/plain": [
       "<IPython.core.display.Latex object>"
      ]
     },
     "metadata": {},
     "output_type": "display_data"
    }
   ],
   "source": [
    "lapf = o3d.grad | (o3d.grad * f)\n",
    "print(r'\\nabla \\cdot (\\nabla f) =',lapf)"
   ]
  },
  {
   "cell_type": "code",
   "execution_count": 7,
   "metadata": {},
   "outputs": [
    {
     "data": {
      "text/latex": [
       "$$ \\nabla\\cdot F = \\partial_{x} F^{x}  + \\partial_{y} F^{y}  + \\partial_{z} F^{z}   $$"
      ],
      "text/plain": [
       "<IPython.core.display.Latex object>"
      ]
     },
     "metadata": {},
     "output_type": "display_data"
    }
   ],
   "source": [
    "divF = o3d.grad|F\n",
    "print(r'\\nabla\\cdot F =',divF)"
   ]
  },
  {
   "cell_type": "code",
   "execution_count": 8,
   "metadata": {},
   "outputs": [
    {
     "data": {
      "text/latex": [
       "$$ \\nabla F = \\left ( \\partial_{x} F^{x}  + \\partial_{y} F^{y}  + \\partial_{z} F^{z} \\right )  + \\left ( - \\partial_{y} F^{x}  + \\partial_{x} F^{y} \\right ) \\boldsymbol{e}_{x}\\wedge \\boldsymbol{e}_{y} + \\left ( - \\partial_{z} F^{x}  + \\partial_{x} F^{z} \\right ) \\boldsymbol{e}_{x}\\wedge \\boldsymbol{e}_{z} + \\left ( - \\partial_{z} F^{y}  + \\partial_{y} F^{z} \\right ) \\boldsymbol{e}_{y}\\wedge \\boldsymbol{e}_{z}  $$"
      ],
      "text/plain": [
       "<IPython.core.display.Latex object>"
      ]
     },
     "metadata": {},
     "output_type": "display_data"
    }
   ],
   "source": [
    "gradF = o3d.grad * F\n",
    "print(r'\\nabla F =',gradF)"
   ]
  },
  {
   "cell_type": "code",
   "execution_count": 9,
   "metadata": {},
   "outputs": [],
   "source": [
    "sph_coords = (r, th, phi) = symbols('r theta phi', real=True)\n",
    "(sp3d, er, eth, ephi) = Ga.build('e', g=[1, r**2, r**2 * sin(th)**2], coords=sph_coords, norm=True)"
   ]
  },
  {
   "cell_type": "code",
   "execution_count": 10,
   "metadata": {},
   "outputs": [
    {
     "data": {
      "text/latex": [
       "$$ g =  \\left [ \\begin{array}{ccc} 1 & 0 & 0  \\\\ 0 & r^{2} & 0  \\\\ 0 & 0 & r^{2} {\\sin{\\left (\\theta  \\right )}}^{2}  \\end{array}\\right ]   $$"
      ],
      "text/plain": [
       "<IPython.core.display.Latex object>"
      ]
     },
     "metadata": {},
     "output_type": "display_data"
    },
    {
     "data": {
      "text/latex": [
       "$$ \\nabla = \\boldsymbol{e}_{r} \\frac{\\partial}{\\partial r} + \\boldsymbol{e}_{\\theta } \\frac{1}{r} \\frac{\\partial}{\\partial \\theta } + \\boldsymbol{e}_{\\phi } \\frac{1}{r \\sin{\\left (\\theta  \\right )}} \\frac{\\partial}{\\partial \\phi }  $$"
      ],
      "text/plain": [
<<<<<<< HEAD
       "<IPython.core.display.Latex object>"
=======
       "\\left[\\begin{array}{ccc}1 & 0 & 0\\\\0 & r^{2} & 0\\\\0 & 0 & r^{2} {\\sin{\\left (\\theta  \\right )}}^{2}\\end{array}\\right]"
>>>>>>> 677360f1
      ]
     },
     "metadata": {},
     "output_type": "display_data"
    }
   ],
   "source": [
    "print('g =',sp3d.g_raw)\n",
    "print(r'\\nabla =', sp3d.grad)"
   ]
  },
  {
   "cell_type": "code",
   "execution_count": 11,
   "metadata": {},
   "outputs": [
    {
     "data": {
      "text/latex": [
       "\\begin{equation*} \\nabla = \\boldsymbol{e}_{r} \\frac{\\partial}{\\partial r} + \\boldsymbol{e}_{\\theta } \\frac{1}{r} \\frac{\\partial}{\\partial \\theta } + \\boldsymbol{e}_{\\phi } \\frac{1}{r \\sin{\\left (\\theta  \\right )}} \\frac{\\partial}{\\partial \\phi } \\end{equation*}"
      ],
      "text/plain": [
       "\\boldsymbol{e}_{r} \\frac{\\partial}{\\partial r} + \\boldsymbol{e}_{\\theta } \\frac{1}{r} \\frac{\\partial}{\\partial \\theta } + \\boldsymbol{e}_{\\phi } \\frac{1}{r \\sin{\\left (\\theta  \\right )}} \\frac{\\partial}{\\partial \\phi }"
      ]
     },
     "execution_count": 11,
     "metadata": {},
     "output_type": "execute_result"
    },
    {
     "data": {
      "text/latex": [
       "$$ \\nabla^{2} = \\frac{2}{r} \\frac{\\partial}{\\partial r} + \\frac{1}{r^{2} \\tan{\\left (\\theta  \\right )}} \\frac{\\partial}{\\partial \\theta } + \\frac{1}{r^{2} {\\sin{\\left (\\theta  \\right )}}^{2}} \\frac{\\partial^{2}}{\\partial \\phi ^{2}} + \\frac{\\partial^{2}}{\\partial r^{2}} + r^{-2} \\frac{\\partial^{2}}{\\partial \\theta ^{2}}  $$"
      ],
      "text/plain": [
       "<IPython.core.display.Latex object>"
      ]
     },
     "metadata": {},
     "output_type": "display_data"
    }
   ],
   "source": [
    "f = sp3d.mv('f', 'scalar', f=True)\n",
    "F = sp3d.mv('F', 'vector', f=True)\n",
    "B = sp3d.mv('B', 'bivector', f=True)\n",
    "sp3d.grad.Fmt(1,r'\\nabla')\n",
    "lap = sp3d.grad*sp3d.grad\n",
    "print(r'\\nabla^{2} =',lap)"
   ]
  },
  {
   "cell_type": "code",
   "execution_count": 12,
   "metadata": {},
   "outputs": [
    {
     "data": {
      "text/latex": [
       "$$ \\nabla^{2} f = \\frac{r^{2} \\partial^{2}_{r} f  + 2 r \\partial_{r} f  + \\partial^{2}_{\\theta } f  + \\frac{\\partial_{\\theta } f }{\\tan{\\left (\\theta  \\right )}} + \\frac{\\partial^{2}_{\\phi } f }{{\\sin{\\left (\\theta  \\right )}}^{2}}}{r^{2}}  $$"
      ],
      "text/plain": [
       "<IPython.core.display.Latex object>"
      ]
     },
     "metadata": {},
     "output_type": "display_data"
    }
   ],
   "source": [
    "Lapf = lap*f\n",
    "print(r'\\nabla^{2} f =', Lapf)"
   ]
  },
  {
   "cell_type": "code",
   "execution_count": 13,
   "metadata": {},
   "outputs": [
    {
     "data": {
      "text/latex": [
       "$$ \\nabla \\cdot (\\nabla f) = \\frac{r^{2} \\partial^{2}_{r} f  + 2 r \\partial_{r} f  + \\partial^{2}_{\\theta } f  + \\frac{\\partial_{\\theta } f }{\\tan{\\left (\\theta  \\right )}} + \\frac{\\partial^{2}_{\\phi } f }{{\\sin{\\left (\\theta  \\right )}}^{2}}}{r^{2}}  $$"
      ],
      "text/plain": [
       "<IPython.core.display.Latex object>"
      ]
     },
     "metadata": {},
     "output_type": "display_data"
    }
   ],
   "source": [
    "lapf = sp3d.grad | (sp3d.grad * f)\n",
    "print(r'\\nabla \\cdot (\\nabla f) =', lapf)"
   ]
  },
  {
   "cell_type": "code",
   "execution_count": 14,
   "metadata": {},
   "outputs": [
    {
     "data": {
      "text/latex": [
       "$$ \\nabla F = \\frac{r \\partial_{r} F^{r}  + 2 F^{r}  + \\frac{F^{\\theta } }{\\tan{\\left (\\theta  \\right )}} + \\partial_{\\theta } F^{\\theta }  + \\frac{\\partial_{\\phi } F^{\\phi } }{\\sin{\\left (\\theta  \\right )}}}{r}  $$"
      ],
      "text/plain": [
       "<IPython.core.display.Latex object>"
      ]
     },
     "metadata": {},
     "output_type": "display_data"
    }
   ],
   "source": [
    "dviF = sp3d.grad | F\n",
    "print(r'\\nabla F =', dviF)"
   ]
  },
  {
   "cell_type": "code",
   "execution_count": 15,
   "metadata": {},
   "outputs": [
    {
     "data": {
      "text/latex": [
       "$$ \\nabla \\wedge F = \\frac{r \\partial_{r} F^{\\theta }  + F^{\\theta }  - \\partial_{\\theta } F^{r} }{r} \\boldsymbol{e}_{r}\\wedge \\boldsymbol{e}_{\\theta } + \\frac{r \\partial_{r} F^{\\phi }  + F^{\\phi }  - \\frac{\\partial_{\\phi } F^{r} }{\\sin{\\left (\\theta  \\right )}}}{r} \\boldsymbol{e}_{r}\\wedge \\boldsymbol{e}_{\\phi } + \\frac{\\frac{F^{\\phi } }{\\tan{\\left (\\theta  \\right )}} + \\partial_{\\theta } F^{\\phi }  - \\frac{\\partial_{\\phi } F^{\\theta } }{\\sin{\\left (\\theta  \\right )}}}{r} \\boldsymbol{e}_{\\theta }\\wedge \\boldsymbol{e}_{\\phi }  $$"
      ],
      "text/plain": [
       "<IPython.core.display.Latex object>"
      ]
     },
     "metadata": {},
     "output_type": "display_data"
    }
   ],
   "source": [
    "curlF = sp3d.grad ^ F\n",
    "print(r'\\nabla \\wedge F =',curlF)"
   ]
  },
  {
   "cell_type": "code",
   "execution_count": 16,
   "metadata": {},
   "outputs": [
    {
     "data": {
      "text/latex": [
       "$$ \\nabla \\cdot B = - \\frac{\\frac{B^{r\\theta } }{\\tan{\\left (\\theta  \\right )}} + \\partial_{\\theta } B^{r\\theta }  + \\frac{\\partial_{\\phi } B^{r\\phi } }{\\sin{\\left (\\theta  \\right )}}}{r} \\boldsymbol{e}_{r} + \\frac{r \\partial_{r} B^{r\\theta }  + B^{r\\theta }  - \\frac{\\partial_{\\phi } B^{\\theta \\phi } }{\\sin{\\left (\\theta  \\right )}}}{r} \\boldsymbol{e}_{\\theta } + \\frac{r \\partial_{r} B^{r\\phi }  + B^{r\\phi }  + \\partial_{\\theta } B^{\\theta \\phi } }{r} \\boldsymbol{e}_{\\phi }  $$"
      ],
      "text/plain": [
       "<IPython.core.display.Latex object>"
      ]
     },
     "metadata": {},
     "output_type": "display_data"
    }
   ],
   "source": [
    "divB = sp3d.grad | B\n",
    "print(r'\\nabla \\cdot B =', divB)"
   ]
  },
  {
   "cell_type": "code",
   "execution_count": 17,
   "metadata": {},
   "outputs": [
    {
     "data": {
      "text/latex": [
       "$$ F = F^{r}  \\boldsymbol{e}_{r} + F^{\\theta }  \\boldsymbol{e}_{\\theta } + F^{\\phi }  \\boldsymbol{e}_{\\phi }  $$"
      ],
      "text/plain": [
       "<IPython.core.display.Latex object>"
      ]
     },
     "metadata": {},
     "output_type": "display_data"
    }
   ],
   "source": [
    "print('F =',F)"
   ]
  },
  {
   "cell_type": "code",
   "execution_count": 18,
   "metadata": {
    "scrolled": true
   },
   "outputs": [
    {
     "data": {
      "text/latex": [
       "$$ F =  \\begin{aligned}  & F^{r}  \\boldsymbol{e}_{r} \\\\  &  + F^{\\theta }  \\boldsymbol{e}_{\\theta } \\\\  &  + F^{\\phi }  \\boldsymbol{e}_{\\phi }  \\end{aligned} \n",
       "  $$"
      ],
      "text/plain": [
       "<IPython.core.display.Latex object>"
      ]
     },
     "metadata": {},
     "output_type": "display_data"
    }
   ],
   "source": [
    "print('F =',F.Fmt(3))"
   ]
  },
  {
   "cell_type": "code",
   "execution_count": 19,
   "metadata": {},
   "outputs": [
    {
     "data": {
      "text/latex": [
       "$$ \\abs{F} =  \\sqrt{{F^{\\phi } }^{2} + {F^{r} }^{2} + {F^{\\theta } }^{2}}  $$"
      ],
      "text/plain": [
       "<IPython.core.display.Latex object>"
      ]
     },
     "metadata": {},
     "output_type": "display_data"
    }
   ],
   "source": [
    "print(r'\\abs{F} = ',F.norm())"
   ]
  },
  {
   "cell_type": "code",
   "execution_count": null,
   "metadata": {},
   "outputs": [],
   "source": []
  }
 ],
 "metadata": {
  "kernelspec": {
   "display_name": "Python 3",
   "language": "python",
   "name": "python3"
  },
  "language_info": {
   "codemirror_mode": {
    "name": "ipython",
    "version": 3
   },
   "file_extension": ".py",
   "mimetype": "text/x-python",
   "name": "python",
   "nbconvert_exporter": "python",
   "pygments_lexer": "ipython3",
   "version": "3.8.0"
  }
 },
 "nbformat": 4,
 "nbformat_minor": 1
}<|MERGE_RESOLUTION|>--- conflicted
+++ resolved
@@ -4,82 +4,7 @@
    "cell_type": "code",
    "execution_count": 1,
    "metadata": {},
-   "outputs": [
-    {
-     "data": {
-      "text/latex": [
-       "$$ \n",
-       "\\DeclareMathOperator{\\Tr}{Tr}\n",
-       "\\DeclareMathOperator{\\Adj}{Adj}\n",
-       "\\newcommand{\\bfrac}[2]{\\displaystyle\\frac{#1}{#2}}\n",
-       "\\newcommand{\\lp}{\\left (}\n",
-       "\\newcommand{\\rp}{\\right )}\n",
-       "\\newcommand{\\paren}[1]{\\lp {#1} \\rp}\n",
-       "\\newcommand{\\half}{\\frac{1}{2}}\n",
-       "\\newcommand{\\llt}{\\left <}\n",
-       "\\newcommand{\\rgt}{\\right >}\n",
-       "\\newcommand{\\abs}[1]{\\left |{#1}\\right | }\n",
-       "\\newcommand{\\pdiff}[2]{\\bfrac{\\partial {#1}}{\\partial {#2}}}\n",
-       "\\newcommand{\\npdiff}[3]{\\bfrac{\\partial^{#3} {#1}}{\\partial {#2}^{#3}}}\n",
-       "\\newcommand{\\lbrc}{\\left \\{}\n",
-       "\\newcommand{\\rbrc}{\\right \\]}\n",
-       "\\newcommand{\\lbrk}{\\left \\[}\n",
-       "\\newcommand{\\rbrk}{\\right \\}}\n",
-       "\\newcommand{\\W}{\\wedge}\n",
-       "\\newcommand{\\prm}[1]{{#1}'}\n",
-       "\\newcommand{\\ddt}[1]{\\bfrac{d{#1}}{dt}}\n",
-       "\\newcommand{\\R}{\\dagger}\n",
-       "\\newcommand{\\deriv}[3]{\\bfrac{d^{#3}#1}{d{#2}^{#3}}}\n",
-       "\\newcommand{\\grd}[1]{\\left < {#1} \\right >}\n",
-       "\\newcommand{\\f}[2]{{#1}\\lp {#2} \\rp}\n",
-       "\\newcommand{\\eval}[2]{\\left . {#1} \\right |_{#2}}\n",
-       "\\newcommand{\\bs}[1]{\\boldsymbol{#1}}\n",
-       "\\newcommand{\\es}[1]{\\boldsymbol{e}_{#1}}\n",
-       "\\newcommand{\\eS}[1]{\\boldsymbol{e}^{#1}}\n",
-       "\\newcommand{\\grade}[2]{\\left < {#1} \\right >_{#2}}\n",
-       "\\newcommand{\\lc}{\\rfloor}\n",
-       "\\newcommand{\\rc}{\\lfloor}\n",
-       "\\newcommand{\\T}[1]{\\text{#1}}\n",
-       "\\newcommand{\\lop}[1]{\\overleftarrow{#1}}\n",
-       "\\newcommand{\\rop}[1]{\\overrightarrow{#1}}\n",
-       "\\newcommand{\\ldot}{\\lfloor}\n",
-       "\\newcommand{\\rdot}{\\rfloor}\n",
-       "\n",
-       "%MacDonald LaTeX macros\n",
-       "\n",
-       "\\newcommand   {\\thalf}    {\\textstyle \\frac{1}{2}}\n",
-       "\\newcommand   {\\tthird}   {\\textstyle \\frac{1}{3}}\n",
-       "\\newcommand   {\\tquarter} {\\textstyle \\frac{1}{4}}\n",
-       "\\newcommand   {\\tsixth}   {\\textstyle \\frac{1}{6}}\n",
-       "\n",
-       "\\newcommand   {\\RE}       {\\mathbb{R}}\n",
-       "\\newcommand   {\\GA}       {\\mathbb{G}}\n",
-       "\\newcommand   {\\inner}    {\\mathbin{\\pmb{\\cdot}}}\n",
-       "\\renewcommand {\\outer}    {\\mathbin{\\wedge}}\n",
-       "\\newcommand   {\\cross}    {\\mathbin{\\times}}\n",
-       "\\newcommand   {\\meet}     {\\mathbin{{\\,\\vee\\;}}}\n",
-       "\\renewcommand {\\iff}              {\\Leftrightarrow}\n",
-       "\\renewcommand {\\impliedby}{\\Leftarrow}\n",
-       "\\renewcommand {\\implies}  {\\Rightarrow}\n",
-       "\\newcommand   {\\perpc}    {\\perp}  % Orthogonal complement\n",
-       "\\newcommand   {\\perpm}    {*}  % Dual of multivector\n",
-       "\\newcommand   {\\del}      {\\mathbf{\\nabla}}  %{\\boldsymbol\\nabla\\!}\n",
-       "\\newcommand   {\\mpart}[2]{\\left\\langle\\, #1 \\,\\right\\rangle_{#2}} % AMS has a \\part\n",
-       "\\newcommand   {\\spart}[1]{\\mpart{#1}{0}}\n",
-       "\\newcommand   {\\ds}       {\\displaystyle}\n",
-       "\\newcommand   {\\os}       {\\overset}\n",
-       "\\newcommand   {\\galgebra} {\\mbox{$\\mathcal{G\\!A}$\\hspace{.01in}lgebra}}\n",
-       "\\newcommand   {\\latex}    {\\LaTeX}\n",
-       " $$"
-      ],
-      "text/plain": [
-       "<IPython.core.display.Latex object>"
-      ]
-     },
-     "metadata": {},
-     "output_type": "display_data"
-    }
-   ],
+   "outputs": [],
    "source": [
     "from sympy import symbols, sin, cos, Abs\n",
     "from galgebra.ga import Ga\n",
@@ -96,24 +21,21 @@
     {
      "data": {
       "text/latex": [
-       "$$ g =  \\left [ \\begin{array}{ccc} 1 & 0 & 0  \\\\ 0 & 1 & 0  \\\\ 0 & 0 & 1  \\end{array}\\right ]   $$"
-      ],
-      "text/plain": [
-<<<<<<< HEAD
-       "<IPython.core.display.Latex object>"
-=======
+       "$\\displaystyle \\left[\\begin{matrix}1 & 0 & 0\\\\0 & 1 & 0\\\\0 & 0 & 1\\end{matrix}\\right]$"
+      ],
+      "text/plain": [
        "\\left[\\begin{array}{ccc}1 & 0 & 0\\\\0 & 1 & 0\\\\0 & 0 & 1\\end{array}\\right]"
->>>>>>> 677360f1
-      ]
-     },
-     "metadata": {},
-     "output_type": "display_data"
+      ]
+     },
+     "execution_count": 2,
+     "metadata": {},
+     "output_type": "execute_result"
     }
    ],
    "source": [
     "xyz_coords = (x, y, z) = symbols('x y z', real=True)\n",
     "(o3d, ex, ey, ez) = Ga.build('e', g=[1, 1, 1], coords=xyz_coords, norm=True)\n",
-    "print('g =',o3d.g)"
+    "o3d.g"
    ]
   },
   {
@@ -124,19 +46,20 @@
     {
      "data": {
       "text/latex": [
-       "$$ f = f   $$"
-      ],
-      "text/plain": [
-       "<IPython.core.display.Latex object>"
-      ]
-     },
-     "metadata": {},
-     "output_type": "display_data"
+       "\\begin{equation*} f = f  \\end{equation*}"
+      ],
+      "text/plain": [
+       "f "
+      ]
+     },
+     "execution_count": 3,
+     "metadata": {},
+     "output_type": "execute_result"
     }
    ],
    "source": [
     "f = o3d.mv('f', 'scalar', f=True)\n",
-    "print('f =',f)"
+    "f"
    ]
   },
   {
@@ -147,20 +70,21 @@
     {
      "data": {
       "text/latex": [
-       "$$ \\nabla^{2} =  \\frac{\\partial^{2}}{\\partial x^{2}} + \\frac{\\partial^{2}}{\\partial y^{2}} + \\frac{\\partial^{2}}{\\partial z^{2}}  $$"
-      ],
-      "text/plain": [
-       "<IPython.core.display.Latex object>"
-      ]
-     },
-     "metadata": {},
-     "output_type": "display_data"
+       "\\begin{equation*} \\nabla^{2} = \\frac{\\partial^{2}}{\\partial x^{2}} + \\frac{\\partial^{2}}{\\partial y^{2}} + \\frac{\\partial^{2}}{\\partial z^{2}} \\end{equation*}"
+      ],
+      "text/plain": [
+       "\\frac{\\partial^{2}}{\\partial x^{2}} + \\frac{\\partial^{2}}{\\partial y^{2}} + \\frac{\\partial^{2}}{\\partial z^{2}}"
+      ]
+     },
+     "execution_count": 4,
+     "metadata": {},
+     "output_type": "execute_result"
     }
    ],
    "source": [
     "F = o3d.mv('F', 'vector', f=True)\n",
     "lap = o3d.grad*o3d.grad\n",
-    "print(r'\\nabla^{2} = ',lap)"
+    "lap.Fmt(1,r'\\nabla^{2}')"
    ]
   },
   {
@@ -171,137 +95,140 @@
     {
      "data": {
       "text/latex": [
-       "$$ \\nabla^{2}f =  \\partial^{2}_{x} f  + \\partial^{2}_{y} f  + \\partial^{2}_{z} f   $$"
-      ],
-      "text/plain": [
-       "<IPython.core.display.Latex object>"
-      ]
-     },
-     "metadata": {},
-     "output_type": "display_data"
+       "\\begin{equation*} \\nabla^{2} = \\frac{\\partial^{2}}{\\partial x^{2}} + \\frac{\\partial^{2}}{\\partial y^{2}} + \\frac{\\partial^{2}}{\\partial z^{2}} \\end{equation*}"
+      ],
+      "text/plain": [
+       "\\frac{\\partial^{2}}{\\partial x^{2}} + \\frac{\\partial^{2}}{\\partial y^{2}} + \\frac{\\partial^{2}}{\\partial z^{2}}"
+      ]
+     },
+     "execution_count": 5,
+     "metadata": {},
+     "output_type": "execute_result"
+    }
+   ],
+   "source": [
+    "lap.Fmt(1,r'\\nabla^{2}')"
+   ]
+  },
+  {
+   "cell_type": "code",
+   "execution_count": 6,
+   "metadata": {},
+   "outputs": [
+    {
+     "data": {
+      "text/latex": [
+       "\\begin{equation*} \\partial^{2}_{x} f  + \\partial^{2}_{y} f  + \\partial^{2}_{z} f  \\end{equation*}"
+      ],
+      "text/plain": [
+       "\\partial^{2}_{x} f  + \\partial^{2}_{y} f  + \\partial^{2}_{z} f "
+      ]
+     },
+     "execution_count": 6,
+     "metadata": {},
+     "output_type": "execute_result"
     }
    ],
    "source": [
     "lapf = lap*f\n",
-    "print(r'\\nabla^{2}f = ',lapf)"
-   ]
-  },
-  {
-   "cell_type": "code",
-   "execution_count": 6,
-   "metadata": {},
-   "outputs": [
-    {
-     "data": {
-      "text/latex": [
-       "$$ \\nabla \\cdot (\\nabla f) = \\partial^{2}_{x} f  + \\partial^{2}_{y} f  + \\partial^{2}_{z} f   $$"
-      ],
-      "text/plain": [
-       "<IPython.core.display.Latex object>"
-      ]
-     },
-     "metadata": {},
-     "output_type": "display_data"
+    "lapf"
+   ]
+  },
+  {
+   "cell_type": "code",
+   "execution_count": 7,
+   "metadata": {},
+   "outputs": [
+    {
+     "data": {
+      "text/latex": [
+       "\\begin{equation*} \\nabla \\cdot (\\nabla f) = \\partial^{2}_{x} f  + \\partial^{2}_{y} f  + \\partial^{2}_{z} f  \\end{equation*}"
+      ],
+      "text/plain": [
+       "\\partial^{2}_{x} f  + \\partial^{2}_{y} f  + \\partial^{2}_{z} f "
+      ]
+     },
+     "execution_count": 7,
+     "metadata": {},
+     "output_type": "execute_result"
     }
    ],
    "source": [
     "lapf = o3d.grad | (o3d.grad * f)\n",
-    "print(r'\\nabla \\cdot (\\nabla f) =',lapf)"
-   ]
-  },
-  {
-   "cell_type": "code",
-   "execution_count": 7,
-   "metadata": {},
-   "outputs": [
-    {
-     "data": {
-      "text/latex": [
-       "$$ \\nabla\\cdot F = \\partial_{x} F^{x}  + \\partial_{y} F^{y}  + \\partial_{z} F^{z}   $$"
-      ],
-      "text/plain": [
-       "<IPython.core.display.Latex object>"
-      ]
-     },
-     "metadata": {},
-     "output_type": "display_data"
+    "lapf.Fmt(1,r'\\nabla \\cdot (\\nabla f)')"
+   ]
+  },
+  {
+   "cell_type": "code",
+   "execution_count": 8,
+   "metadata": {},
+   "outputs": [
+    {
+     "data": {
+      "text/latex": [
+       "\\begin{equation*} x = = \\partial_{x} F^{x}  + \\partial_{y} F^{y}  + \\partial_{z} F^{z}  \\end{equation*}"
+      ],
+      "text/plain": [
+       "\\partial_{x} F^{x}  + \\partial_{y} F^{y}  + \\partial_{z} F^{z} "
+      ]
+     },
+     "execution_count": 8,
+     "metadata": {},
+     "output_type": "execute_result"
     }
    ],
    "source": [
     "divF = o3d.grad|F\n",
-    "print(r'\\nabla\\cdot F =',divF)"
-   ]
-  },
-  {
-   "cell_type": "code",
-   "execution_count": 8,
-   "metadata": {},
-   "outputs": [
-    {
-     "data": {
-      "text/latex": [
-       "$$ \\nabla F = \\left ( \\partial_{x} F^{x}  + \\partial_{y} F^{y}  + \\partial_{z} F^{z} \\right )  + \\left ( - \\partial_{y} F^{x}  + \\partial_{x} F^{y} \\right ) \\boldsymbol{e}_{x}\\wedge \\boldsymbol{e}_{y} + \\left ( - \\partial_{z} F^{x}  + \\partial_{x} F^{z} \\right ) \\boldsymbol{e}_{x}\\wedge \\boldsymbol{e}_{z} + \\left ( - \\partial_{z} F^{y}  + \\partial_{y} F^{z} \\right ) \\boldsymbol{e}_{y}\\wedge \\boldsymbol{e}_{z}  $$"
-      ],
-      "text/plain": [
-       "<IPython.core.display.Latex object>"
-      ]
-     },
-     "metadata": {},
-     "output_type": "display_data"
+    "divF.Fmt(1,'x =')"
+   ]
+  },
+  {
+   "cell_type": "code",
+   "execution_count": 9,
+   "metadata": {},
+   "outputs": [
+    {
+     "data": {
+      "text/latex": [
+       "\\begin{equation*} \\nabla F = \\left ( \\partial_{x} F^{x}  + \\partial_{y} F^{y}  + \\partial_{z} F^{z} \\right )  + \\left ( - \\partial_{y} F^{x}  + \\partial_{x} F^{y} \\right ) \\boldsymbol{e}_{x}\\wedge \\boldsymbol{e}_{y} + \\left ( - \\partial_{z} F^{x}  + \\partial_{x} F^{z} \\right ) \\boldsymbol{e}_{x}\\wedge \\boldsymbol{e}_{z} + \\left ( - \\partial_{z} F^{y}  + \\partial_{y} F^{z} \\right ) \\boldsymbol{e}_{y}\\wedge \\boldsymbol{e}_{z} \\end{equation*}"
+      ],
+      "text/plain": [
+       "\\left ( \\partial_{x} F^{x}  + \\partial_{y} F^{y}  + \\partial_{z} F^{z} \\right )  + \\left ( - \\partial_{y} F^{x}  + \\partial_{x} F^{y} \\right ) \\boldsymbol{e}_{x}\\wedge \\boldsymbol{e}_{y} + \\left ( - \\partial_{z} F^{x}  + \\partial_{x} F^{z} \\right ) \\boldsymbol{e}_{x}\\wedge \\boldsymbol{e}_{z} + \\left ( - \\partial_{z} F^{y}  + \\partial_{y} F^{z} \\right ) \\boldsymbol{e}_{y}\\wedge \\boldsymbol{e}_{z}"
+      ]
+     },
+     "execution_count": 9,
+     "metadata": {},
+     "output_type": "execute_result"
     }
    ],
    "source": [
     "gradF = o3d.grad * F\n",
-    "print(r'\\nabla F =',gradF)"
-   ]
-  },
-  {
-   "cell_type": "code",
-   "execution_count": 9,
-   "metadata": {},
-   "outputs": [],
+    "gradF.Fmt(1,r'\\nabla F')"
+   ]
+  },
+  {
+   "cell_type": "code",
+   "execution_count": 10,
+   "metadata": {},
+   "outputs": [
+    {
+     "data": {
+      "text/latex": [
+       "$\\displaystyle \\left[\\begin{matrix}1 & 0 & 0\\\\0 & r^{2} & 0\\\\0 & 0 & r^{2} \\sin^{2}{\\left(\\theta \\right)}\\end{matrix}\\right]$"
+      ],
+      "text/plain": [
+       "\\left[\\begin{array}{ccc}1 & 0 & 0\\\\0 & r^{2} & 0\\\\0 & 0 & r^{2} {\\sin{\\left (\\theta  \\right )}}^{2}\\end{array}\\right]"
+      ]
+     },
+     "execution_count": 10,
+     "metadata": {},
+     "output_type": "execute_result"
+    }
+   ],
    "source": [
     "sph_coords = (r, th, phi) = symbols('r theta phi', real=True)\n",
-    "(sp3d, er, eth, ephi) = Ga.build('e', g=[1, r**2, r**2 * sin(th)**2], coords=sph_coords, norm=True)"
-   ]
-  },
-  {
-   "cell_type": "code",
-   "execution_count": 10,
-   "metadata": {},
-   "outputs": [
-    {
-     "data": {
-      "text/latex": [
-       "$$ g =  \\left [ \\begin{array}{ccc} 1 & 0 & 0  \\\\ 0 & r^{2} & 0  \\\\ 0 & 0 & r^{2} {\\sin{\\left (\\theta  \\right )}}^{2}  \\end{array}\\right ]   $$"
-      ],
-      "text/plain": [
-       "<IPython.core.display.Latex object>"
-      ]
-     },
-     "metadata": {},
-     "output_type": "display_data"
-    },
-    {
-     "data": {
-      "text/latex": [
-       "$$ \\nabla = \\boldsymbol{e}_{r} \\frac{\\partial}{\\partial r} + \\boldsymbol{e}_{\\theta } \\frac{1}{r} \\frac{\\partial}{\\partial \\theta } + \\boldsymbol{e}_{\\phi } \\frac{1}{r \\sin{\\left (\\theta  \\right )}} \\frac{\\partial}{\\partial \\phi }  $$"
-      ],
-      "text/plain": [
-<<<<<<< HEAD
-       "<IPython.core.display.Latex object>"
-=======
-       "\\left[\\begin{array}{ccc}1 & 0 & 0\\\\0 & r^{2} & 0\\\\0 & 0 & r^{2} {\\sin{\\left (\\theta  \\right )}}^{2}\\end{array}\\right]"
->>>>>>> 677360f1
-      ]
-     },
-     "metadata": {},
-     "output_type": "display_data"
-    }
-   ],
-   "source": [
-    "print('g =',sp3d.g_raw)\n",
-    "print(r'\\nabla =', sp3d.grad)"
+    "(sp3d, er, eth, ephi) = Ga.build('e', g=[1, r**2, r**2 * sin(th)**2], coords=sph_coords, norm=True)\n",
+    "sp3d.g_raw"
    ]
   },
   {
@@ -321,18 +248,29 @@
      "execution_count": 11,
      "metadata": {},
      "output_type": "execute_result"
-    },
-    {
-     "data": {
-      "text/latex": [
-       "$$ \\nabla^{2} = \\frac{2}{r} \\frac{\\partial}{\\partial r} + \\frac{1}{r^{2} \\tan{\\left (\\theta  \\right )}} \\frac{\\partial}{\\partial \\theta } + \\frac{1}{r^{2} {\\sin{\\left (\\theta  \\right )}}^{2}} \\frac{\\partial^{2}}{\\partial \\phi ^{2}} + \\frac{\\partial^{2}}{\\partial r^{2}} + r^{-2} \\frac{\\partial^{2}}{\\partial \\theta ^{2}}  $$"
-      ],
-      "text/plain": [
-       "<IPython.core.display.Latex object>"
-      ]
-     },
-     "metadata": {},
-     "output_type": "display_data"
+    }
+   ],
+   "source": [
+    "sp3d.grad.Fmt(1,r'\\nabla')"
+   ]
+  },
+  {
+   "cell_type": "code",
+   "execution_count": 12,
+   "metadata": {},
+   "outputs": [
+    {
+     "data": {
+      "text/latex": [
+       "\\begin{equation*} \\nabla^{2}  = \\frac{2}{r} \\frac{\\partial}{\\partial r} + \\frac{1}{r^{2} \\tan{\\left (\\theta  \\right )}} \\frac{\\partial}{\\partial \\theta } + \\frac{1}{r^{2} {\\sin{\\left (\\theta  \\right )}}^{2}} \\frac{\\partial^{2}}{\\partial \\phi ^{2}} + \\frac{\\partial^{2}}{\\partial r^{2}} + r^{-2} \\frac{\\partial^{2}}{\\partial \\theta ^{2}} \\end{equation*}"
+      ],
+      "text/plain": [
+       "\\frac{2}{r} \\frac{\\partial}{\\partial r} + \\frac{1}{r^{2} \\tan{\\left (\\theta  \\right )}} \\frac{\\partial}{\\partial \\theta } + \\frac{1}{r^{2} {\\sin{\\left (\\theta  \\right )}}^{2}} \\frac{\\partial^{2}}{\\partial \\phi ^{2}} + \\frac{\\partial^{2}}{\\partial r^{2}} + r^{-2} \\frac{\\partial^{2}}{\\partial \\theta ^{2}}"
+      ]
+     },
+     "execution_count": 12,
+     "metadata": {},
+     "output_type": "execute_result"
     }
    ],
    "source": [
@@ -341,169 +279,150 @@
     "B = sp3d.mv('B', 'bivector', f=True)\n",
     "sp3d.grad.Fmt(1,r'\\nabla')\n",
     "lap = sp3d.grad*sp3d.grad\n",
-    "print(r'\\nabla^{2} =',lap)"
-   ]
-  },
-  {
-   "cell_type": "code",
-   "execution_count": 12,
-   "metadata": {},
-   "outputs": [
-    {
-     "data": {
-      "text/latex": [
-       "$$ \\nabla^{2} f = \\frac{r^{2} \\partial^{2}_{r} f  + 2 r \\partial_{r} f  + \\partial^{2}_{\\theta } f  + \\frac{\\partial_{\\theta } f }{\\tan{\\left (\\theta  \\right )}} + \\frac{\\partial^{2}_{\\phi } f }{{\\sin{\\left (\\theta  \\right )}}^{2}}}{r^{2}}  $$"
-      ],
-      "text/plain": [
-       "<IPython.core.display.Latex object>"
-      ]
-     },
-     "metadata": {},
-     "output_type": "display_data"
+    "lap.Fmt(1,r'\\nabla^{2} ')"
+   ]
+  },
+  {
+   "cell_type": "code",
+   "execution_count": 13,
+   "metadata": {},
+   "outputs": [
+    {
+     "data": {
+      "text/latex": [
+       "\\begin{equation*} \\nabla^{2} f = \\frac{r^{2} \\partial^{2}_{r} f  + 2 r \\partial_{r} f  + \\partial^{2}_{\\theta } f  + \\frac{\\partial_{\\theta } f }{\\tan{\\left (\\theta  \\right )}} + \\frac{\\partial^{2}_{\\phi } f }{{\\sin{\\left (\\theta  \\right )}}^{2}}}{r^{2}} \\end{equation*}"
+      ],
+      "text/plain": [
+       "\\frac{r^{2} \\partial^{2}_{r} f  + 2 r \\partial_{r} f  + \\partial^{2}_{\\theta } f  + \\frac{\\partial_{\\theta } f }{\\tan{\\left (\\theta  \\right )}} + \\frac{\\partial^{2}_{\\phi } f }{{\\sin{\\left (\\theta  \\right )}}^{2}}}{r^{2}}"
+      ]
+     },
+     "execution_count": 13,
+     "metadata": {},
+     "output_type": "execute_result"
     }
    ],
    "source": [
     "Lapf = lap*f\n",
-    "print(r'\\nabla^{2} f =', Lapf)"
-   ]
-  },
-  {
-   "cell_type": "code",
-   "execution_count": 13,
-   "metadata": {},
-   "outputs": [
-    {
-     "data": {
-      "text/latex": [
-       "$$ \\nabla \\cdot (\\nabla f) = \\frac{r^{2} \\partial^{2}_{r} f  + 2 r \\partial_{r} f  + \\partial^{2}_{\\theta } f  + \\frac{\\partial_{\\theta } f }{\\tan{\\left (\\theta  \\right )}} + \\frac{\\partial^{2}_{\\phi } f }{{\\sin{\\left (\\theta  \\right )}}^{2}}}{r^{2}}  $$"
-      ],
-      "text/plain": [
-       "<IPython.core.display.Latex object>"
-      ]
-     },
-     "metadata": {},
-     "output_type": "display_data"
+    "Lapf.Fmt(1,r'\\nabla^{2} f')"
+   ]
+  },
+  {
+   "cell_type": "code",
+   "execution_count": 14,
+   "metadata": {},
+   "outputs": [
+    {
+     "data": {
+      "text/latex": [
+       "\\begin{equation*} \\nabla \\cdot (\\nabla f) = \\frac{r^{2} \\partial^{2}_{r} f  + 2 r \\partial_{r} f  + \\partial^{2}_{\\theta } f  + \\frac{\\partial_{\\theta } f }{\\tan{\\left (\\theta  \\right )}} + \\frac{\\partial^{2}_{\\phi } f }{{\\sin{\\left (\\theta  \\right )}}^{2}}}{r^{2}} \\end{equation*}"
+      ],
+      "text/plain": [
+       "\\frac{r^{2} \\partial^{2}_{r} f  + 2 r \\partial_{r} f  + \\partial^{2}_{\\theta } f  + \\frac{\\partial_{\\theta } f }{\\tan{\\left (\\theta  \\right )}} + \\frac{\\partial^{2}_{\\phi } f }{{\\sin{\\left (\\theta  \\right )}}^{2}}}{r^{2}}"
+      ]
+     },
+     "execution_count": 14,
+     "metadata": {},
+     "output_type": "execute_result"
     }
    ],
    "source": [
     "lapf = sp3d.grad | (sp3d.grad * f)\n",
-    "print(r'\\nabla \\cdot (\\nabla f) =', lapf)"
-   ]
-  },
-  {
-   "cell_type": "code",
-   "execution_count": 14,
-   "metadata": {},
-   "outputs": [
-    {
-     "data": {
-      "text/latex": [
-       "$$ \\nabla F = \\frac{r \\partial_{r} F^{r}  + 2 F^{r}  + \\frac{F^{\\theta } }{\\tan{\\left (\\theta  \\right )}} + \\partial_{\\theta } F^{\\theta }  + \\frac{\\partial_{\\phi } F^{\\phi } }{\\sin{\\left (\\theta  \\right )}}}{r}  $$"
-      ],
-      "text/plain": [
-       "<IPython.core.display.Latex object>"
-      ]
-     },
-     "metadata": {},
-     "output_type": "display_data"
+    "lapf.Fmt(1,r'\\nabla \\cdot (\\nabla f)')"
+   ]
+  },
+  {
+   "cell_type": "code",
+   "execution_count": 15,
+   "metadata": {},
+   "outputs": [
+    {
+     "data": {
+      "text/latex": [
+       "\\begin{equation*} \\nabla F = \\partial_{x} F^{x}  + \\partial_{y} F^{y}  + \\partial_{z} F^{z}  \\end{equation*}"
+      ],
+      "text/plain": [
+       "\\partial_{x} F^{x}  + \\partial_{y} F^{y}  + \\partial_{z} F^{z} "
+      ]
+     },
+     "execution_count": 15,
+     "metadata": {},
+     "output_type": "execute_result"
     }
    ],
    "source": [
     "dviF = sp3d.grad | F\n",
-    "print(r'\\nabla F =', dviF)"
-   ]
-  },
-  {
-   "cell_type": "code",
-   "execution_count": 15,
-   "metadata": {},
-   "outputs": [
-    {
-     "data": {
-      "text/latex": [
-       "$$ \\nabla \\wedge F = \\frac{r \\partial_{r} F^{\\theta }  + F^{\\theta }  - \\partial_{\\theta } F^{r} }{r} \\boldsymbol{e}_{r}\\wedge \\boldsymbol{e}_{\\theta } + \\frac{r \\partial_{r} F^{\\phi }  + F^{\\phi }  - \\frac{\\partial_{\\phi } F^{r} }{\\sin{\\left (\\theta  \\right )}}}{r} \\boldsymbol{e}_{r}\\wedge \\boldsymbol{e}_{\\phi } + \\frac{\\frac{F^{\\phi } }{\\tan{\\left (\\theta  \\right )}} + \\partial_{\\theta } F^{\\phi }  - \\frac{\\partial_{\\phi } F^{\\theta } }{\\sin{\\left (\\theta  \\right )}}}{r} \\boldsymbol{e}_{\\theta }\\wedge \\boldsymbol{e}_{\\phi }  $$"
-      ],
-      "text/plain": [
-       "<IPython.core.display.Latex object>"
-      ]
-     },
-     "metadata": {},
-     "output_type": "display_data"
+    "divF.Fmt(1,r'\\nabla F')"
+   ]
+  },
+  {
+   "cell_type": "code",
+   "execution_count": 16,
+   "metadata": {},
+   "outputs": [
+    {
+     "data": {
+      "text/latex": [
+       "\\begin{equation*} \\nabla \\wedge F = \\frac{r \\partial_{r} F^{\\theta }  + F^{\\theta }  - \\partial_{\\theta } F^{r} }{r} \\boldsymbol{e}_{r}\\wedge \\boldsymbol{e}_{\\theta } + \\frac{r \\partial_{r} F^{\\phi }  + F^{\\phi }  - \\frac{\\partial_{\\phi } F^{r} }{\\sin{\\left (\\theta  \\right )}}}{r} \\boldsymbol{e}_{r}\\wedge \\boldsymbol{e}_{\\phi } + \\frac{\\frac{F^{\\phi } }{\\tan{\\left (\\theta  \\right )}} + \\partial_{\\theta } F^{\\phi }  - \\frac{\\partial_{\\phi } F^{\\theta } }{\\sin{\\left (\\theta  \\right )}}}{r} \\boldsymbol{e}_{\\theta }\\wedge \\boldsymbol{e}_{\\phi } \\end{equation*}"
+      ],
+      "text/plain": [
+       "\\frac{r \\partial_{r} F^{\\theta }  + F^{\\theta }  - \\partial_{\\theta } F^{r} }{r} \\boldsymbol{e}_{r}\\wedge \\boldsymbol{e}_{\\theta } + \\frac{r \\partial_{r} F^{\\phi }  + F^{\\phi }  - \\frac{\\partial_{\\phi } F^{r} }{\\sin{\\left (\\theta  \\right )}}}{r} \\boldsymbol{e}_{r}\\wedge \\boldsymbol{e}_{\\phi } + \\frac{\\frac{F^{\\phi } }{\\tan{\\left (\\theta  \\right )}} + \\partial_{\\theta } F^{\\phi }  - \\frac{\\partial_{\\phi } F^{\\theta } }{\\sin{\\left (\\theta  \\right )}}}{r} \\boldsymbol{e}_{\\theta }\\wedge \\boldsymbol{e}_{\\phi }"
+      ]
+     },
+     "execution_count": 16,
+     "metadata": {},
+     "output_type": "execute_result"
     }
    ],
    "source": [
     "curlF = sp3d.grad ^ F\n",
-    "print(r'\\nabla \\wedge F =',curlF)"
-   ]
-  },
-  {
-   "cell_type": "code",
-   "execution_count": 16,
-   "metadata": {},
-   "outputs": [
-    {
-     "data": {
-      "text/latex": [
-       "$$ \\nabla \\cdot B = - \\frac{\\frac{B^{r\\theta } }{\\tan{\\left (\\theta  \\right )}} + \\partial_{\\theta } B^{r\\theta }  + \\frac{\\partial_{\\phi } B^{r\\phi } }{\\sin{\\left (\\theta  \\right )}}}{r} \\boldsymbol{e}_{r} + \\frac{r \\partial_{r} B^{r\\theta }  + B^{r\\theta }  - \\frac{\\partial_{\\phi } B^{\\theta \\phi } }{\\sin{\\left (\\theta  \\right )}}}{r} \\boldsymbol{e}_{\\theta } + \\frac{r \\partial_{r} B^{r\\phi }  + B^{r\\phi }  + \\partial_{\\theta } B^{\\theta \\phi } }{r} \\boldsymbol{e}_{\\phi }  $$"
-      ],
-      "text/plain": [
-       "<IPython.core.display.Latex object>"
-      ]
-     },
-     "metadata": {},
-     "output_type": "display_data"
+    "curlF.Fmt(1,r'\\nabla \\wedge F')"
+   ]
+  },
+  {
+   "cell_type": "code",
+   "execution_count": 17,
+   "metadata": {},
+   "outputs": [
+    {
+     "data": {
+      "text/latex": [
+       "\\begin{equation*} \\nabla \\cdot B = - \\frac{\\frac{B^{r\\theta } }{\\tan{\\left (\\theta  \\right )}} + \\partial_{\\theta } B^{r\\theta }  + \\frac{\\partial_{\\phi } B^{r\\phi } }{\\sin{\\left (\\theta  \\right )}}}{r} \\boldsymbol{e}_{r} + \\frac{r \\partial_{r} B^{r\\theta }  + B^{r\\theta }  - \\frac{\\partial_{\\phi } B^{\\theta \\phi } }{\\sin{\\left (\\theta  \\right )}}}{r} \\boldsymbol{e}_{\\theta } + \\frac{r \\partial_{r} B^{r\\phi }  + B^{r\\phi }  + \\partial_{\\theta } B^{\\theta \\phi } }{r} \\boldsymbol{e}_{\\phi } \\end{equation*}"
+      ],
+      "text/plain": [
+       "- \\frac{\\frac{B^{r\\theta } }{\\tan{\\left (\\theta  \\right )}} + \\partial_{\\theta } B^{r\\theta }  + \\frac{\\partial_{\\phi } B^{r\\phi } }{\\sin{\\left (\\theta  \\right )}}}{r} \\boldsymbol{e}_{r} + \\frac{r \\partial_{r} B^{r\\theta }  + B^{r\\theta }  - \\frac{\\partial_{\\phi } B^{\\theta \\phi } }{\\sin{\\left (\\theta  \\right )}}}{r} \\boldsymbol{e}_{\\theta } + \\frac{r \\partial_{r} B^{r\\phi }  + B^{r\\phi }  + \\partial_{\\theta } B^{\\theta \\phi } }{r} \\boldsymbol{e}_{\\phi }"
+      ]
+     },
+     "execution_count": 17,
+     "metadata": {},
+     "output_type": "execute_result"
     }
    ],
    "source": [
     "divB = sp3d.grad | B\n",
-    "print(r'\\nabla \\cdot B =', divB)"
-   ]
-  },
-  {
-   "cell_type": "code",
-   "execution_count": 17,
-   "metadata": {},
-   "outputs": [
-    {
-     "data": {
-      "text/latex": [
-       "$$ F = F^{r}  \\boldsymbol{e}_{r} + F^{\\theta }  \\boldsymbol{e}_{\\theta } + F^{\\phi }  \\boldsymbol{e}_{\\phi }  $$"
-      ],
-      "text/plain": [
-       "<IPython.core.display.Latex object>"
-      ]
-     },
-     "metadata": {},
-     "output_type": "display_data"
-    }
-   ],
-   "source": [
-    "print('F =',F)"
+    "divB.Fmt(1,r'\\nabla \\cdot B')"
    ]
   },
   {
    "cell_type": "code",
    "execution_count": 18,
-   "metadata": {
-    "scrolled": true
-   },
-   "outputs": [
-    {
-     "data": {
-      "text/latex": [
-       "$$ F =  \\begin{aligned}  & F^{r}  \\boldsymbol{e}_{r} \\\\  &  + F^{\\theta }  \\boldsymbol{e}_{\\theta } \\\\  &  + F^{\\phi }  \\boldsymbol{e}_{\\phi }  \\end{aligned} \n",
-       "  $$"
-      ],
-      "text/plain": [
-       "<IPython.core.display.Latex object>"
-      ]
-     },
-     "metadata": {},
-     "output_type": "display_data"
-    }
-   ],
-   "source": [
-    "print('F =',F.Fmt(3))"
+   "metadata": {},
+   "outputs": [
+    {
+     "data": {
+      "text/latex": [
+       "\\begin{equation*} F = F^{r}  \\boldsymbol{e}_{r} + F^{\\theta }  \\boldsymbol{e}_{\\theta } + F^{\\phi }  \\boldsymbol{e}_{\\phi } \\end{equation*}"
+      ],
+      "text/plain": [
+       "F^{r}  \\boldsymbol{e}_{r} + F^{\\theta }  \\boldsymbol{e}_{\\theta } + F^{\\phi }  \\boldsymbol{e}_{\\phi }"
+      ]
+     },
+     "execution_count": 18,
+     "metadata": {},
+     "output_type": "execute_result"
+    }
+   ],
+   "source": [
+    "F"
    ]
   },
   {
@@ -514,26 +433,45 @@
     {
      "data": {
       "text/latex": [
-       "$$ \\abs{F} =  \\sqrt{{F^{\\phi } }^{2} + {F^{r} }^{2} + {F^{\\theta } }^{2}}  $$"
-      ],
-      "text/plain": [
-       "<IPython.core.display.Latex object>"
-      ]
-     },
-     "metadata": {},
-     "output_type": "display_data"
-    }
-   ],
-   "source": [
-    "print(r'\\abs{F} = ',F.norm())"
-   ]
-  },
-  {
-   "cell_type": "code",
-   "execution_count": null,
-   "metadata": {},
-   "outputs": [],
-   "source": []
+       " \\begin{align*}   F =& F^{r}  \\boldsymbol{e}_{r} \\\\  &  + F^{\\theta }  \\boldsymbol{e}_{\\theta } \\\\  &  + F^{\\phi }  \\boldsymbol{e}_{\\phi }  \\end{align*} \n"
+      ],
+      "text/plain": [
+       " \\begin{align*}  & F^{r}  \\boldsymbol{e}_{r} \\\\  &  + F^{\\theta }  \\boldsymbol{e}_{\\theta } \\\\  &  + F^{\\phi }  \\boldsymbol{e}_{\\phi }  \\end{align*} "
+      ]
+     },
+     "execution_count": 19,
+     "metadata": {},
+     "output_type": "execute_result"
+    }
+   ],
+   "source": [
+    "F.Fmt(3,'F')"
+   ]
+  },
+  {
+   "cell_type": "code",
+   "execution_count": 20,
+   "metadata": {},
+   "outputs": [
+    {
+     "data": {
+      "text/latex": [
+       "$\\displaystyle \\sqrt{\\operatorname{F^{\\phi}}^{2}{\\left(r,\\theta,\\phi \\right)} + \\operatorname{F^{r}}^{2}{\\left(r,\\theta,\\phi \\right)} + \\operatorname{F^{\\theta}}^{2}{\\left(r,\\theta,\\phi \\right)}}$"
+      ],
+      "text/plain": [
+       "   __________________________________________________\n",
+       "  ╱     2                2                2          \n",
+       "╲╱  F__φ (r, θ, φ) + F__r (r, θ, φ) + F__θ (r, θ, φ) "
+      ]
+     },
+     "execution_count": 20,
+     "metadata": {},
+     "output_type": "execute_result"
+    }
+   ],
+   "source": [
+    "F.norm()"
+   ]
   }
  ],
  "metadata": {
