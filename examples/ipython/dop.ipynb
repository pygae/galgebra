--- conflicted
+++ resolved
@@ -2,7 +2,7 @@
  "cells": [
   {
    "cell_type": "code",
-   "execution_count": 2,
+   "execution_count": 1,
    "metadata": {},
    "outputs": [
     {
@@ -22,7 +22,9 @@
        "\\newcommand{\\pdiff}[2]{\\bfrac{\\partial {#1}}{\\partial {#2}}}\n",
        "\\newcommand{\\npdiff}[3]{\\bfrac{\\partial^{#3} {#1}}{\\partial {#2}^{#3}}}\n",
        "\\newcommand{\\lbrc}{\\left \\{}\n",
-       "\\newcommand{\\rbrc}{\\right \\}}\n",
+       "\\newcommand{\\rbrc}{\\right \\]}\n",
+       "\\newcommand{\\lbrk}{\\left \\[}\n",
+       "\\newcommand{\\rbrk}{\\right \\}}\n",
        "\\newcommand{\\W}{\\wedge}\n",
        "\\newcommand{\\prm}[1]{{#1}'}\n",
        "\\newcommand{\\ddt}[1]{\\bfrac{d{#1}}{dt}}\n",
@@ -88,7 +90,7 @@
   },
   {
    "cell_type": "code",
-   "execution_count": 3,
+   "execution_count": 2,
    "metadata": {},
    "outputs": [
     {
@@ -112,7 +114,7 @@
   },
   {
    "cell_type": "code",
-   "execution_count": 4,
+   "execution_count": 3,
    "metadata": {},
    "outputs": [
     {
@@ -135,7 +137,7 @@
   },
   {
    "cell_type": "code",
-   "execution_count": 6,
+   "execution_count": 4,
    "metadata": {},
    "outputs": [
     {
@@ -159,13 +161,13 @@
   },
   {
    "cell_type": "code",
-   "execution_count": 7,
-   "metadata": {},
-   "outputs": [
-    {
-     "data": {
-      "text/latex": [
-       "$$ \\nabla^{2}f =  \\partial^{2}_{y} f  + \\partial^{2}_{z} f   $$"
+   "execution_count": 5,
+   "metadata": {},
+   "outputs": [
+    {
+     "data": {
+      "text/latex": [
+       "$$ \\nabla^{2}f =  \\partial^{2}_{x} f  + \\partial^{2}_{y} f  + \\partial^{2}_{z} f   $$"
       ],
       "text/plain": [
        "<IPython.core.display.Latex object>"
@@ -182,7 +184,7 @@
   },
   {
    "cell_type": "code",
-   "execution_count": 8,
+   "execution_count": 6,
    "metadata": {},
    "outputs": [
     {
@@ -205,7 +207,7 @@
   },
   {
    "cell_type": "code",
-   "execution_count": 9,
+   "execution_count": 7,
    "metadata": {},
    "outputs": [
     {
@@ -228,7 +230,7 @@
   },
   {
    "cell_type": "code",
-   "execution_count": 10,
+   "execution_count": 8,
    "metadata": {},
    "outputs": [
     {
@@ -251,7 +253,7 @@
   },
   {
    "cell_type": "code",
-   "execution_count": 11,
+   "execution_count": 9,
    "metadata": {},
    "outputs": [],
    "source": [
@@ -261,7 +263,7 @@
   },
   {
    "cell_type": "code",
-   "execution_count": 12,
+   "execution_count": 10,
    "metadata": {},
    "outputs": [
     {
@@ -296,7 +298,7 @@
   },
   {
    "cell_type": "code",
-   "execution_count": 13,
+   "execution_count": 11,
    "metadata": {},
    "outputs": [
     {
@@ -308,24 +310,17 @@
        "\\boldsymbol{e}_{r} \\frac{\\partial}{\\partial r} + \\boldsymbol{e}_{\\theta } \\frac{1}{r} \\frac{\\partial}{\\partial \\theta } + \\boldsymbol{e}_{\\phi } \\frac{1}{r \\sin{\\left (\\theta  \\right )}} \\frac{\\partial}{\\partial \\phi }"
       ]
      },
-     "execution_count": 13,
+     "execution_count": 11,
      "metadata": {},
      "output_type": "execute_result"
     },
     {
      "data": {
       "text/latex": [
-<<<<<<< HEAD
-       "$$ \\nabla^{2} = \\frac{2}{r} \\frac{\\partial}{\\partial r} + \\frac{1}{r^{2} \\tan{\\left (\\theta  \\right )}} \\frac{\\partial}{\\partial \\theta } + \\frac{\\partial^{2}}{\\partial r^{2}} + r^{-2} \\frac{\\partial^{2}}{\\partial \\theta ^{2}} + \\frac{1}{r^{2} {\\sin{\\left (\\theta  \\right )}}^{2}} \\frac{\\partial^{2}}{\\partial \\phi ^{2}}  $$"
-      ],
-      "text/plain": [
-       "<IPython.core.display.Latex object>"
-=======
-       "\\begin{equation*} \\nabla^{2}  = \\frac{2}{r} \\frac{\\partial}{\\partial r} + \\frac{1}{r^{2} \\tan{\\left (\\theta  \\right )}} \\frac{\\partial}{\\partial \\theta } + \\frac{1}{r^{2} {\\sin{\\left (\\theta  \\right )}}^{2}} \\frac{\\partial^{2}}{\\partial \\phi ^{2}} + \\frac{\\partial^{2}}{\\partial r^{2}} + r^{-2} \\frac{\\partial^{2}}{\\partial \\theta ^{2}} \\end{equation*}"
-      ],
-      "text/plain": [
-       "\\frac{2}{r} \\frac{\\partial}{\\partial r} + \\frac{1}{r^{2} \\tan{\\left (\\theta  \\right )}} \\frac{\\partial}{\\partial \\theta } + \\frac{1}{r^{2} {\\sin{\\left (\\theta  \\right )}}^{2}} \\frac{\\partial^{2}}{\\partial \\phi ^{2}} + \\frac{\\partial^{2}}{\\partial r^{2}} + r^{-2} \\frac{\\partial^{2}}{\\partial \\theta ^{2}}"
->>>>>>> 5108d162
+       "$$ \\nabla^{2} = \\frac{2}{r} \\frac{\\partial}{\\partial r} + \\frac{1}{r^{2} \\tan{\\left (\\theta  \\right )}} \\frac{\\partial}{\\partial \\theta } + \\frac{1}{r^{2} {\\sin{\\left (\\theta  \\right )}}^{2}} \\frac{\\partial^{2}}{\\partial \\phi ^{2}} + \\frac{\\partial^{2}}{\\partial r^{2}} + r^{-2} \\frac{\\partial^{2}}{\\partial \\theta ^{2}}  $$"
+      ],
+      "text/plain": [
+       "<IPython.core.display.Latex object>"
       ]
      },
      "metadata": {},
@@ -343,7 +338,7 @@
   },
   {
    "cell_type": "code",
-   "execution_count": 14,
+   "execution_count": 12,
    "metadata": {},
    "outputs": [
     {
@@ -366,7 +361,7 @@
   },
   {
    "cell_type": "code",
-   "execution_count": 15,
+   "execution_count": 13,
    "metadata": {},
    "outputs": [
     {
@@ -389,7 +384,7 @@
   },
   {
    "cell_type": "code",
-   "execution_count": 16,
+   "execution_count": 14,
    "metadata": {},
    "outputs": [
     {
@@ -412,7 +407,7 @@
   },
   {
    "cell_type": "code",
-   "execution_count": 17,
+   "execution_count": 15,
    "metadata": {},
    "outputs": [
     {
@@ -435,7 +430,7 @@
   },
   {
    "cell_type": "code",
-   "execution_count": 18,
+   "execution_count": 16,
    "metadata": {},
    "outputs": [
     {
@@ -458,7 +453,7 @@
   },
   {
    "cell_type": "code",
-   "execution_count": 19,
+   "execution_count": 17,
    "metadata": {},
    "outputs": [
     {
@@ -480,7 +475,7 @@
   },
   {
    "cell_type": "code",
-   "execution_count": 20,
+   "execution_count": 18,
    "metadata": {
     "scrolled": true
    },
@@ -488,7 +483,7 @@
     {
      "data": {
       "text/latex": [
-       "$$ F =  \\begin{align*}  & F^{r}  \\boldsymbol{e}_{r} \\\\  &  + F^{\\theta }  \\boldsymbol{e}_{\\theta } \\\\  &  + F^{\\phi }  \\boldsymbol{e}_{\\phi }  \\end{align*} \n",
+       "$$ F =  \\begin{aligned}  & F^{r}  \\boldsymbol{e}_{r} \\\\  &  + F^{\\theta }  \\boldsymbol{e}_{\\theta } \\\\  &  + F^{\\phi }  \\boldsymbol{e}_{\\phi }  \\end{aligned} \n",
        "  $$"
       ],
       "text/plain": [
@@ -505,7 +500,7 @@
   },
   {
    "cell_type": "code",
-   "execution_count": 21,
+   "execution_count": 19,
    "metadata": {},
    "outputs": [
     {
@@ -549,11 +544,7 @@
    "name": "python",
    "nbconvert_exporter": "python",
    "pygments_lexer": "ipython3",
-<<<<<<< HEAD
-   "version": "3.6.8"
-=======
    "version": "3.8.0"
->>>>>>> 5108d162
   }
  },
  "nbformat": 4,
