--- conflicted
+++ resolved
@@ -161,11 +161,7 @@
     {
      "data": {
       "text/latex": [
-<<<<<<< HEAD
-       "$$ \\T{Minkowsky Basis:} [\\boldsymbol{e}_{t}, \\boldsymbol{e}_{x}, \\boldsymbol{e}_{y}, \\boldsymbol{e}_{z}]  $$"
-=======
-       "$\\displaystyle \\left[ \\mathbf{e_{t}}, \\  \\mathbf{e_{x}}, \\  \\mathbf{e_{y}}, \\  \\mathbf{e_{z}}\\right]$"
->>>>>>> 5108d162
+       "$$ \\T{Minkowsky Basis:} \\left[ \\boldsymbol{e}_{t}, \\  \\boldsymbol{e}_{x}, \\  \\boldsymbol{e}_{y}, \\  \\boldsymbol{e}_{z}\\right]  $$"
       ],
       "text/plain": [
        "<IPython.core.display.Latex object>"
@@ -189,19 +185,19 @@
     {
      "data": {
       "text/latex": [
-       "$$ \\left [ \\bs{e}_t\\cdot\\bs{e}^t, \\bs{e}_x\\cdot\\bs{e}^x, \\bs{e}_y\\cdot\\bs{e}^y, \\bs{e}_z\\cdot\\bs{e}^z\\right ] = [1, 1, 1, 1]  $$"
-      ],
-      "text/plain": [
-       "<IPython.core.display.Latex object>"
-      ]
-     },
-     "metadata": {},
-     "output_type": "display_data"
-    },
-    {
-     "data": {
-      "text/latex": [
-       "$$ gg^{-1} = Matrix([[1, 0, 0, 0], [0, 1, 0, 0], [0, 0, 1, 0], [0, 0, 0, 1]])  $$"
+       "$$ \\left [ \\bs{e}_t\\cdot\\bs{e}^t, \\bs{e}_x\\cdot\\bs{e}^x, \\bs{e}_y\\cdot\\bs{e}^y, \\bs{e}_z\\cdot\\bs{e}^z\\right ] = \\left[ 1, \\  1, \\  1, \\  1\\right]  $$"
+      ],
+      "text/plain": [
+       "<IPython.core.display.Latex object>"
+      ]
+     },
+     "metadata": {},
+     "output_type": "display_data"
+    },
+    {
+     "data": {
+      "text/latex": [
+       "$$ gg^{-1} = \\left[\\begin{matrix}1 & 0 & 0 & 0\\\\0 & 1 & 0 & 0\\\\0 & 0 & 1 & 0\\\\0 & 0 & 0 & 1\\end{matrix}\\right]  $$"
       ],
       "text/plain": [
        "<IPython.core.display.Latex object>"
@@ -248,11 +244,7 @@
     {
      "data": {
       "text/latex": [
-<<<<<<< HEAD
-       "$$ \\T{Kerr-Debney Basis:} [\\boldsymbol{e}_{u}, \\boldsymbol{e}_{x}, \\boldsymbol{e}_{y}, \\boldsymbol{e}_{z}]  $$"
-=======
-       "$\\displaystyle \\left[ \\mathbf{e_{u}}, \\  \\mathbf{e_{x}}, \\  \\mathbf{e_{y}}, \\  \\mathbf{e_{z}}\\right]$"
->>>>>>> 5108d162
+       "$$ \\T{Kerr-Debney Basis:} \\left[ \\boldsymbol{e}_{u}, \\  \\boldsymbol{e}_{x}, \\  \\boldsymbol{e}_{y}, \\  \\boldsymbol{e}_{z}\\right]  $$"
       ],
       "text/plain": [
        "<IPython.core.display.Latex object>"
@@ -496,11 +488,7 @@
     {
      "data": {
       "text/latex": [
-<<<<<<< HEAD
-       "$$ \\T{Schwarzschild Basis:} [\\boldsymbol{e}_{t}, \\boldsymbol{e}_{r}, \\boldsymbol{e}_{\\theta }, \\boldsymbol{e}_{\\phi }]  $$"
-=======
-       "$\\displaystyle \\left[ \\mathbf{e_{t}}, \\  \\mathbf{e_{r}}, \\  \\mathbf{e_{\\theta}}, \\  \\mathbf{e_{\\phi}}\\right]$"
->>>>>>> 5108d162
+       "$$ \\T{Schwarzschild Basis:} \\left[ \\boldsymbol{e}_{t}, \\  \\boldsymbol{e}_{r}, \\  \\boldsymbol{e}_{\\theta }, \\  \\boldsymbol{e}_{\\phi }\\right]  $$"
       ],
       "text/plain": [
        "<IPython.core.display.Latex object>"
@@ -536,7 +524,7 @@
     {
      "data": {
       "text/latex": [
-       "$$ gg^{-1} = Matrix([[1, 0, 0, 0], [0, 1, 0, 0], [0, 0, 1, 0], [0, 0, 0, 1]])  $$"
+       "$$ gg^{-1} = \\left[\\begin{matrix}1 & 0 & 0 & 0\\\\0 & 1 & 0 & 0\\\\0 & 0 & 1 & 0\\\\0 & 0 & 0 & 1\\end{matrix}\\right]  $$"
       ],
       "text/plain": [
        "<IPython.core.display.Latex object>"
@@ -703,11 +691,7 @@
    "name": "python",
    "nbconvert_exporter": "python",
    "pygments_lexer": "ipython3",
-<<<<<<< HEAD
-   "version": "3.6.8"
-=======
    "version": "3.8.0"
->>>>>>> 5108d162
   }
  },
  "nbformat": 4,
