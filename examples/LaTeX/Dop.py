from __future__ import print_function
from sympy import symbols, sin
from galgebra.printer import Format, xpdf, Fmt, xtex
from galgebra.ga import Ga
import sys

Format()
xyz_coords = (x, y, z) = symbols('x y z', real=True)
(o3d, ex, ey, ez) = Ga.build('e', g=[1, 1, 1], coords=xyz_coords, norm=True)
f = o3d.mv('f', 'scalar', f=True)
lap = o3d.grad*o3d.grad
print(r'\nabla =', o3d.grad)
<<<<<<< HEAD
print(r'\nabla^{2} = \nabla . \nabla =', lap)
print(r'\lp\nabla^{2}\rp f =', lap*f)
print(r'\nabla\cdot\lp\nabla f\rp =', o3d.grad | (o3d.grad * f))
=======
print(r'%\nabla^{2} = \nabla \cdot \nabla =', lap)
print(r'%\lp\nabla^{2}\rp f =', lap*f)
print(r'%\nabla\cdot\lp\nabla f\rp =', o3d.grad | (o3d.grad * f))
>>>>>>> 61763a03

sph_coords = (r, th, phi) = symbols('r theta phi', real=True)
(sp3d, er, eth, ephi) = Ga.build('e', g=[1, r**2, r**2 * sin(th)**2], coords=sph_coords, norm=True)
f = sp3d.mv('f', 'scalar', f=True)
lap = sp3d.grad*sp3d.grad
print(r'\nabla^{2} = \nabla\cdot\nabla =', lap)
print(r'\lp\nabla^{2}\rp f =', lap*f)
print(r'\nabla\cdot\lp\nabla f\rp =', sp3d.grad | (sp3d.grad * f))
print(Fmt([o3d.grad, o3d.grad]))
F = sp3d.mv('F', 'vector', f=True)
print('F =',F)
print('F =',F.xFmt(3))
print('F =',Fmt((F,F)))
#xtex(tex='texmaker')
xtex()<|MERGE_RESOLUTION|>--- conflicted
+++ resolved
@@ -1,6 +1,6 @@
 from __future__ import print_function
 from sympy import symbols, sin
-from galgebra.printer import Format, xpdf, Fmt, xtex
+from galgebra.printer import Format, xpdf, Fmt
 from galgebra.ga import Ga
 import sys
 
@@ -10,27 +10,25 @@
 f = o3d.mv('f', 'scalar', f=True)
 lap = o3d.grad*o3d.grad
 print(r'\nabla =', o3d.grad)
-<<<<<<< HEAD
-print(r'\nabla^{2} = \nabla . \nabla =', lap)
-print(r'\lp\nabla^{2}\rp f =', lap*f)
-print(r'\nabla\cdot\lp\nabla f\rp =', o3d.grad | (o3d.grad * f))
-=======
 print(r'%\nabla^{2} = \nabla \cdot \nabla =', lap)
 print(r'%\lp\nabla^{2}\rp f =', lap*f)
 print(r'%\nabla\cdot\lp\nabla f\rp =', o3d.grad | (o3d.grad * f))
->>>>>>> 61763a03
 
 sph_coords = (r, th, phi) = symbols('r theta phi', real=True)
 (sp3d, er, eth, ephi) = Ga.build('e', g=[1, r**2, r**2 * sin(th)**2], coords=sph_coords, norm=True)
 f = sp3d.mv('f', 'scalar', f=True)
 lap = sp3d.grad*sp3d.grad
-print(r'\nabla^{2} = \nabla\cdot\nabla =', lap)
-print(r'\lp\nabla^{2}\rp f =', lap*f)
-print(r'\nabla\cdot\lp\nabla f\rp =', sp3d.grad | (sp3d.grad * f))
+print(r'%\nabla^{2} = \nabla\cdot\nabla =', lap)
+print(r'%\lp\nabla^{2}\rp f =', lap*f)
+print(r'%\nabla\cdot\lp\nabla f\rp =', sp3d.grad | (sp3d.grad * f))
 print(Fmt([o3d.grad, o3d.grad]))
 F = sp3d.mv('F', 'vector', f=True)
-print('F =',F)
-print('F =',F.xFmt(3))
-print('F =',Fmt((F,F)))
-#xtex(tex='texmaker')
-xtex()+print(F.title)
+print(F)
+F.fmt = 3
+print(F.title)
+print(F)
+print(F.title)
+print(Fmt((F,F)))
+# xpdf(paper=(6, 7))
+xpdf(pdfprog=None, paper=(6, 7))