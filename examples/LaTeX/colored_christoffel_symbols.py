from __future__ import print_function
import sys
<<<<<<< HEAD
from galgebra.printer import  Format, xpdf, xtex
=======
from galgebra.printer import  Format, xpdf, latex
>>>>>>> 61763a03
Format()
from sympy import symbols, sin, pi, Array, permutedims
from galgebra.ga import Ga

# From http://latexcolor.com/
print(r'\definecolor{airforceblue}{rgb}{0.36, 0.54, 0.66}')
print(r'\definecolor{applegreen}{rgb}{0.55, 0.71, 0.0}')
print(r'\definecolor{atomictangerine}{rgb}{1.0, 0.6, 0.4}')

print(r'\bm{\mbox{Base manifold (three dimensional)}}')
print(r'\bm{\mbox{Metric tensor (cartesian coordinates - norm = False)}}')
from sympy import cos, sin, symbols
g3coords = (x,y,z) = symbols('x y z')
g3 = Ga('ex ey ez', g = [1,1,1], coords = g3coords,norm=False) # Create g3
(e_x,e_y,e_z) = g3.mv()

print('g =',g3.g)
print('\\')

print(r'\bm{\mbox{Two dimensioanal submanifold - Unit sphere}}')
print(r'\text{Basis not normalised}')

sp2coords = (theta, phi) = symbols(r'theta phi', real = True)
sp2param = [sin(theta)*cos(phi), sin(theta)*sin(phi), cos(theta)]

sp2 = g3.sm(sp2param, sp2coords, norm = False) # submanifold

(etheta, ephi) = sp2.mv() # sp2 basis vectors
(rtheta, rphi) = sp2.mvr() # sp2 reciprocal basis vectors

sp2grad = sp2.grad

sph_map = [1, theta, phi]  # Coordinate map for sphere of r = 1
print(r'(\theta,\phi)\rightarrow (r,\theta,\phi) = ', latex(sph_map))

(etheta, ephi) = sp2.mv()
print(r'e_\theta | e_\theta = ', etheta|etheta)
print(r'e_\phi | e_\phi = ', ephi|ephi)

print('g =',sp2.g)
print(r'\text{g\_inv = }', latex(sp2.g_inv))

#print(r'\text{signature = ', latex(sp2.signature()))

Cf1 = sp2.Christoffel_symbols(mode=1)
Cf1 = permutedims(Array(Cf1), (2, 0, 1))
print(r'\text{Christoffel symbols of the first kind: }')
print(r'\Gamma_{1, \alpha, \beta} = ', latex(Cf1[0, :, :], mat_str=None), r'\quad', r'\Gamma_{2, \alpha, \beta} = ', latex(Cf1[1, :, :], mat_str=None))

Cf2 = sp2.Christoffel_symbols(mode=2)
Cf2 = permutedims(Array(Cf2), (2, 0, 1))
print(r'\text{Christoffel symbols of the second kind: }')
print(r'\Gamma^{1}_{\phantom{1,}\alpha, \beta} = ', latex(Cf2[0, :, :], mat_str=None), r'\quad', r'\Gamma^{2}_{\phantom{2,}\alpha, \beta} = ', latex(Cf2[1, :, :], mat_str=None))

F = sp2.mv('F','vector',f=True) #scalar function)
f = sp2.mv('f','scalar',f=True) #vector function)
print(r'\nabla = ', sp2grad)
print(r'\nabla f =',sp2.grad * f)
print('F =',F)
print(r'\nabla F = ',sp2.grad * F)
print('\\')

print(r'\mbox{One dimensioanal submanifold}')
print(r'\mbox{Basis not normalised}')

#cir_th = phi = symbols(r'{\color{atomictangerine}\phi}',real = True)
cir_th = phi = symbols('phi',real = True)
cir_map = [pi/8, phi]
print(r'(\phi)\rightarrow (\theta,\phi) = ', latex(cir_map))

cir1d = sp2.sm( cir_map , (cir_th,), norm = False) # submanifold

cir1dgrad = cir1d.grad

(ephi) = cir1d.mv()
print(r'e_\phi | e_\phi = ', latex(ephi[0] | ephi[0]))
print('g = ', latex(cir1d.g))

h = cir1d.mv('h','scalar',f= True)

H = cir1d.mv('H','vector',f= True)

print(r'\nabla = ', cir1dgrad)
print(r'\nabla h = ', (cir1d.grad * h).simplify())
print('H =', H)
print(r'\nabla H = ', (cir1d.grad * H).simplify())
print('\\' )

# xpdf(paper=(9,10))
#xpdf(paper=(9,10),pdfprog=None)
xtex()
<|MERGE_RESOLUTION|>--- conflicted
+++ resolved
@@ -1,10 +1,6 @@
 from __future__ import print_function
 import sys
-<<<<<<< HEAD
-from galgebra.printer import  Format, xpdf, xtex
-=======
-from galgebra.printer import  Format, xpdf, latex
->>>>>>> 61763a03
+from galgebra.printer import  Format, xpdf, xtex, latex
 Format()
 from sympy import symbols, sin, pi, Array, permutedims
 from galgebra.ga import Ga
