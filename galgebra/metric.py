--- conflicted
+++ resolved
@@ -25,23 +25,8 @@
     else:
         return f(x)
 
-<<<<<<< HEAD
-def str_to_lst(s):
-    if '[' in s:
-        s = s.replace('[', '')
-    if ']' in s:
-        s = s.replace(']', '')
-    s_lst = s.split(',')
-    v_lst = []
-    for x in s_lst:
-        try:
-            v_lst.append(int(s))
-        except ValueError:
-            v_lst.append(Symbol(s, real=True))
-    return v_lst
-
-
-def linear_expand(expr, mode=True):
+
+def linear_expand(expr):
     """
     linear_expand takes an expression that is the sum of a scalar
     expression and a linear combination of noncommutative terms with
@@ -51,20 +36,12 @@
     term in the sum and also does not contain any repeated noncommutative
     symbols.
     """
-
-    if isinstance(expr, Expr):
-        expr = expand(expr)
-    if expr == 0: #expr is the scalar 0
-=======
-
-def linear_expand(expr):
     if not isinstance(expr, Expr):
         raise TypeError('{!r} is not a SymPy Expr'.format(expr))
     
     expr = expand(expr)
 
-    if expr == 0:
->>>>>>> f30de306
+    if expr == 0: #expr is the scalar 0
         coefs = [expr]
         bases = [S(1)]
         return (coefs, bases)
