"""
Metric Tensor and Derivatives of Basis Vectors.
"""

import copy
import warnings
from typing import List, Optional

from sympy import (
    diff, trigsimp, Matrix, Rational,
    sqf_list, sqrt, eye, S, expand, Mul,
    Add, simplify, Expr, Function, MatrixSymbol
)

from ._utils import cached_property as _cached_property
from .atoms import (
    BasisVectorSymbol, DotProductSymbol, MatrixFunction, Determinant,
)


def apply_function_list(f, x):
    if isinstance(f, (tuple, list)):
        fx = x
        for fi in f:
            fx = fi(fx)
        return fx
    else:
        return f(x)


def linear_expand(expr):
    """
    linear_expand takes an expression that is the sum of a scalar
    expression and a linear combination of noncommutative terms with
    scalar coefficients and generates lists of coefficients and
    noncommutative symbols the coefficients multiply.  The list of
    noncommutatives symbols contains the scalar 1 if there is a scalar
    term in the sum and also does not contain any repeated noncommutative
    symbols.
    """
    if not isinstance(expr, Expr):
        raise TypeError('{!r} is not a SymPy Expr'.format(expr))

    expr = expand(expr)

    if expr == 0:
        coefs = [expr]
        bases = [S.One]
        return (coefs, bases)

    if isinstance(expr, Add):
        args = expr.args
    else:
        if expr.is_commutative:
            return ([expr], [S.One])
        else:
            args = [expr]
    coefs = []
    bases = []
    for term in args:
        if term.is_commutative:
            if S.One in bases:
                coefs[bases.index(S.One)] += term
            else:
                bases.append(S.One)
                coefs.append(term)
        else:
            c, nc = term.args_cnc()
            base = nc[0]
            coef = Mul._from_args(c)
            if base in bases:
                coefs[bases.index(base)] += coef
            else:
                bases.append(base)
                coefs.append(coef)
    return (coefs, bases)


def linear_expand_terms(expr):
    coefs, bases = linear_expand(expr)
    return zip(coefs, bases)


def collect(A, nc_list):
    """
    Parameters
    -----------
    A :
        a linear combination of noncommutative symbols with scalar
        expressions as coefficients
    nc_list :
        noncommutative symbols in A to combine

    Returns
    -------
    sympy.Basic
        A sum of the terms containing the noncommutative symbols in `nc_list` such that no elements
        of `nc_list` appear more than once in the sum. All coefficients of a given element of `nc_list`
        are combined into a single coefficient.
    """
    coefs, bases = linear_expand(A)
    C = S.Zero
    for x in nc_list:
        if x in bases:
            i = bases.index(x)
            bases.pop(i)
            C += coefs.pop(i)*x

    # add whatever is left
    for c, b in zip(coefs, bases):
        C += c * b

    return C


def square_root_of_expr(expr):
    """
    If expression is product of even powers then every power is divided
    by two and the product is returned.  If some terms in product are
    not even powers the sqrt of the absolute value of the expression is
    returned.  If the expression is a number the sqrt of the absolute
    value of the number is returned.
    """
    if expr.is_number:
        if expr > 0:
            return sqrt(expr)
        else:
            return sqrt(-expr)
    else:
        expr = trigsimp(expr)
        coef, pow_lst = sqf_list(expr)
        if coef != S.One:
            if coef.is_number:
                coef = square_root_of_expr(coef)
            else:
                coef = sqrt(abs(coef))  # Product coefficient not a number
        for p in pow_lst:
            f, n = p
            if n % 2 != 0:
                return sqrt(abs(expr))  # Product not all even powers
            else:
                coef *= f ** (n / S(2))  # Positive sqrt of the square of an expression
        return coef


def symbols_list(s, indices=None, sub=True, commutative=False):
    """
    Convert a string to a list of symbols.

    If :class:`galgebra.printer.Eprint` is enabled, the symbol names will
    contain ANSI escape sequences.

    Parameters
    ----------
    s : str
        Specification. If `indices` is specified, then this is just a prefix.
        If `indices` is not specified then this is a string of one of the forms:

        * ``prefix + "*" + index_1 + "|" + index_2 + "|" + ... + index_n``
        * ``prefix + "*" + n_indices``
        * ``name_1 + "," + name_2 + "," + ... + name_n``
        * ``name_1 + " " + name_2 + " " + ... + name_n``

    indices : list, optional
        List of indices to append to the prefix.
    sub : bool
        If true, mark as subscript separating prefix and suffix with ``_``, else
        mark as superscript using ``__``.
    commutative : bool
        Passed on to :class:`sympy.Symbol`.

    Returns
    -------
    symbols : list of :class:`sympy.Symbol`

    Examples
    --------

    Names can be comma or space separated:

    >>> symbols_list('a,b,c')
    [a, b, c]
    >>> symbols_list('a b c')
    [a, b, c]

    Mixing commas and spaces gives surprising results:

    >>> symbols_list('a b,c')
    [a b, c]

    A trailing comma is allowed, and required to generate lists of one element:

    >>> symbols_list('a,')
    [a]
    >>> symbols_list('')
    []

    Subscripts will be converted to superscripts if requested:

    >>> symbols_list('a_1 a_2', sub=False)
    [a__1, a__2]
    >>> symbols_list('a__1 a__2', sub=False)
    [a___1, a___2]

    But not vice versa:

    >>> symbols_list('a__1 a__2', sub=True)
    [a__1, a__2]

    Asterisk can be used for repetition:

    >>> symbols_list('a*b|c|d')
    [a_b, a_c, a_d]
    >>> symbols_list('a*3')
    [a_0, a_1, a_2]
    >>> symbols_list('a*3')
    [a_0, a_1, a_2]

    Or the indices argument:

    >>> symbols_list('a', [2, 4, 6])
    [a_2, a_4, a_6]
    >>> symbols_list('a', [2, 4, 6], sub=False)
    [a__2, a__4, a__6]

    See also
    --------
    :func:`sympy.symbols`: a similar function builtin to sympy
    """

    if isinstance(s, list):  # s is already a list of symbols
        return s

    if sub is True:  # subscripted list
        pos = '_'
    else:  # superscripted list
        pos = '__'

    if indices is None:  # symbol list completely generated by s
        if '*' in s:
            [base, index] = s.split('*')
            if '|' in s:
                index = index.split('|')
                s_lst = [base + pos + i for i in index]
            else:  # symbol list indexed with integers 0 to n-1
                try:
                    n = int(index)
                except ValueError:
                    raise ValueError(index + 'is not an integer')
                s_lst = [base + pos + str(i) for i in range(n)]
        else:
            if not s:
                s_lst = []
            elif ',' in s:
                s_lst = s.split(',')
                # allow trailing commas
                if not s_lst[-1]:
                    del s_lst[-1]
            else:
                s_lst = s.split(' ')
            if not sub:
                s_lst = [x.replace('_', '__', 1) for x in s_lst]

    else:  # indices symbol list used for sub/superscripts of generated symbol list
        s_lst = [s + pos + str(i) for i in indices]
    return [BasisVectorSymbol(s, commutative=commutative) for s in s_lst]


class Simp:
    modes = [simplify]

    @staticmethod
    def profile(s):
        Simp.modes = s

    @staticmethod
    def apply(expr):
        obj = S.Zero
        for coef, base in linear_expand_terms(expr):
            obj += apply_function_list(Simp.modes, coef) * base
        return obj

    @staticmethod
    def applymv(mv):
        return Mv(Simp.apply(mv.obj), ga=mv.Ga)


class Metric(object):
    """
    Metric specification

    Attributes
    ----------

    g : sympy matrix[,]
        metric tensor
    norm : list of sympy numbers
        normalized diagonal metric tensor
    coords : list[] of sympy symbols
        coordinate variables
    is_ortho : bool
        True if basis is orthogonal
    basis : list[] of non-commutative sympy variables
        basis vector symbols
    r_symbols : list[] of non-commutative sympy variables
        reciprocal basis vector symbols
    n : integer
        dimension of vector space/manifold
    n_range :
        list of basis indices
    de : list[][]
        derivatives of basis functions.  Two dimensional list. First
        entry is differentiating coordiate. Second entry is basis
        vector.  Quantities are linear combinations of basis vector
        symbols.
    sig : Tuple[int, int]
        Signature of metric ``(p,q)`` where ``n = p+q``.  If metric tensor
        is numerical and orthogonal it is calculated.  Otherwise the
        following inputs are used:

        =========   ===========  ==================================
        Input       Signature     Type
        =========   ===========  ==================================
        ``"e"``     ``(n,0)``    Euclidean
        ``"m+"``    ``(n-1,1)``  Minkowski (One negative square)
        ``"m-"``    ``(1,n-1)``  Minkowski (One positive square)
        ``p``       ``(p,n-p)``  General (integer not string input)
        =========   ===========  ==================================

    gsym : str
        String for symbolic metric determinant.  If self.gsym = 'g'
        then det(g) is sympy scalar function of coordinates with
        name 'det(g)'.  Useful for complex non-orthogonal coordinate
        systems or for calculations with general metric.
    """

    count = 1

    @staticmethod
    def dot_orthogonal(V1, V2, g=None):
        """
        Returns the dot product of two vectors in an orthogonal coordinate
        system.  V1 and V2 are lists of sympy expressions.  g is
        a list of constants that gives the signature of the vector space to
        allow for non-euclidian vector spaces.

        This function is only used to form the dot product of vectors in the
        embedding space of a vector manifold or in the case where the basis
        vectors are explicitly defined by vector fields in the embedding
        space.

        A g of None is for a Euclidian embedding space.
        """
        if g is None:
            dot = 0
            for v1, v2 in zip(V1, V2):
                dot += v1 * v2
            return dot
        else:
            if len(g) == len(V1):
                dot = 0
                for v1, v2, gii in zip(V1, V2, g):
                    dot += v1 * v2 * gii
                return dot
            else:
                raise ValueError('In dot_orthogonal dimension of metric ' +
                                 'must equal dimension of vector')

    def _build_metric_element(self, s, i1, i2):
        """ Build an element for the metric of `bases[i1] . basis[i2]` """
        if s == '#':
            if i1 <= i2:  # for default element ensure symmetry
                return DotProductSymbol(self.basis[i1], self.basis[i2])
            else:
                return DotProductSymbol(self.basis[i2], self.basis[i1])
        else:  # element is fraction or integer
            return Rational(s)

    def metric_symbols_list(self, s=None):  # input metric tensor as string
        """
        rows of metric tensor are separated by "," and elements
        of each row separated by " ".  If the input is a single
        row it is assummed that the metric tensor is diagonal.

        Output is a square matrix.
        """
        if s is None:
            s = self.n * '# '
            s = self.n * (s[:-1] + ',')
            s = s[:-1]

        if isinstance(s, str):
            rows = s.split(',')
            n_rows = len(rows)

            if n_rows == 1:  # orthogonal metric
                m_lst = s.split(' ')
                m = [
                    self._build_metric_element(s, i, i)
                    for i, s in enumerate(m_lst)
                ]

                if len(m) != self.n:
                    raise ValueError('Input metric "' + s + '" has' +
                                     ' different rank than bases "' + str(self.basis) + '"')
                diagonal = eye(self.n)

                for i in self.n_range:
                    diagonal[i, i] = m[i]
                return diagonal

            else:  # non orthogonal metric
                rows = s.split(',')
                n_rows = len(rows)
                m_lst = []
                for row in rows:
                    cols = row.strip().split(' ')
                    n_cols = len(cols)
                    if n_rows != n_cols:  # non square metric
                        raise ValueError("'" + s + "' does not represent square metric")
                    m_lst.append(cols)
                n = len(m_lst)
                if n != self.n:
                    raise ValueError('Input metric "' + s + '" has' +
                                     ' different rank than bases "' + str(self.basis) + '"')
                return Matrix([
                    [
                        self._build_metric_element(s, i1, i2)
                        for i2, s in enumerate(row)
                    ]
                    for i1, row in enumerate(m_lst)
                ])

    def derivatives_of_g(self):
        # galgebra 0.5.0
        warnings.warn(
            "Metric.derivatives_of_g is deprecated, and now does nothing. "
            "the `.dg` property is now always available.",
            DeprecationWarning, stacklevel=2)

    @_cached_property
    def dg(self) -> List[List[List[Expr]]]:
        # dg[i][j][k] = \partial_{x_{k}}g_{ij}
        return [[[
            diff(self.g[i, j], x_k)
            for x_k in self.coords]
            for j in self.n_range]
            for i in self.n_range]

    @_cached_property
    def connect_flg(self) -> bool:
        """ True if connection is non-zero """
        if self.coords is None:
            return False
        else:
            return any(
                self.dg[i][j][k] != 0
                for i in self.n_range
                for j in self.n_range
                for k in self.n_range
            )

    @_cached_property
    def de(self) -> Optional[List[List[Expr]]]:
        # Derivatives of basis vectors from Christoffel symbols

        n_range = self.n_range

        if not self.connect_flg:
            return None

        # Christoffel symbols of the first kind, \Gamma_{ijk}
        # TODO handle None
        dG = self.Christoffel_symbols(mode=1)

        # de[i][j] = \partial_{x_{i}}e^{x_{j}}
        # \frac{\partial e_{j}}{\partial x^{i}} = \Gamma_{ijk} e^{k}
        de = [[
            sum([Gamma_ijk * e__k for Gamma_ijk, e__k in zip(dG[i][j], self.r_symbols)])
            for j in n_range
        ] for i in n_range]

        if self.debug:
            from . import printer
            printer.oprint('D_{i}e^{j}', de)

        return de

    def inverse_metric(self) -> None:
        # galgebra 0.5.0
        warnings.warn(
            "Metric.inverse_metric is deprecated, and now does nothing. "
            "the `.g_inv` property is now always available.",
            DeprecationWarning, stacklevel=2)

    @_cached_property
    def g_inv(self) -> Matrix:
        """ Inverse of metric tensor :attr:`g` """
        if self.is_ortho:  # Orthogonal metric
            g_inv = eye(self.n)
            for i in range(self.n):
                g_inv[i, i] = S.One/self.g(i, i)
            return g_inv
        elif self.gsym is None:
            return simplify(self.g.inv())
        else:
            return self.g_adj/self.detg

    @_cached_property
    def g_adj(self) -> Matrix:
        """ Adjugate of g """
        return simplify(self.g.adjugate())

    def Christoffel_symbols(self, mode=1):
        """
        mode = 1  Christoffel symbols of the first kind
        mode = 2  Christoffel symbols of the second kind
        """

        # See if connection is zero
        if not self.connect_flg:
            return

        n_range = self.n_range

        # dg[i][j][k] = \partial_{x_{k}}g_{ij}
        dg = self.dg

        if mode == 1:

            # Christoffel symbols of the first kind, \Gamma_{ijk}
            # \partial_{x^{i}}e_{j} = \Gamma_{ijk}e^{k}

            def Gamma_ijk(i, j, k):
                return S.Half * (dg[j][k][i] + dg[i][k][j] - dg[i][j][k])

            # dG[i][j][k] = S.Half * (dg[j][k][i] + dg[i][k][j] - dg[i][j][k])
            dG = [[[
                Simp.apply(Gamma_ijk(i, j, k))
                for k in n_range]
                for j in n_range]
                for i in n_range]

            if self.debug:
                from . import printer
                printer.oprint('Gamma_{ijk}', dG)
            return dG

        elif mode == 2:
            # TODO handle None
            Gamma1 = self.Christoffel_symbols(mode=1)

            # Christoffel symbols of the second kind, \Gamma_{ij}^{k} = \Gamma_{ijl}g^{lk}
            # \partial_{x^{i}}e_{j} = \Gamma_{ij}^{k}e_{k}

            def Gamma2_ijk(i, j, k):
                return sum([Gamma_ijl * self.g_inv[l, k] for l, Gamma_ijl in enumerate(Gamma1[i][j])])

            Gamma2 = [[[
                Simp.apply(Gamma2_ijk(i, j, k))
                for k in n_range]
                for j in n_range]
                for i in n_range]

            return Gamma2
        else:
            raise ValueError('In Christoffle_symobols mode = ' + str(mode) + ' is not allowed\n')

    def normalize_metric(self):

        # normalize derivatives
        if self.de is not None:
            # Generate mapping for renormalizing reciprocal basis vectors
            renorm = [
                (self.r_symbols[ib], self.r_symbols[ib] / self.e_norm[ib])
                for ib in self.n_range  # e^{ib} --> e^{ib}/|e_{ib}|
            ]

            # Normalize derivatives of basis vectors
            for x_i in self.n_range:
                for jb in self.n_range:
                    self.de[x_i][jb] = Simp.apply((((self.de[x_i][jb].subs(renorm)
                                                  - diff(self.e_norm[jb], self.coords[x_i]) *
                                                  self.basis[jb]) / self.e_norm[jb])))
            if self.debug:
                printer.oprint('e^{i}->e^{i}/|e_{i}|', renorm)
                for x_i in self.n_range:
                    for jb in self.n_range:
                        print(r'\partial_{' + str(self.coords[x_i]) + r'}\hat{e}_{' + str(self.coords[jb]) + '} =', self.de[x_i][jb])

        # Normalize metric tensor
        for ib in self.n_range:
            for jb in self.n_range:
                self.g[ib, jb] = Simp.apply(self.g[ib, jb] / (self.e_norm[ib] * self.e_norm[jb]))

        if self.debug:
<<<<<<< HEAD
            from . import printer
            printer.oprint('e^{i}->e^{i}/|e_{i}|', renorm)
=======
>>>>>>> c8559076
            printer.oprint('renorm(g)', self.g)

    def signature(self):
        if self.is_ortho:
            p = 0
            q = 0
            for i in self.n_range:
                g_ii = self.g[i, i]
                if g_ii.is_number:
                    if g_ii > 0:
                        p += 1
                    else:
                        q += 1
                else:
                    break
            if p + q == self.n:
                self.sig = (p, q)
                return
        if isinstance(self.sig, int):  # General signature
            if self.sig <= self.n:
                self.sig = (self.sig, self.n - self.sig)
                return
            else:
                raise ValueError('self.sig = ' + str(self.sig) + ' > self.n, not an allowed hint')
        if isinstance(self.sig, str):
            if self.sig == 'e':  # Euclidean metric signature
                self.sig = (self.n, 0)
            elif self.sig == 'm+':  # Minkowski metric signature (n-1,1)
                self.sig = (self.n - 1, 1)
            elif self.sig == 'm-':  # Minkowski metric signature (1,n-1)
                self.sig = (1, self.n - 1)
            else:
                raise ValueError('self.sig = ' + str(self.sig) + ' is not an allowed hint')
            return
        raise ValueError(str(self.sig) + ' is not allowed value for self.sig')

    @_cached_property
    def detg(self) -> Expr:
        r""" Determinant of :math:`g`, :math:`\det g` """
        if self.gsym is None:
            g = self.g
        else:
            # Define name of metric tensor determinant as sympy symbol
            if self.coords is None:
                g = MatrixSymbol(self.gsym, self.n, self.n)
            else:
                g = MatrixFunction(self.gsym, self.n, self.n)(*self.coords)
        return Determinant(g)

    def __init__(
        self, basis, *,
        g=None,
        coords=None,
        X=None,
        norm=False,
        debug=False,
        gsym=None,
        sig='e',
        Isq='-'
    ):
        """
        Parameters
        ----------
        basis :
            string specification
        g :
            metric tensor
        coords :
            manifold/vector space coordinate list/tuple  (sympy symbols)
        X :
            vector manifold function
        norm :
            True to normalize basis vectors
        debug :
            True to print out debugging information
        gsym :
            String s to use ``"det("+s+")"`` function in reciprocal basis
        sig :
            Signature of metric, default is (n,0) a Euclidean metric
        Isq :
            Sign of square of pseudo-scalar, default is '-'
        """

        self.name = 'GA' + str(Metric.count)
        Metric.count += 1

        if not isinstance(basis, str):
            raise TypeError('"' + str(basis) + '" must be string')

        self.sig = sig  # Hint for metric signature
        self.gsym = gsym
        self.Isq = Isq  #: Sign of I**2, only needed if I**2 not a number

        self.debug = debug
        self.is_ortho = False  # Is basis othogonal
        self.coords = coords  # Manifold coordinates
        self.norm = norm  # True to normalize basis vectors
        # Generate list of basis vectors and reciprocal basis vectors
        # as non-commutative symbols

        if ' ' in basis or ',' in basis or '*' in basis or basis == '':  # bases defined by substrings separated by spaces or commas
            self.basis = symbols_list(basis)
            self.r_symbols = symbols_list(basis, sub=False)
        else:
            if coords is not None:  # basis defined by root string with symbol list as indices
                self.basis = symbols_list(basis, coords)
                self.r_symbols = symbols_list(basis, coords, sub=False)
                self.coords = coords
                if self.debug:
                    from . import printer
                    printer.oprint('x^{i}', self.coords)
            else:
                raise ValueError('for basis "' + basis + '" coords must be entered')

        if self.debug:
            from . import printer
            printer.oprint('e_{i}', self.basis, 'e^{i}', self.r_symbols)
        self.n = len(self.basis)
        self.n_range = list(range(self.n))

        # Generate metric as list of lists of symbols, rationals, or functions of coordinates

        if g is None:
            if X is None:  # default metric from dot product of basis as symbols
                self.g = self.metric_symbols_list()
            else:  # Vector manifold
                if coords is None:
                    raise ValueError('For metric derived from vector field ' +
                                     ' coordinates must be defined.')
                else:  # Vector manifold defined by vector field
                    # Get basis vectors by differentiating vector field
                    dX = [
                        [diff(x, coord) for x in X]
                        for coord in coords
                    ]
                    self.g = Matrix([
                        [
                            trigsimp(Metric.dot_orthogonal(dx1, dx2, g))
                            for dx2 in dX
                        ]
                        for dx1 in dX
                    ])
                    if self.debug:
                        from . import printer
                        printer.oprint('X_{i}', X, 'D_{i}X_{j}', dX)

        else:  # metric is symbolic or list of lists of functions of coordinates
            if isinstance(g, str):  # metric elements are symbols or constants
                if g == 'g':  # general symbolic metric tensor (g_ij functions of position)
                    self.g = Matrix([
                        [
                            Function('g_{}_{}'.format(coord, coord2))(*self.coords)
                            for coord2 in self.coords
                        ]
                        for coord in self.coords
                    ])
                    self.g_inv = Matrix([
                        [
                            Function('g__{}__{}'.format(coord, coord2))(*self.coords)
                            for coord2 in self.coords
                        ]
                        for coord in self.coords
                    ])
                else:  # specific symbolic metric tensor (g_ij are symbolic or numerical constants)
                    self.g = self.metric_symbols_list(g)  # construct symbolic metric from string and basis
            else:  # metric is given as list of function or list of lists of function or matrix of functions
                if isinstance(g, Matrix):
                    self.g = g
                else:
                    if len(g) > 0 and isinstance(g[0], list):
                        self.g = Matrix(g)
                    else:
                        m = eye(len(g))
                        for i in range(len(g)):
                            m[i, i] = g[i]
                        self.g = m

        self.g_raw = copy.deepcopy(self.g)  # save original metric tensor for use with submanifolds

        if self.debug:
            from . import printer
            printer.oprint('g', self.g)

        # Determine if metric is orthogonal

        self.is_ortho = all(
            self.g[i, j] == 0
            for i in self.n_range
            for j in self.n_range
            if i < j
        )

        self.g_is_numeric = all(
            self.g[i, j].is_number
            for i in self.n_range
            for j in self.n_range
            if i < j
        )

<<<<<<< HEAD
        if self.coords is not None:
            if self.norm:  # normalize basis, metric, and derivatives of normalized basis
                if not self.is_ortho:
                    raise ValueError('!!!!Basis normalization only implemented for orthogonal basis!!!!')
                self.e_norm = [
                    square_root_of_expr(self.g[i, i])
                    for i in self.n_range
                ]
                if debug:
                    from . import printer
                    printer.oprint('|e_{i}|', self.e_norm)
            else:
                self.e_norm = None

        if self.norm:
            if self.is_ortho:
                self.normalize_metric()
            else:
=======
        if self.norm:  # normalize basis, metric, and derivatives of normalized basis
            if not self.is_ortho:
>>>>>>> c8559076
                raise ValueError('!!!!Basis normalization only implemented for orthogonal basis!!!!')
            self.e_norm = [
                square_root_of_expr(self.g[i, i])
                for i in self.n_range
            ]
            if debug:
                printer.oprint('|e_{i}|', self.e_norm)
            self.normalize_metric()
        else:
            self.e_norm = None

        if not self.g_is_numeric:
            self.signature()
            # Sign of square of pseudo scalar
            self.e_sq_sgn = '+'
            if ((self.n*(self.n-1))//2+self.sig[1]) % 2 == 1:
                self.e_sq_sgn = '-'

        if self.debug:
            print('signature =', self.sig)<|MERGE_RESOLUTION|>--- conflicted
+++ resolved
@@ -583,6 +583,7 @@
                                                   - diff(self.e_norm[jb], self.coords[x_i]) *
                                                   self.basis[jb]) / self.e_norm[jb])))
             if self.debug:
+                from . import printer
                 printer.oprint('e^{i}->e^{i}/|e_{i}|', renorm)
                 for x_i in self.n_range:
                     for jb in self.n_range:
@@ -594,11 +595,7 @@
                 self.g[ib, jb] = Simp.apply(self.g[ib, jb] / (self.e_norm[ib] * self.e_norm[jb]))
 
         if self.debug:
-<<<<<<< HEAD
             from . import printer
-            printer.oprint('e^{i}->e^{i}/|e_{i}|', renorm)
-=======
->>>>>>> c8559076
             printer.oprint('renorm(g)', self.g)
 
     def signature(self):
@@ -798,35 +795,15 @@
             if i < j
         )
 
-<<<<<<< HEAD
-        if self.coords is not None:
-            if self.norm:  # normalize basis, metric, and derivatives of normalized basis
-                if not self.is_ortho:
-                    raise ValueError('!!!!Basis normalization only implemented for orthogonal basis!!!!')
-                self.e_norm = [
-                    square_root_of_expr(self.g[i, i])
-                    for i in self.n_range
-                ]
-                if debug:
-                    from . import printer
-                    printer.oprint('|e_{i}|', self.e_norm)
-            else:
-                self.e_norm = None
-
-        if self.norm:
-            if self.is_ortho:
-                self.normalize_metric()
-            else:
-=======
         if self.norm:  # normalize basis, metric, and derivatives of normalized basis
             if not self.is_ortho:
->>>>>>> c8559076
                 raise ValueError('!!!!Basis normalization only implemented for orthogonal basis!!!!')
             self.e_norm = [
                 square_root_of_expr(self.g[i, i])
                 for i in self.n_range
             ]
             if debug:
+                from . import printer
                 printer.oprint('|e_{i}|', self.e_norm)
             self.normalize_metric()
         else:
