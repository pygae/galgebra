--- conflicted
+++ resolved
@@ -710,9 +710,8 @@
             DeprecationWarning, stacklevel=2)
         return dop.Sdop(*args, **kwargs)
 
-<<<<<<< HEAD
     @property
-    def lt_coords(self):
+    def lt_coords(self) -> List[Expr]:
         # galgebra 0.5.0
         warnings.warn(
             "`ga.lt_coords` is deprecated, use the identical `ga.coords`.",
@@ -720,7 +719,7 @@
         return self.coords
 
     @property
-    def lt_x(self):
+    def lt_x(self) -> Expr:
         # galgebra 0.5.0
         warnings.warn(
             "`ga.lt_x` is deprecated, use the identical `ga.coords_vec`.",
@@ -728,9 +727,6 @@
         return self.coord_vec
 
     def lt(self, *args, **kwargs):
-=======
-    def lt(self, *args, **kwargs) -> _lt.Lt:
->>>>>>> ceacd273
         """
         Instanciate and return a linear transformation for this, 'self',
         geometric algebra.
