"""
Geometric Algebra (inherits Metric)
"""

import operator
import copy
from sympy import diff, Rational, Symbol, S, Mul, Pow, Add, \
    collect, expand, simplify, eye, trigsimp, sin, cos, sinh, cosh, \
    symbols, sqrt, Abs, numbers, Integer, Function
import sympy
from collections import OrderedDict
#from sympy.core.compatibility import combinations
from sympy.combinatorics.permutations import Permutation
from itertools import combinations
from . import printer
from . import metric
from . import mv
from . import lt
from . import utils
from functools import reduce

half = Rational(1, 2)
one = S(1)
zero = S(0)

def all_same(items):
    return all(x == items[0] for x in items)


def is_bases_product(w):
    nc_w = w.args_cnc()
    nc = nc_w[1]
    return len(nc) == 2 or len(nc) == 1 and nc[0].is_Pow and nc[0].exp == 2


class auto_update_dict(dict):
    """
    auto_update_dict creats entries to a dictionary on the fly.  When the
    dictionary is called and the key used is not one of the existing keys
    The function self.f_update(key) is called to evaluate the key.  The
    result is then added to the dictionary so that self.f_update is not
    used to evaluate the same key again.

    The __init__ is used to input self.f_update for a given dictionary.
    """
    def __init__(self, f_update, instance=None):
        self.f_update = f_update
        self.instance = instance
        self._dict = {}

    def __getitem__(self, key):
        try:
            return dict.__getitem__(self, key)
        except KeyError:
            try:
                if self.instance is None:
                    f_key = self.f_update(key)
                else:
                    f_key = self.f_update(self.instance, key)
                self[key] = f_key
                dict.__setitem__(self, key, f_key)
                return dict.__getitem__(self, key)
            except ValueError:
                raise ValueError('"f_update(' + str(key) + ')" not defined '
                                 + 'for key')

def update_and_substitute(expr1, expr2, func, mul_dict):
    """
    Linear expand expr1 and expr2 to get (summation convention)::

        expr1 = coefs1[i]*bases1[i]
        expr2 = coefs2[j]*bases2[j]

    where ``coefs1`` and ``coefs2`` are lists of are commutative expressions and
    ``bases1`` and ``bases2`` are lists of bases for the geometric algebra.

    Then evaluate::

        expr = coefs1[i]*coefs2[j]*F(bases1[i],bases2[j])

    where ``F(bases1[i],bases2[j])`` is a function that returns the appropriate
    product of ``bases1[i]*bases2[j]`` as a linear combination of scalars and
    bases of the geometric algebra.
    """
    if (isinstance(expr1, numbers.Number) or expr1.is_commutative) \
        or (isinstance(expr2, numbers.Number) or expr2.is_commutative):
        return expr1 * expr2
    (coefs1, bases1) = metric.linear_expand(expr1)
    (coefs2, bases2) = metric.linear_expand(expr2)
    expr = S(0)
    for (coef1, base1) in zip(coefs1, bases1):
        for (coef2, base2) in zip(coefs2, bases2):
            #Special cases where base1 and/or base2 is scalar
            if base1 == 1 and base2 == 1:
                expr += coef1 * coef2
            elif base1 == 1:
                expr += coef1 * coef2 * base2
            elif base2 == 1:
                expr += coef1 * coef2 * base1
            else:
                key = (base1, base2)
                #Update mul dictionary for future
                if key not in mul_dict:
                    mul_dict[key] = func(key)
                expr += coef1 * coef2 * mul_dict[key]
    return expr


def nc_subs(expr, base_keys, base_values=None):
    """
    See if expr contains nc keys in base_keys and substitute corresponding
    value in base_values for nc key.  This was written since standard
    sympy subs was very slow in performing this operation for non-commutative
    keys for long lists of keys.
    """
    if base_values is None:
        [base_keys, base_values] = list(zip(*base_keys))

    if expr.is_commutative:
        return expr
    if isinstance(expr, Add):
        args = expr.args
    else:
        args = [expr]
    s = zero
    for term in args:
        if term.is_commutative:
            s += term
        else:
            c, nc = term.args_cnc(split_1=False)
            key = Mul._from_args(nc)
            coef = Mul._from_args(c)
            if key in base_keys:
                base = base_values[base_keys.index(key)]
                s += coef * base
            else:
                s += term
    return s


class Ga(metric.Metric):
    r"""
    The vector space (basis, metric, derivatives of basis vectors) is
    defined by the base class :class:`~galgebra.metric.Metric`.

    The instanciating the class :class:`Ga` constructs the geometric algebra of
    the vector space defined by the metric.

    The construction includes the multivector bases, multiplication
    tables or functions for the geometric (``*``), inner (``|``), outer (``^``)
    products, plus the left (``<``) and right (``>``) contractions.  The
    geometric derivative operator and any required connections for the
    derivative are also calculated.

    Except for the geometric product in the case of a non-orthogonal
    set of basis vectors all products and connections (if needed) are
    calculated when needed and place in dictionaries (lists of tuples)
    to be used when needed.  This greatly speeds up evaluations of
    multivector expressions over previous versions of this code since
    the products of multivector bases and connection are not calculated
    unless they are actually needed in the current calculation.

    Only instantiate the :class:`Ga` class via the :class:`~galgebra.mv.Mv` class or any use
    of enhanced printing (text or latex) will cause the bases and multiplication
    table entries to be incorrectly labeled .

    .. rubric:: Inherited from Metric class

    .. autosummary::

        ~galgebra.metric.Metric.g
        ~galgebra.metric.Metric.g_inv
        ~galgebra.metric.Metric.norm
        ~galgebra.metric.Metric.coords
        ~galgebra.metric.Metric.is_ortho
        ~galgebra.metric.Metric.connect_flg
        ~galgebra.metric.Metric.basis
        ~galgebra.metric.Metric.r_symbols
        ~galgebra.metric.Metric.n
        ~galgebra.metric.Metric.n_range
        ~galgebra.metric.Metric.de

    .. rubric:: Basis, basis bases, and basis blades data structures

    .. attribute:: indexes

        Index list for multivector bases and blades by grade (tuple of tuples).  Tuple
        so that indexes can be used to index dictionaries.

    .. attribute:: bases

        List of bases (non-commutative sympy symbols).  Only created for
        non-orthogonal basis vectors.

    .. attribute:: blades

        List of basis blades (non-commutative sympy symbols).  For
        orthogonal basis vectors the same as bases.

    .. attribute:: coord_vec

        Linear combination of coordinates and basis vectors.  For
        example in orthogonal 3D :math:`x*e_x+y*e_y+z*e_z`.

    .. attribute:: blades_to_indexes_dict

        Map basis blades to index tuples (dictionary).

    .. attribute:: indexes_to_blades_dict

        Map index tuples to basis blades (dictionary).

    .. attribute:: bases_to_indexes_dict

        Map basis bases to index tuples (dictionary).

    .. attribute:: indexes_to_bases_dict

        Map index tuples to basis bases (dictionary).

    .. attribute:: pseudoI

        Symbol for pseudo scalar (non-commutative sympy symbol).

    .. rubric:: Multiplication tables data structures

    Keys in all multiplication tables (``*``, ``^``, ``|``, ``<``, ``>``) are always ``symbol1*symbol2``.
    The correct operation is known by the context (name) of the relevant list or dictionary)

    .. attribute:: mul_table

        Geometric products of basis blades as list of ``[(base1*base2, Expansion of base1*base2),...]``

    .. attribute:: mul_table_dict

        Geometric products of basis blades as dicitionary ``{base1*base2: Expansion of base1*base2,...}``

    .. attribute:: wedge_table

        Outer products of basis blades as list of ``[(base1*base2, Expansion of base1^base2),...]``

    .. attribute:: wedge_table_dict

        Outer products of basis blades as dicitionary ``{base1*base2: Expansion of base1^base2,...}``

    .. rubric:: Reciprocal basis data structures

    .. attribute:: r_symbols

        Reciprocal basis vector symbols (list of non-commutative sympy variables)

    .. attribute:: r_basis

        List of reciprocal basis vectors expanded as linear combination of basis vector symbols.

    .. attribute:: r_basis_dict

        Dictionary to map reciprocal basis symbols to reciprocal basis expanded in terms of basis symbols
        ``{reciprocal basis symbol: linear combination of basis symbols, ...}``

    .. attribute:: r_basis_mv

        List of reciprocal basis vectors in terms of basis multivectors (elements of list can be used in
        multivector expressions.)


    .. rubric:: Derivative data structures

    .. attribute:: de

        Derivatives of basis functions.  Two dimensional list. First entry is differentiating coordinate index.
        Second entry is basis vector index.  Quantities are linear combinations of basis vector symbols.

    .. attribute:: dbases

        Dictionary of derivatives of basis blades with respect to coordinate ,
        ``{(coordinate index, basis blade): derivative of basis blade with respect to coordinate, ...}``.

        Note that values in dictionary are not multivectors, but linear combinations of basis blade symbols.

    .. attribute:: Pdop_identity

        Partial differential operator identity (operates on multivector function to return function).

    .. attribute:: Pdiffs

        Dictionary of partial differential operators (operates on multivector functions) for each coordinate
        :math:`\{x: \partial_{x}, ...\}`

    .. attribute:: sPds

        Dictionary of scalar partial differential operators (operates on scalar functions) for each coordinate
        :math:`\{x: \partial_{x}, ...\}`

    .. attribute:: grad

        Geometric derivative operator from left. ``grad*F`` returns multivector
        derivative, ``F*grad`` returns differential operator.

    .. attribute:: rgrad

        Geometric derivative operator from right. ``rgrad*F`` returns differential
        operator, ``F*rgrad`` returns multivector derivative.

    .. Sphinx adds all the other members below this docstring

    .. rubric:: Other members

    .. attribute:: dot_mode

        Controls the behavior of :meth:`dot`

        =======  ======================
        value    ``dot`` aliases
        =======  ======================
        ``'|'``  :meth:`hestenes_dot`
        ``'<'``  :meth:`left_contract`
        ``'>'``  :meth:`right_contract`
        =======  ======================
    """

    dual_mode_value = 'I+'
    dual_mode_lst = ['+I', 'I+', '-I', 'I-', '+Iinv', 'Iinv+', '-Iinv', 'Iinv-']

    restore = False

    a = []

    presets = {'o3d': 'x,y,z:[1,1,1]:[1,1,0]',
               'cyl3d': 'r,theta,z:[1,r**2,1]:[1,1,0]:norm=True',
               'sph3d': 'r,theta,phi:[1,X[0]**2,X[0]**2*cos(X[1])**2]:[1,1,0]:norm=True',
               'para3d': 'u,v,z:[u**2+v**2,u**2+v**2,1]:[1,1,0]:norm=True'}


    @staticmethod
    def dual_mode(mode='I+'):
        """
        Sets mode of multivector dual function for all geometric algebras
        in users program.

        If Ga.dual_mode(mode) not called the default mode is ``'I+'``.

        =====  ============
        mode   return value
        =====  ============
        +I      I*self
        -I     -I*self
        I+      self*I
        I-     -self*I
        +Iinv   Iinv*self
        -Iinv  -Iinv*self
        Iinv+   self*Iinv
        Iinv-  -self*Iinv
        =====  ============
        """
        if mode not in Ga.dual_mode_lst:
            raise ValueError('mode = ' + mode + ' not allowed for Ga.dual_mode.')

        Ga.dual_mode_value = mode
        return

    @staticmethod
    def com(A, B):
        return half * (A * B - B * A)

    @staticmethod
    def build(*args, **kwargs):
        """
        Static method to instantiate geometric algebra and return geometric
        algebra, basis vectors, and grad operator as a tuple.
        """
        GA = Ga(*args, **kwargs)
        basis = list(GA.mv())
        return tuple([GA] + basis)

    @staticmethod
    def preset(setting, root='e', debug=False):

        if setting not in Ga.presets:
            raise ValueError(str(setting) + 'not in Ga.presets.')
        set_lst = Ga.presets[setting].split(':')
        X = symbols(set_lst[0], real=True)
        g = eval(set_lst[1])
        simps = eval(set_lst[2])
        args = [root]
        kwargs = {'g': g, 'coords': X, 'debug': debug, 'I': True, 'gsym': False}

        if len(set_lst) > 3:
            args_lst = set_lst[-1].split(';')
            for arg in args_lst:
                [name, value] = arg.split('=')
                kwargs[name] = eval(value)

        Ga.set_simp(*simps)
        return Ga(*args, **kwargs)

    def __eq__(self, ga):
        if self.name == ga.name:
            return True
        return False

    def __init__(self, bases, **kwargs):

        # Each time a geometric algebra is intialized in setup of append
        # the printer must be restored to the simple text mode (not
        # enhanced text of latex printing) so that when 'str' is used to
        # create symbol names the names are not mangled.

        kwargs = metric.test_init_slots(metric.Metric.init_slots, **kwargs)

        self.wedge_print = kwargs['wedge']

        if printer.GaLatexPrinter.latex_flg:
            printer.GaLatexPrinter.restore()
            Ga.restore = True

        metric.Metric.__init__(self, bases, **kwargs)

        self.par_coords = None
        self.build_bases(kwargs.get('sign_and_indexes', None))
        self.dot_mode = '|'
        self.basis_product_tables()

        if self.coords is not None:
            self.coords = list(self.coords)

        self.e = mv.Mv(self.iobj, ga=self)  # Pseudo-scalar for geometric algebra
        self.e_sq = simplify(expand((self.e*self.e).scalar()))

        if self.coords is not None:
            self.coord_vec = sum([coord * base for (coord, base) in zip(self.coords, self.basis)])
            self.build_reciprocal_basis(self.gsym)
            self.Pdop_identity = mv.Pdop({},ga=self)  # Identity Pdop = 1
            self.Pdiffs = {}
            self.sPds = {}
            for x in self.coords:  # Partial derivative operator for each coordinate
                self.Pdiffs[x] = mv.Pdop({x:1}, ga=self)
                self.sPds[x] = mv.Sdop([(S(1), self.Pdiffs[x])], ga=self)
            self.grad, self.rgrad = self.grads()
        else:
            self.r_basis_mv = None

        if self.connect_flg:
            self.build_connection()

        self.lt_flg = False

        # Calculate normalized pseudo scalar (I**2 = +/-1)

        self.sing_flg = False

        if self.e_sq.is_number:
            if self.e_sq == S(0):
                self.sing_flg = True
                print('!!!!If I**2 = 0, I cannot be normalized!!!!')
                #raise ValueError('!!!!If I**2 = 0, I cannot be normalized!!!!')
            if self.e_sq > S(0):
                self.i = self.e/sqrt(self.e_sq)
                self.i_inv = self.i
            else:  # I**2 = -1
                self.i = self.e/sqrt(-self.e_sq)
                self.i_inv = -self.i
        else:
            if self.Isq == '+': # I**2 = 1
                self.i = self.e/sqrt(self.e_sq)
                self.i_inv = self.i
            else:  # I**2 = -1
                self.i = self.e/sqrt(-self.e_sq)
                self.i_inv = -self.i

        if Ga.restore:  # restore printer to appropriate enhanced mode after ga is instantiated
            printer.GaLatexPrinter.redirect()

        if self.coords is not None:
            self.grads()

        if self.debug:
            print('Exit Ga.__init__()')

        self.a = []  # List of dummy vectors for Mlt calculations
        self.agrads = {}  # Gradient operator with respect to vector a
        self.dslot = -1  # args slot for dervative, -1 for coordinates
        self.XOX = self.mv('XOX','vector')  # Versor test vector

    def make_grad(self, a, cmpflg=False):  # make gradient operator with respect to vector a

        if isinstance(a,(list,tuple)):
            for ai in a:
                self.make_grad(ai)
            return

        if a in list(self.agrads.keys()):
            return self.agrads[a]

        if isinstance(a, mv.Mv):
            ai = a.get_coefs(1)
        else:
            ai = a
        coefs = []
        pdiffs = []
        for (base, coord) in zip(self.r_basis_mv, ai):
            coefs.append(base)
            pdiffs.append(mv.Pdop({coord: 1}, ga=self))
        self.agrads[a] = mv.Dop(coefs, pdiffs, ga=self, cmpflg=cmpflg)
        self.a.append(a)
        return self.agrads[a]

    def __str__(self):
        return self.name

    def E(self):  # Unnoromalized pseudo-scalar
        return self.e

    def I(self):  # Noromalized pseudo-scalar
        return self.i
    
    def I_inv(self):
        return self.i_inv

    def X(self):
        return self.mv(sum([coord*base for (coord, base) in zip(self.coords, self.basis)]))

    def sdop(self, coefs, pdiffs=None):
        return mv.Sdop(coefs, pdiffs, ga=self)

    def mv(self, root=None, *args, **kwargs):
        """
        Instanciate and return a multivector for this, 'self',
        geometric algebra.
        """
        (self.mv_I, self.mv_basis, self.mv_x) = mv.Mv.setup(ga=self)

        if root is None:  # Return ga basis and compute grad and rgrad
            if self.coords is not None:
                self.grads()
            return self.mv_basis

        kwargs['ga'] = self

        if not utils.isstr(root):
            return mv.Mv(root, *args, **kwargs)

        if ' ' in root and ' ' not in args[0]:
            root_lst = root.split(' ')
            mv_lst = []
            for root in root_lst:
                mv_lst.append(mv.Mv(root, *args, **kwargs))
            return tuple(mv_lst)

        if ' ' in root and ' ' in args[0]:
            root_lst = root.split(' ')
            mvtype_lst = args[0].split(' ')
            if len(root_lst) != len(mvtype_lst):
                raise ValueError('In Ga.mv() for multiple multivectors and ' +
                                  'multivector types incompatible args ' +
                                  str(root_lst) + ' and ' + str(mvtype_lst))

            mv_lst = []
            for (root, mv_type) in zip(root_lst, mvtype_lst):
                args = list(args)
                args[0] = mv_type
                args = tuple(args)
                mv_lst.append(mv.Mv(root, *args, **kwargs))
            return tuple(mv_lst)

        return mv.Mv(root, *args, **kwargs)

    def mvr(self,norm=True):
        r"""
        Returns tumple of reciprocal basis vectors.  If norm=True or
        basis vectors are orthogonal the reciprocal basis is normalized
        in the sense that

        .. math:: {i}\cdot e^{j} = \delta_{i}^{j}.

        If the basis is not orthogonal and norm=False then

        .. math:: e_{i}\cdot e^{j} = I^{2}\delta_{i}^{j}.
        """

        if self.r_basis_mv is None:
            self.build_reciprocal_basis(self.gsym)
        if norm and not self.is_ortho:
            return tuple([self.r_basis_mv[i] / self.e_sq for i in self.n_range])
        else:
            return tuple(self.r_basis_mv)

    def bases_dict(self, prefix=None):
        '''
        returns a dictionary mapping basis element names to their MultiVector
        instances, optionally for specific grades

        if you are lazy,  you might do this to populate your namespace
        with the variables of a given layout.

        >>> locals().update(ga.bases())
        '''
        if prefix is None:
            prefix='e'
        bl = self.mv_blades_lst
        var_names = [prefix+''.join([k for k in str(b) if k.isdigit()]) for b in bl]

        return {key:val for key,val in zip(var_names, bl)}



    def grads(self):
        if not self.is_ortho:
            r_basis = [x / self.e_sq for x in self.r_basis_mv]
        else:
            r_basis = self.r_basis_mv
        if self.norm:
            r_basis = [x / e_norm for (x, e_norm) in zip(self.r_basis_mv, self.e_norm)]

        pdx = [self.Pdiffs[x] for x in self.coords]

        self.grad = mv.Dop(r_basis, pdx, ga=self)
        self.rgrad = mv.Dop(r_basis, pdx, ga=self, cmpflg=True)
        return self.grad, self.rgrad

    def dop(self, *args, **kwargs):
        """
        Instanciate and return a multivector differential operator for
        this, 'self', geometric algebra.
        """
        kwargs['ga'] = self
        return mv.Dop(*args, **kwargs)

    def lt(self, *args, **kwargs):
        """
        Instanciate and return a linear transformation for this, 'self',
        geometric algebra.
        """
        if not self.lt_flg:
            self.lt_flg = True
            (self.lt_coords, self.lt_x) = lt.Lt.setup(ga=self)

        kwargs['ga'] = self
        return lt.Lt(*args, **kwargs)

    def sm(self, *args, **kwargs):
        """
        Instanciate and return a submanifold for this
        geometric algebra.  See :class:`Sm` for instantiation inputs.
        """
        kwargs['ga'] = self
        SM = Sm(*args, **kwargs)
        return SM

    def parametric(self, coords):
        if not isinstance(coords, list):
            raise TypeError('In Ga.parametric coords = ' + str(coords) +
                             ' is not a list.')
        if len(coords) != self.n:
            raise ValueError('In Ga.parametric number of parametric functions' +
                              ' not equal to number of coordinates.')

        self.par_coords = {}

        for (coord, par_coord) in zip(self.coords, coords):
            self.par_coords[coord] = par_coord
        return

    def basis_vectors(self):
        return tuple(self.basis)

<<<<<<< HEAD
    def build_cobases(self, coindexes=None):
        """
        Cobases for building Poincare duality, this is useful for defining wedge and vee without using I nor any metric.
        """
        # TODO: check this can be used with another GA than 3D PGA...
        if coindexes is None:
            basis_indexes = tuple(self.n_range)
            self.coindexes = []
            self.coindexes_lst = []
            for i in reversed(basis_indexes):
                base_tuple = tuple(reversed(tuple(combinations(basis_indexes, i + 1))))
                self.coindexes.append(base_tuple)
                self.coindexes_lst += list(base_tuple)
            self.coindexes.append(())
            self.coindexes = tuple(self.coindexes)
        else:
            self.coindexes = coindexes
            self.coindexes_lst = [index for cograde_index in coindexes for index in cograde_index]

        def format_symbol_name(symbol_index):
            return (''.join([str(self.basis[i]) + '^' for i in symbol_index]))[:-1]

        n = self.n

        self.coblades_lst = []
        for cograde_index in self.coindexes:
            k = len(cograde_index[0]) if len(cograde_index) > 0 else 0
            for cobase_index in cograde_index:
                coblade_sign = -1 if k == n - 1 and k % 2 == 1 else 1
                coblade = coblade_sign * Symbol(format_symbol_name(cobase_index), commutative=False)
                self.coblades_lst.append(coblade)
        self.coblades_lst0 = self.coblades_lst + [S(1),]

        self.coblades_inv_lst = []
        for grade_index in self.indexes:
            k = len(grade_index[0]) if len(grade_index) > 0 else 0
            for base_index in grade_index:
                coblade_inv_sign = -1 if k == 1 and k % 2 == 1 else 1
                coblade_inv = coblade_inv_sign * Symbol(format_symbol_name(base_index), commutative=False)
                self.coblades_inv_lst.append(coblade_inv)
        self.coblades_inv_lst = list(reversed(self.coblades_inv_lst))
        self.coblades_inv_lst0 = self.coblades_inv_lst + [S(1),]

        self.mv_blades_lst0 = []
        for obj in self.blades_lst0:
            self.mv_blades_lst0.append(self.mv(obj))

    def build_bases(self, sign_and_indexes=None):
        """
=======
    def build_bases(self):
        r"""
>>>>>>> a2a34f5d
        The bases for the multivector (geometric) algebra are formed from
        all combinations of the bases of the vector space and the scalars.

        Each base is represented as a non-commutative symbol of the form

        .. math:: e_{i_{1}}e_{i_{2}}...e_{i_{r}}

        where :math:`0 < i_{1} < i_{2} < ... < i_{r}` and :math:`0 < r \le n` the
        dimension of the vector space and :math:`0 < i_{j} \le n`. The total
        number of all symbols of this form plus the scalars is :math:`2^{n}`.
        Any multivector can be represented as a linear combination
        of these bases and the scalars.

        If the basis vectors are not orthogonal a second set of symbols
        is required given by -

        .. math:: e_{i_{1}}\wedge e_{i_{2}}\wedge ...\wedge e_{i_{r}}.

        These are called the blade basis for the geometric algebra and
        and multivector can also be represented by a linears combination
        of these blades and the scalars.  The number of basis vectors
        that are in the symbol for the blade is call the grade of the
        blade.

        Representing the multivector as a linear combination of blades
        gives a blade decomposition of the multivector.

        There is a linear mapping from bases to blades and blades to
        bases so that one can easily convert from one representation to
        another.  For the case of an orthogonal set of basis vectors the
        bases and blades are identical.
        """

        # index list for multivector bases and blades by grade
        if sign_and_indexes is None:
            basis_indexes = tuple(self.n_range)
            self.indexes = [()]
            self.indexes_lst = []
            for i in basis_indexes:
                base_tuple = tuple(combinations(basis_indexes, i + 1))
                self.indexes.append(base_tuple)
                self.indexes_lst += list(base_tuple)
            self.indexes = tuple(self.indexes)
        else:
            self.indexes = sign_and_indexes[1]
            self.indexes_lst = [index for grade_index in self.indexes for index in grade_index]

        # list of non-commutative symbols for multivector bases and blades
        # by grade and as a flattened list

        self.blades = []
        self.blades_lst = []
        for grade_index in self.indexes:
            blades = []
            super_scripts = []
            for base_index in grade_index:
                if self.wedge_print:
                    symbol_str = (''.join([str(self.basis[i]) + '^' for i in base_index]))[:-1]
                else:
                    sub_str = []
                    root_str = []
                    for i in base_index:
                        basis_vec_str = str(self.basis[i])
                        split_lst = basis_vec_str.split('_')
                        if len(split_lst) != 2:
                            raise ValueError('!!!!Incompatible basis vector '+basis_vec_str+' for wedge_print = False!!!!')
                        else:
                            sub_str.append(split_lst[1])
                            root_str.append(split_lst[0])
                    if all_same(root_str):
                            symbol_str = root_str[0] + '_' + ''.join(sub_str)
                    else:
                        raise ValueError('!!!!No unique root symbol for wedge_print = False!!!!')
                blade_symbol = Symbol(symbol_str, commutative=False)
                blades.append(blade_symbol)
                self.blades_lst.append(blade_symbol)
            self.blades.append(blades)

        self.blades_lst0 = [S(1)] + self.blades_lst

        self.iobj = self.blades_lst[-1]

        self.blades_to_indexes = []
        self.indexes_to_blades = []
        if sign_and_indexes is None:
            for (index, blade) in zip(self.indexes_lst, self.blades_lst):
                self.blades_to_indexes.append((blade, (1, index)))
                self.indexes_to_blades.append((index, blade))
        else:
            basis_indexes = tuple(self.n_range)
            default_indexes_lst = []
            for i in basis_indexes:
                base_tuple = tuple(combinations(basis_indexes, i + 1))
                default_indexes_lst += list(base_tuple)
            signs_lst = [sign for grade_sign in sign_and_indexes[0] for sign in grade_sign]
            for (default_index, sign, blade) in zip(default_indexes_lst, signs_lst, self.blades_lst):
                self.blades_to_indexes.append((blade, (sign, default_index)))
                self.indexes_to_blades.append((default_index, sign * blade))
        self.blades_to_indexes_dict = OrderedDict(self.blades_to_indexes)
        self.indexes_to_blades_dict = OrderedDict(self.indexes_to_blades)

        self.blades_to_grades_dict = {}
        igrade = 0
        for grade in self.blades:
            for blade in grade:
                self.blades_to_grades_dict[blade] = igrade
            igrade += 1

        if not self.is_ortho:

            self.bases = []
            self.bases_lst = []
            for grade_index in self.indexes:
                bases = []
                for base_index in grade_index:
                    symbol_str = (''.join([str(self.basis[i]) + '*' for i in base_index]))[:-1]
                    base_symbol = Symbol(symbol_str, commutative=False)
                    bases.append(base_symbol)
                    self.bases_lst.append(base_symbol)
                self.bases.append(bases)

            self.pseudoI = self.bases_lst[-1]

            self.bases_to_indexes = []
            self.indexes_to_bases = []
            for (index, base) in zip(self.indexes_lst, self.bases_lst):
                self.bases_to_indexes.append((base, index))
                self.indexes_to_bases.append((index, base))
            self.bases_to_indexes_dict = OrderedDict(self.bases_to_indexes)
            self.indexes_to_bases_dict = OrderedDict(self.indexes_to_bases)

            self.bases_to_grades_dict = {}
            igrade = 0
            for grade in self.bases:
                for base in grade:
                    self.bases_to_grades_dict[base] = igrade
                igrade += 1

        if self.coords is None:
            base0 = str(self.basis[0])
            if '_' in base0:
                sub_index = base0.index('_')
                self.basis_super_scripts = [str(base)[sub_index + 1:] for base in self.basis]
            else:
                self.basis_super_scripts = [str(i + 1) for i in self.n_range]
        else:
            self.basis_super_scripts = [str(coord) for coord in self.coords]

        self.blade_super_scripts = []

        for grade_index in self.indexes:
            super_scripts = []
            for base_index in grade_index:
                super_scripts.append(''.join([self.basis_super_scripts[i]
                                     for i in base_index]))
            self.blade_super_scripts.append(super_scripts)

        if self.debug:
            printer.oprint('indexes', self.indexes, 'list(indexes)', self.indexes_lst,
                            'blades', self.blades, 'list(blades)', self.blades_lst,
                            'blades_to_indexes_dict', self.blades_to_indexes_dict,
                            'indexes_to_blades_dict', self.indexes_to_blades_dict,
                            'blades_to_grades_dict', self.blades_to_grades_dict,
                            'blade_super_scripts', self.blade_super_scripts)
            if not self.is_ortho:
                printer.oprint('bases', self.bases, 'list(bases)', self.bases_lst,
                                'bases_to_indexes_dict', self.bases_to_indexes_dict,
                                'indexes_to_bases_dict', self.indexes_to_bases_dict,
                                'bases_to_grades_dict', self.bases_to_grades_dict)

        self.mv_blades_lst = []
        for obj in self.blades_lst:
            self.mv_blades_lst.append(self.mv(obj))

        return

    def basis_product_tables(self):
        """
        For the different products of geometric algebra bases/blade
        initialize auto-updating of bases/blades product lists.  For
        orthogonal bases all basis product lists are generated on the
        fly using functions and the base and blade representations
        are identical.  For a non-orthogonal basis the multiplication
        table for the geometric product is pre-calcuated for base pairs.
        The tables for all other products (including the geometric
        product) are calulated on the fly and updated and are for blade
        pairs.

        All tables are of the form::

            [(blade1*blade2, f(blade1, blade1)), ...]
        """

        self.mul_table = []  # Geometric product (*) of blades
        self.mul_table_dict = {}

        if not self.is_ortho:
            self.non_orthogonal_mul_table()  # Fully populated geometric product (*) multiplication table
            self.base_blade_conversions()  # Generates conversion dictionaries between bases and blades

        self.wedge_table = []  # Outer product (^)
        self.wedge_table_dict = {}

        # All three (|,<,>) types of contractions use the same generation function
        # self.dot_product_basis_blades.  The type of dictionary entry generated depend
        # on self.dot_mode = '|', '<', or '>' as set in self.dot.

        self.dot_table = []  # Inner product (|)
        self.dot_table_dict = {}
        self.left_contract_table = []  # Left contraction (<)
        self.left_contract_table_dict = {}
        self.right_contract_table = []  # Right contraction (>)
        self.right_contract_table_dict = {}

        if self.debug:
            print('Exit basis_product_tables.\n')
        return

    def build_connection(self):
        # Partial derivatives of multivector bases multiplied (*,^,|,<,>)
        # on left and right (True and False) by reciprocal basis vectors.
        self.connect = {('*', True): [], ('^', True): [], ('|', True): [],
                        ('<', True): [], ('>', True): [], ('*', False): [],
                        ('^', False): [], ('|', False): [], ('<', False): [],
                        ('>', False): []}
        # Partial derivatives of multivector bases
        self.dbases = {}

        return

    ######## Functions for Calculation products of blades/bases ########

    #******************** Geometric Product (*) ***********************#

    def geometric_product_basis_blades(self, blade12):
        # geometric (*) product for orthogonal basis
        if self.is_ortho:
            (blade1, blade2) = blade12
            sign1, index1 = self.blades_to_indexes_dict[blade1]
            sign2, index2 = self.blades_to_indexes_dict[blade2]
            blade_index = list(index1 + index2)
            repeats = []
            sgn = sign1 * sign2
            for i in range(1, len(blade_index)):
                save = blade_index[i]
                j = i
                while j > 0 and blade_index[j - 1] > save:
                    sgn = -sgn
                    blade_index[j] = blade_index[j - 1]
                    j -= 1
                blade_index[j] = save
                if blade_index[j] == blade_index[j - 1]:
                    repeats.append(save)
            result = S(sgn)
            for i in repeats:
                blade_index.remove(i)
                blade_index.remove(i)
                result *= self.g[i, i]
            if len(blade_index) > 0:
                result *= self.indexes_to_blades_dict[tuple(blade_index)]
            return result
        else:
            (blade1, blade2) = blade12
            base1 = self.blade_to_base_rep(blade1)
            base2 = self.blade_to_base_rep(blade2)
            base12 = expand(base1 * base2)
            base12 = nc_subs(base12, self.basic_mul_keys, self.basic_mul_values)
            return self.base_to_blade_rep(base12)

    def reduce_basis(self, blst):
        """
        Repetitively applies reduce_basis_loop to blst
        product representation until normal form is
        realized for non-orthogonal basis
        """
        blst = list(blst)
        if blst == []:  # blst represents scalar
            blst_coef = [1]
            blst_expand = [[]]
            return blst_coef, blst_expand
        blst_expand = [blst]
        blst_coef = [1]
        blst_flg = [False]
        # reduce untill all blst revise flgs are True
        while not reduce(operator.and_, blst_flg):
            for i in range(len(blst_flg)):
                if not blst_flg[i]:  # keep revising if revise flg is False
                    tmp = Ga.reduce_basis_loop(self.g, blst_expand[i])
                    if isinstance(tmp, bool):
                        blst_flg[i] = tmp  # revision of blst_expand[i] complete
                    elif len(tmp) == 3:  # blst_expand[i] contracted
                        blst_coef[i] = tmp[0] * blst_coef[i]
                        blst_expand[i] = tmp[1]
                        blst_flg[i] = tmp[2]
                    else:  # blst_expand[i] revised
                        blst_coef[i] = -blst_coef[i]
                        #if revision force one more pass in case revision
                        #causes repeated index previous to revised pair of
                        #indexes
                        blst_flg[i] = False
                        blst_expand[i] = tmp[3]
                        blst_coef.append(-blst_coef[i] * tmp[0])
                        blst_expand.append(tmp[1])
                        blst_flg.append(tmp[2])
        new_blst_coef = []
        new_blst_expand = []
        for (coef, xpand) in zip(blst_coef, blst_expand):
            if xpand in new_blst_expand:
                i = new_blst_expand.index(xpand)
                new_blst_coef[i] += coef
            else:
                new_blst_expand.append(xpand)
                new_blst_coef.append(coef)
        return new_blst_coef, new_blst_expand

    @staticmethod
    def reduce_basis_loop(g, blst):
        r"""
        blst is a list of integers :math:`[i_{1},...,i_{r}]` representing the geometric
        product of r basis vectors :math:`a_{{i_1}}*...*a_{{i_r}}`. :meth:`reduce_basis_loop`
        searches along the list :math:`[i_{1},...,i_{r}]` untill it finds :math:`i_{j} = i_{j+1}`
        and in this case contracts the list, or if :math:`i_{j} > i_{j+1}` it revises
        the list (:math:`\sim i_{j}` means remove :math:`i_{j}` from the list)

        * Case 1: If :math:`i_{j} = i_{j+1}`, return
          :math:`a_{i_{j}}^2` and
          :math:`[i_{1},..,\sim i_{j},\sim i_{j+1},...,i_{r}]`

        * Case 2: If :math:`i_{j} > i_{j+1}`, return
          :math:`a_{i_{j}}.a_{i_{j+1}}`,
          :math:`[i_{1},..,\sim i_{j},\sim i_{j+1},...,i_{r}]`, and
          :math:`[i_{1},..,i_{j+1},i_{j},...,i_{r}]`
        """
        nblst = len(blst)  # number of basis vectors
        if nblst <= 1:
            return True  # a scalar or vector is already reduced
        jstep = 1
        while jstep < nblst:
            istep = jstep - 1
            if blst[istep] == blst[jstep]:  # basis vectorindex is repeated
                i = blst[istep]  # save basis vector index
                if len(blst) > 2:
                    blst = blst[:istep] + blst[jstep + 1:]  # contract blst
                else:
                    blst = []
                if len(blst) <= 1 or jstep == nblst - 1:
                    blst_flg = True  # revision of blst is complete
                else:
                    blst_flg = False  # more revision needed
                return g[i, i], blst, blst_flg
            if blst[istep] > blst[jstep]:  # blst not in normal order
                blst1 = blst[:istep] + blst[jstep + 1:]  # contract blst
                a1 = 2 * g[blst[jstep], blst[istep]]  # coef of contraction
                blst = blst[:istep] + [blst[jstep]] + [blst[istep]] + blst[jstep + 1:]  # revise blst
                if len(blst1) <= 1:
                    blst1_flg = True  # revision of blst is complete
                else:
                    blst1_flg = False  # more revision needed
                return a1, blst1, blst1_flg, blst
            jstep += 1
        return True  # revision complete, blst in normal order

    #******************* Outer/wedge (^) product **********************#

    @staticmethod
    def blade_reduce(lst):
        sgn = 1
        for i in range(1, len(lst)):
            save = lst[i]
            j = i
            while j > 0 and lst[j - 1] > save:
                sgn = -sgn
                lst[j] = lst[j - 1]
                j -= 1
            lst[j] = save
            if lst[j] == lst[j - 1]:
                return 0, None
        return sgn, lst

    def wedge_product_basis_blades(self, blade12):  # blade12 = blade1*blade2
        # outer (^) product of basis blades
        # this method works for both orthogonal and non-orthogonal basis
        (blade1, blade2) = blade12
        sign1, index1 = self.blades_to_indexes_dict[blade1]
        sign2, index2 = self.blades_to_indexes_dict[blade2]
        index12 = list(index1 + index2)

        if len(index12) > self.n:
            return 0
        (sgn, wedge12) = Ga.blade_reduce(index12)
        if sgn != 0:
            return(sgn * sign1 * sign2 * self.indexes_to_blades_dict[tuple(wedge12)])
        else:
            return 0

    #****** Dot (|) product, reft (<) and right (>) contractions ******#

    def dot_product_basis_blades(self, blade12, mode):
        # dot (|), left (<), and right (>) products
        # dot product for orthogonal basis
        (blade1, blade2) = blade12
        sign1, index1 = self.blades_to_indexes_dict[blade1]
        sign2, index2 = self.blades_to_indexes_dict[blade2]
        index = list(index1 + index2)
        grade1 = len(index1)
        grade2 = len(index2)

        if mode == '|':
            grade = abs(grade1 - grade2)
        elif mode == '<':
            grade = grade2 - grade1
            if grade < 0:
                return 0
        elif mode == '>':
            grade = grade1 - grade2
            if grade < 0:
                return 0
        n = len(index)
        sgn = sign1 * sign2
        result = 1
        ordered = False
        while n > grade:
            ordered = True
            i2 = 1
            while i2 < n:
                i1 = i2 - 1
                index1 = index[i1]
                index2 = index[i2]
                if index1 == index2:
                    n -= 2
                    if n < grade:
                        return 0
                    result *= self.g[index1, index1]
                    index = index[:i1] + index[i2 + 1:]
                elif index1 > index2:
                    ordered = False
                    index[i1] = index2
                    index[i2] = index1
                    sgn = -sgn
                    i2 += 1
                else:
                    i2 += 1
            if ordered:
                break
        if n > grade:
            return 0
        else:
            if index == []:
                return sgn * result
            else:
                return sgn * result * self.indexes_to_blades_dict[tuple(index)]

    def non_orthogonal_dot_product_basis_blades(self, blade12, mode):  # blade12 = (blade1,blade2)
        # dot product of basis blades if basis vectors are non-orthogonal
        # inner (|), left (<), and right (>) products of basis blades
        # blade12 is the sympy product of two basis blades
        (blade1, blade2) = blade12
        # Need base rep for blades since that is all we can multiply
        base1 = self.blade_expansion_dict[blade1]
        base2 = self.blade_expansion_dict[blade2]
        # geometric product of basis blades
        base12 = self.mul(base1, base2)
        # blade rep of geometric product
        blade12 = self.base_to_blade_rep(base12)
        # decompose geometric product by grades
        grade_dict = self.grade_decomposition(blade12)
        # grades of input blades
        grade1 = self.blades_to_grades_dict[blade1]
        grade2 = self.blades_to_grades_dict[blade2]
        if mode == '|':
            grade_dot = abs(grade2 - grade1)
            if grade_dot in grade_dict:
                return grade_dict[grade_dot]
            else:
                return zero
        elif mode == '<':
            grade_contract = grade2 - grade1
            if grade_contract in grade_dict:
                return grade_dict[grade_contract]
            else:
                return zero
        elif mode == '>':
            grade_contract = grade1 - grade2
            if grade_contract in grade_dict:
                return grade_dict[grade_contract]
            else:
                return zero
        else:
            raise ValueError('"' + str(mode) + '" not allowed '
                             'dot mode in non_orthogonal_dot_basis')

    ############# Non-Orthogonal Tables and Dictionaries ###############

    def non_orthogonal_mul_table(self):
        mul_table = []
        self.basic_mul_keys = []
        self.basic_mul_values = []
        for base1 in self.bases_lst:
            for base2 in self.bases_lst:
                key = base1 * base2
                value = self.non_orthogonal_bases_products((base1, base2))
                mul_table.append((key, value))
                self.basic_mul_keys.append(key)
                self.basic_mul_values.append(value)
        self.basic_mul_table = mul_table
        self.basic_mul_table_dict = OrderedDict(mul_table)

        if self.debug:
            print('basic_mul_table =\n', self.basic_mul_table)
        return

    def non_orthogonal_bases_products(self, base12):  # base12 = (base1,base2)
        # geometric product of bases for non-orthogonal basis vectors
        (base1, base2) = base12
        index = self.bases_to_indexes_dict[base1] + self.bases_to_indexes_dict[base2]

        (coefs, indexes) = self.reduce_basis(index)

        s = 0

        if [] in indexes:  # extract scalar part from multivector expansion
            iscalar = indexes.index([])
            s += coefs[iscalar]
            del indexes[iscalar]
            del coefs[iscalar]

        for (coef, index) in zip(coefs, indexes):
            s += coef * self.indexes_to_bases_dict[tuple(index)]

        return s

    def base_blade_conversions(self):

        blade_expansion = []
        blade_index = []

        # expand blade basis in terms of base basis
        for blade in self.blades_lst:
            sign, index = self.blades_to_indexes_dict[blade]
            grade = len(index)
            if grade == 1:
                blade_expansion.append(blade)
                blade_index.append(index)
            else:
                a = self.indexes_to_blades_dict[(index[0],)]
                Aexpand = blade_expansion[blade_index.index(index[1:])]
                # Formula for outer (^) product of a vector and grade-r multivector
                # a^A_{r} = (a*A + (-1)^{r}*A*a)/2
                # The folowing evaluation takes the most time for setup it is the due to
                # the substitution required for the multiplications
                a_W_A = half * (self.basic_mul(a, Aexpand) - ((-1) ** grade) * self.basic_mul(Aexpand, a))
                blade_index.append(index)
                blade_expansion.append(expand(a_W_A))

        self.blade_expansion = blade_expansion
        self.blade_expansion_dict = OrderedDict(list(zip(self.blades_lst, blade_expansion)))

        if self.debug:
            print('blade_expansion_dict =', self.blade_expansion_dict)

        # expand base basis in terms of blade basis

        base_expand = []

        for (base, blade, index) in zip(self.bases_lst, self.blades_lst, self.indexes_lst):
            grade = len(index)
            if grade == 1:
                base_expand.append((base, base))
            else:  # back substitution of tridiagonal system
                tmp = self.blade_expansion_dict[blade]
                tmp = tmp.subs(base, -blade)
                tmp = -tmp.subs(base_expand)
                base_expand.append((base, expand(tmp)))

        self.base_expand = base_expand
        self.base_expansion_dict = OrderedDict(base_expand)

        if self.debug:
            print('base_expansion_dict =', self.base_expansion_dict)

        return

    def base_to_blade_rep(self, A):

        if self.is_ortho:
            return A
        else:
            #return(expand(A).subs(self.base_expansion_dict))
            return nc_subs(expand(A), self.base_expand)

    def blade_to_base_rep(self, A):

        if self.is_ortho:
            return A
        else:
            #return(expand(A).subs(self.blade_expansion_dict))
            return nc_subs(expand(A), self.blades_lst, self.blade_expansion)

    ###### Products (*,^,|,<,>) for multivector representations ########

    def basic_mul(self, A, B):  # geometric product (*) of base representations
        # only multiplicative operation to assume A and B are in base representation
        AxB = expand(A * B)
        AxB = nc_subs(AxB, self.basic_mul_keys, self.basic_mul_values)
        return expand(AxB)

    def Mul(self, A, B, mode='*'):  # Unifies all products into one function
        if mode == '*':
            return self.mul(A, B)
        elif mode == '^':
            return self.wedge(A, B)
        else:
            return self.dot(A, B, mode=mode)

    def mul(self, A, B):  # geometric (*) product of blade representations
        if A == 0 or B == 0:
            return 0
        return update_and_substitute(A, B, self.geometric_product_basis_blades, self.mul_table_dict)

    def wedge(self, A, B):
        # wedge assumes A and B are in blade rep
        # wedge product is same for both orthogonal and non-orthogonal for A and B in blade rep
        if A == 0 or B == 0:
            return 0
        return update_and_substitute(A, B, self.wedge_product_basis_blades, self.wedge_table_dict)


    def _dot(self, A, B, mode):
        if A == 0 or B == 0:
            return 0
        if self.is_ortho:
            dot_product_basis_blades = lambda x: self.dot_product_basis_blades(x, mode=mode)
        else:
            dot_product_basis_blades = lambda x: self.non_orthogonal_dot_product_basis_blades(x, mode=mode)

        if mode == '|':  # Hestenes dot product
            A = self.remove_scalar_part(A)
            B = self.remove_scalar_part(B)
            return update_and_substitute(A, B, dot_product_basis_blades, self.dot_table_dict)
        elif mode == '<' or mode == '>':
            r"""
            Let :math:`A = a + A'` and :math:`B = b + B'` where :math:`a` and
            :math:`b` are the scalar parts of :math:`A` and :math:`B`, and
            :math:`A'` and :math:`B'` are the remaining parts of :math:`A` and
            :math:`B`. Then we have:

            .. math::

                (a+A') \rfloor (b+B') &= a(b+B') + A' \rfloor B' \\
                (a+A') \lfloor (b+B') &= b(a+A') + A' \lfloor B'

            We use these relations to reduce :math:`A \rfloor B` (``A<B``) and 
            :math:`A \lfloor B` (``A>B``).
            """
            (a, Ap) = self.split_multivector(A)  # Ap = A'
            (b, Bp) = self.split_multivector(B)  # Bp = B'
            if mode == '<':  # Left contraction
                if Ap != 0 and Bp != 0:  # Neither nc part of A or B is zero
                    prod = update_and_substitute(Ap, Bp, dot_product_basis_blades, self.left_contract_table_dict)
                    return prod + a * B
                else:  # Ap or Bp is zero
                    return a * B
            elif mode == '>':  # Right contraction
                if Ap != 0 and Bp != 0: # Neither nc part of A or B is zero
                    prod = update_and_substitute(Ap, Bp, dot_product_basis_blades, self.right_contract_table_dict)
                    return prod + b * A
                else:  # Ap or Bp is zero
                    return b * A
        else:
            raise ValueError('"' + str(mode) + '" not a legal mode in dot')

    def hestenes_dot(self, A, B):
        r""" compute the hestenes dot product, :math:`A \bullet B` """
        return self._dot(A, B, mode='|')

    def left_contract(self, A, B):
        r""" compute the left contraction, :math:`A \rfloor B`  """
        return self._dot(A, B, mode='<')

    def right_contract(self, A, B):
        r""" compute the right contraction, :math:`A \lfloor B` """
        return self._dot(A, B, mode='>')

    def dot(self, A, B):
        r"""
        Inner product ``|``, ``<``, or ``>``.

        The :attr:`dot_mode` attribute determines which of these is used.
        """
        return self._dot(A, B, mode=self.dot_mode)

    ######################## Helper Functions ##########################

    def grade_decomposition(self, A):
        """
        Returns dictionary with grades as keys of grades of A.  For example
        if A is a rotor the dictionary keys would be 0 and 2. For a vector
        the single key would be 1.  Note A can be input as a multivector or
        an multivector object (sympy expression).  If A is a multivector the
        dictionary entries are multivectors.  If A is a sympy expression
        (in this case a linear combination of non-commutative symbols) the
        dictionary entries are sympy expressions.
        """
        if isinstance(A,mv.Mv):
            A.blade_rep()
            A.characterise_Mv()
            Aobj = expand(A.obj)
        else:
            Aobj = A
        coefs,blades = metric.linear_expand(Aobj)
        grade_dict = {}
        for (coef,blade) in zip(coefs,blades):
            if blade == one:
                if 0 in list(grade_dict.keys()):
                    grade_dict[0] += coef
                else:
                    grade_dict[0] = coef
            else:
                grade = self.blades_to_grades_dict[blade]
                if grade in grade_dict:
                    grade_dict[grade] += coef * blade
                else:
                    grade_dict[grade] = coef * blade
        if isinstance(A, mv.Mv):
            for grade in list(grade_dict.keys()):
                grade_dict[grade] = self.mv(grade_dict[grade])
        return grade_dict

    def split_multivector(self, A):
        """
        Split multivector :math:`A` into commutative part :math:`a` and
        non-commutative part :math:`A'` so that :math:`A = a+A'`
        """
        if isinstance(A, mv.Mv):
            return self.split_multivector(A.obj)
        else:
            A = expand(A)
            if isinstance(A, Add):
                a = sum([x for x in A.args if x.is_commutative])
                Ap = sum([x for x in A.args if not x.is_commutative])
                return (a, Ap)
            elif isinstance(A, Symbol):
                if A.is_commutative:
                    return (A, 0)
                else:
                    return (0, A)
            else:
                if A.is_commutative:
                    return (A, 0)
                else:
                    return (0, A)


    def remove_scalar_part(self, A):
        """
        Return non-commutative part (sympy object) of ``A.obj``.
        """
        if isinstance(A, mv.Mv):
            return self.remove_scalar_part(A.obj)
        else:
            if isinstance(A, Add):
                A = expand(A)
                return(sum([x for x in A.args if not x.is_commutative]))
            elif isinstance(A, Symbol):
                if A.is_commutative:
                    return 0
                else:
                    return A
            else:
                if A.is_commutative:
                    return 0
                else:
                    return A


    def scalar_part(self, A):

        if isinstance(A, mv.Mv):
            return self.scalar_part(A.obj)
        else:
            A = expand(A)
            if isinstance(A, Add):
                return(sum([x for x in A.args if x.is_commutative]))
            elif isinstance(A, Symbol):
                if A.is_commutative:
                    return A
                else:
                    return 0
            else:
                if A.is_commutative:
                    return A
                else:
                    return 0


    """
        else:
            if A.is_commutative:
                return A
            else:
                return zero
    """

    def grades(self, A):  # Return list of grades present in A
        A = self.base_to_blade_rep(A)
        A = expand(A)
        blades = []
        if isinstance(A, Add):
            args = A.args
        else:
            args = [A]
        for term in args:
            blade = term.args_cnc()[1]
            l_blade = len(blade)
            if l_blade > 0:
                if blade[0] not in blades:
                    blades.append(blade[0])
            else:
                if one not in blades:
                    blades.append(one)
        grade_lst = []
        if one in blades:
            grade_lst.append(0)
        for blade in blades:
            if blade != one:
                grade = self.blades_to_grades_dict[blade]
                if grade not in grade_lst:
                    grade_lst.append(grade)
        grade_lst.sort()
        return(grade_lst)

    def reverse(self, A):  # Calculates reverse of A (see documentation)
        A = expand(A)
        blades = {}
        if isinstance(A, Add):
            args = A.args
        else:
            if A.is_commutative:
                return A
            else:
                args = [A]
        for term in args:
            if term.is_commutative:
                if 0 in blades:
                    blades[0] += term
                else:
                    blades[0] = term
            else:
                _c, nc = term.args_cnc()
                blade = nc[0]
                grade = self.blades_to_grades_dict[blade]
                if grade in blades:
                    blades[grade] += term
                else:
                    blades[grade] = term
        s = zero
        for grade in blades:
            if (grade * (grade - 1)) / 2 % 2 == 0:
                s += blades[grade]
            else:
                s -= blades[grade]
        return s

    def get_grade(self, A, r):  # Return grade r of A, <A>_{r}
        if r == 0:
            return self.scalar_part(A)
        coefs, bases = metric.linear_expand(A)
        s = zero
        for (coef, base) in zip(coefs, bases):
            if base != one and self.blades_to_grades_dict[base] == r:
                s += coef * base
        return s

    def even_odd(self, A, even=True):  # Return even or odd part of A
        A = expand(A)
        if A.is_commutative and even:
            return A
        if isinstance(A, Add):
            args = A.args
        else:
            args = [A]
        s = zero
        for term in args:
            if term.is_commutative:
                if even:
                    s += term
            else:
                c, nc = term.args_cnc(split_1=False)
                blade = nc[0]
                grade = self.blades_to_grades_dict[blade]
                if even and grade % 2 == 0:
                    s += Mul._from_args(c) * blade
                elif not even and grade % 2 == 1:
                    s += Mul._from_args(c) * blade
        return s

    ##################### Multivector derivatives ######################

    def build_reciprocal_basis(self,gsym):
        r"""
        Calculate reciprocal basis vectors :math:`e^{j}` where

        .. math:: e^{j}\cdot e_{k} = \delta_{k}^{j}

        and :math:`\delta_{k}^{j}` is the kronecker delta.  We use the formula
        from Doran and Lasenby 4.94:

        .. math:: e^{j} = (-1)^{j-1}e_{1} \wedge ...e_{j-1} \wedge e_{j+1} \wedge ... \wedge e_{n}*E_{n}^{-1}

        where :math:`E_{n} = e_{1}\wedge ...\wedge e_{n}`.

        For non-orthogonal basis :math:`e^{j}` is not normalized and must be
        divided by :math:`E_{n}^2` (``self.e_sq``) in any relevant calculations.

        If ``gsym = True`` then :math:`E_{n}^2` is not evaluated, but is represented
        as :math:`E_{n}^2 = (-1)^{n*(n-1)/2}\operatorname{det}(g)` where
        :math:`\operatorname{det}(g)` the determinant
        of the metric tensor can be general scalar function of the coordinates.
        """

        if self.debug:
            print('Enter build_reciprocal_basis.\n')

        if self.is_ortho:
            self.r_basis = [self.basis[i] / self.g[i, i] for i in self.n_range]
        else:
            self.e_obj = self.e.obj
            if gsym is not None:
                # Define name of metric tensor determinant as sympy symbol
                if printer.GaLatexPrinter.latex_flg:
                    det_str = r'\det\left ( ' + gsym + r'\right ) '
                else:
                    det_str = 'det(' + gsym + ')'
                # Define square of pseudo-scalar in terms of metric tensor
                # determinant
                n = self.n
                if self.coords is None:  # Metric tensor is constant
                    self.e_sq = (-1) ** (n*(n - 1)/2) * Symbol(det_str,real=True)
                else:  # Metric tensor is function of coordinates
                    n = len(self.coords)
                    self.e_sq = (-1) ** (n*(n - 1)/2) * Function(det_str,real=True)(*self.coords)
            else:
                self.e_sq = simplify((self.e * self.e).obj)
            if self.debug:
                print('E**2 =', self.e_sq)

            # Take all (n-1)-blades
            duals = list(self.blades_lst[-(self.n + 1):-1])
            # After reverse, the j-th of them is exactly e_{1}^...e_{j-1}^e_{j+1}^...^e_{n}
            duals.reverse()

            sgn = 1
            self.r_basis = []
            for dual in duals:
                dual_base_rep = self.blade_to_base_rep(dual)
                # {E_n}^{-1} = \frac{E_n}{{E_n}^{2}}
                # r_basis_j = sgn * duals[j] * E_n so it's not normalized, missing a factor of {E_n}^{-2}
                """
                print('blades list =',self.blades_lst)
                print('debug =',expand(self.base_to_blade_rep(self.mul(sgn * dual_base_rep, self.e_obj))))
                print('collect arg =',expand(self.base_to_blade_rep(self.mul(sgn * dual_base_rep, self.e_obj))))
                """
                r_basis_j = metric.collect(expand(self.base_to_blade_rep(self.mul(sgn * dual_base_rep, self.e_obj))), self.blades_lst)
                self.r_basis.append(r_basis_j)
                # sgn = (-1)**{j-1}
                sgn = -sgn

            if self.debug:
                printer.oprint('E', self.iobj, 'E**2', self.e_sq, 'unnormalized reciprocal basis =\n', self.r_basis)
                print('reciprocal basis test =')
                for ei in self.basis:
                    for ej in self.r_basis:
                        ei_dot_ej = self.hestenes_dot(ei, ej)
                        if ei_dot_ej == zero:
                            print('e_{i}|e_{j} = ' + str(ei_dot_ej))
                        else:
                            print('e_{i}|e_{j} = ' + str(expand(ei_dot_ej / self.e_sq)))

        self.e_obj = self.blades_lst[-1]

        # Dictionary to represent reciprocal basis vectors as expansions
        # in terms of basis vectors.

        self.r_basis_dict = {}
        self.r_basis_mv = []
        for (r_symbol, r_base) in zip(self.r_symbols, self.r_basis):
            self.r_basis_dict[r_symbol] = r_base
            self.r_basis_mv.append(mv.Mv(r_base, ga=self))

        # Replace reciprocal basis vectors with expansion in terms of
        # basis vectors in derivatives of basis vectors

        if self.connect_flg:
            for x_i in self.n_range:
                for jb in self.n_range:
                    if not self.is_ortho:
                        self.de[x_i][jb] = metric.Simp.apply(self.de[x_i][jb].subs(self.r_basis_dict) / self.e_sq)
                    else:
                        self.de[x_i][jb] = metric.Simp.apply(self.de[x_i][jb].subs(self.r_basis_dict))

        g_inv = eye(self.n)

        # Calculate inverse of metric tensor, g^{ij}

        for i in self.n_range:
            rx_i = self.r_symbols[i]
            for j in self.n_range:
                rx_j = self.r_symbols[j]
                if j >= i:
                    g_inv[i, j] = self.hestenes_dot(self.r_basis_dict[rx_i], self.r_basis_dict[rx_j])
                    if not self.is_ortho:
                        g_inv[i, j] /= self.e_sq**2
                else:
                    g_inv[i, j] = g_inv[j, i]

        self.g_inv = simplify(g_inv)

        if self.debug:
            print('reciprocal basis dictionary =\n', self.r_basis_dict)

        # True is for left derivative and False is for right derivative
        self.deriv = {('*', True): [], ('^', True): [], ('|', True): [],
                      ('<', True): [], ('>', True): [], ('*', False): [],
                      ('^', False): [], ('|', False): [], ('<', False): [],
                      ('>', False): []}
        return

    def er_blade(self, er, blade, mode='*', left=True):
        r"""
        Product (``*``, ``^``, ``|``, ``<``, ``>``) of reciprocal basis vector
        'er' and basis
        blade 'blade' needed for application of derivatives to
        multivectors.  left is 'True' means 'er' is multiplying 'blade'
        on the left, 'False' is for 'er' multiplying 'blade' on the
        right.  Symbolically for left geometric product:

        .. math:: e^{j}*(e_{i_{1}}\wedge ...\wedge e_{i_{r}})
        """
        if mode == '*':
            base = self.blade_to_base_rep(blade)
            if left:
                return self.base_to_blade_rep(self.mul(er, base))
            else:
                return self.base_to_blade_rep(self.mul(base, er))
        elif mode == '^':
            if left:
                return self.wedge(er, blade)
            else:
                return self.wedge(blade, er)
        else:
            if left:
                return self._dot(er, blade, mode=mode)
            else:
                return self._dot(blade, er, mode=mode)

    def blade_derivation(self, blade, ib):
        """
        Calculate derivatives of basis blade 'blade' using derivative of
        basis vectors calculated by metric. 'ib' is the index of the
        coordinate the derivation is with respect to or the coordinate
        symbol.  These are requried for the calculation of the geometric
        derivatives in curvilinear coordinates or for more general
        manifolds.

        'blade_derivation' saves the results in a dictionary, 'self.dbases',
        so that the derivation for a given blade and coordinate is never
        calculated more that once.
        """

        if isinstance(ib, int):
            coord = self.coords[ib]
        else:
            coord = ib
            ib = self.coords.index(coord)

        key = (coord, blade)
        if key in self.dbases:
            return self.dbases[key]

        index = self.blades_to_indexes_dict[blade]
        grade = len(index)
        if grade == 1:
            db = self.de[ib][index[0]]
        elif grade == 2:
            db = self.wedge(self.de[ib][index[0]], self.basis[index[1]]) + \
                self.wedge(self.basis[index[0]], self.de[ib][index[1]])
        else:
            db = self.wedge(self.de[ib][index[0]], self.indexes_to_blades[index[1:]]) + \
                self.wedge(self.indexes_to_blades[index[:-1]], self.de[ib][index[-1]])
            for i in range(1, grade - 1):
                db += self.wedge(self.wedge(self.indexes_to_blades[index[:i]], self.de[ib][index[i]]),
                                 self.indexes_to_blades[index[i + 1:]])
        self.dbases[key] = db
        return db

    def pdop(self,*args):
        return mv.Pdop(args,ga=self)

    def pDiff(self, A, coord):
        """
        Compute partial derivative of multivector function 'A' with
        respect to coordinate 'coord'.
        """

        if isinstance(coord, list):
            # Perform multiple partial differentiation where coord is
            # a list of differentiation orders for each coordinate and
            # the coordinate is determinded by the list index.  If the
            # element in the list is zero no differentiation is to be
            # performed for that coordinate index.

            dA = copy.copy(A)  # Make copy of A

            for i in self.n_range:
                x = self.coords[i]
                xn = coord[i]
                if xn > 0:  # Differentiate with respect to coordinate x
                    for _j in range(xn):  # xn > 1 multiple differentiation
                        dA = self.pDiff(dA, x)

            return dA

        # Simple partial differentiation, once with respect to a single
        # variable, but including case of non-constant basis vectors

        dA = self.mv(expand(diff(A.obj, coord)))

        if self.connect_flg and self.dslot == -1 and not A.is_scalar():  # Basis blades are function of coordinates
            B = self.remove_scalar_part(A)
            if B != zero:
                if isinstance(B, Add):
                    args = B.args
                else:
                    args = [B]
                for term in args:
                    if not term.is_commutative:
                        c, nc = term.args_cnc(split_1=False)
                        x = self.blade_derivation(nc[0], coord)
                        if x != zero:
                            if len(c) == 1:
                                dA += c[0] * x
                            elif len(c) == 0:
                                dA += x
                            else:
                                dA += reduce(operator.mul, c, one) * x

        return dA

    def grad_sqr(self, A, grad_sqr_mode, mode, left):
        r"""
        Calculate :math:`(grad *_{1} grad) *_{2} A` or :math:`A *_{2} (grad *_{1} grad)`
        where ``grad_sqr_mode`` = :math:`*_{1}` = ``*``, ``^``, or ``|`` and
        ``mode`` = :math:`*_{2}` = ``*``, ``^``, or ``|``.
        """
        (Sop, Bop) = Ga.DopFop[(grad_sqr_mode, mode)]
        print('(Sop, Bop) =', Sop, Bop)

        print('grad_sqr:A =', A)

        s = zero

        if Sop is False and Bop is False:
            return s

        dA_i = []
        for coord_i in self.coords:
            dA_i.append(self.pDiff(A, coord_i))

        print('dA_i =', dA_i)

        if Sop:
            for i in self.n_range:
                coord_i = self.coords[i]
                if self.connect_flg:
                    s += self.grad_sq_scl_connect[coord_i] * dA_i[i]

                for j in self.n_range:
                    d2A_j = self.pDiff(dA_i[i], self.coords[j])
                    s += self.g_inv[i, j] * d2A_j

        if Bop and self.connect_flg:
            for i in self.n_range:
                coord_i = self.coords[i]
                print('mode =', mode)
                print('dA_i[i] =', dA_i[i])
                if left:
                    if mode == '|':
                        s += self.dot(self.grad_sq_mv_connect[coord_i], dA_i[i])
                    if mode == '^':
                        s += self.wedge(self.grad_sq_mv_connect[coord_i], dA_i[i])
                    if mode == '*':
                        s += self.mul(self.grad_sq_mv_connect[coord_i], dA_i[i])
                else:
                    if mode == '|':
                        s += self.dot(dA_i[i], self.grad_sq_mv_connect[coord_i])
                    if mode == '^':
                        s += self.wedge(dA_i[i], self.grad_sq_mv_connect[coord_i])
                    if mode == '*':
                        s += self.mul(dA_i[i], self.grad_sq_mv_connect[coord_i])
        return s

    def connection(self, rbase, key_base, mode, left):
        """
        Compute required multivector connections of the form
        (Einstein summation convention) :math:`e^{j}*(D_{j}e_{i_{1}...i_{r}})`
        and :math:`(D_{j}e_{i_{1}...i_{r}})*e^{j}` where :math:`*` could be
        ``*``, ``^``, ``|``, ``<``, or ``>`` depending upon the mode, and
        :math:`e^{j}` are reciprocal basis vectors.
        """
        mode_key = (mode, left)
        keys = [i for i, j in self.connect[mode_key]]
        if left:
            key = rbase * key_base
        else:
            key = key_base * rbase
        if key not in keys:
            keys.append(key)
            C = zero
            for ib in self.n_range:
                x = self.blade_derivation(key_base, ib)
                if self.norm:
                    x /= self.e_norm[ib]
                C += self.er_blade(self.r_basis[ib], x, mode, left)
            # Update connection dictionaries
            self.connect[mode_key].append((key, C))
        return C

    def ReciprocalFrame(self, basis, mode='norm'):
        dim = len(basis)

        indexes = tuple(range(dim))
        index = [()]

        for i in indexes[-2:]:
            index.append(tuple(combinations(indexes, i + 1)))

        MFbasis = []

        for igrade in index[-2:]:
            grade = []
            for iblade in igrade:
                blade = self.mv('1', 'scalar')
                for ibasis in iblade:
                    blade ^= basis[ibasis]
                blade = blade.trigsimp()
                grade.append(blade)
            MFbasis.append(grade)
        E = MFbasis[-1][0]
        E_sq = trigsimp((E * E).scalar())

        duals = copy.copy(MFbasis[-2])

        duals.reverse()
        sgn = 1
        rbasis = []
        for dual in duals:
            recpv = (sgn * dual * E).trigsimp()
            rbasis.append(recpv)
            sgn = -sgn

        if mode != 'norm':
            rbasis.append(E_sq)
        else:
            for i in range(dim):
                rbasis[i] = rbasis[i] / E_sq

        return tuple(rbasis)

    def Mlt(self,*args,**kwargs):
        return lt.Mlt(args[0], self, *args[1:], **kwargs)

class Sm(Ga):
    """
    Submanifold is a geometric algebra defined on a submanifold of a
    base geometric algebra defined on a manifold.  The submanifold is
    defined by a mapping from the coordinates of the base manifold to
    the coordinates of the submanifold. The inputs required to define
    the submanifold are:

    Parameters
    ----------
    u :
        (``args[0]``) The coordinate map defining the submanifold
        which is a list of functions of coordinates of the base
        manifold in terms of the coordinates of the submanifold.
        for example if the manifold is a unit sphere then -
        ``u = [sin(u)*cos(v),sin(u)*sin(v),cos(u)]``.

        Alternatively (``args[0]``) is a parametric vector function
        of the basis vectors of the base manifold.  The
        coefficients of the bases are functions of the coordinates
        (``args[1]``).  In this case we would call the submanifold
        a "vector" manifold and additional characteristics of the
        manifold can be calculated since we have given an explicit
        embedding of the manifold in the base manifold.

    coords :
        (``args[1]``) The coordinate list for the submanifold, for
        example ``[u, v]``.

    Notes
    -----

    See 'init_slots' for possible other inputs.  The 'Ga' member function
    'sm' can be used to instantiate the submanifold via (o3d is the base
    manifold)::

        coords = (u,v) = symbols(',v',real=True)
        sm_example = o3d.sm([sin(u)*cos(v),sin(u)*sin(v),cos(u)],coords)

        (eu,ev) = sm_example.mv()
        sm_grad = sm_example.grad
    """
    init_slots = {'debug': (False, 'True for debug output'),
                  'root': ('e', 'Root symbol for basis vectors'),
                  'name': (None, 'Name of submanifold'),
                  'norm': (False, 'Normalize basis if True'),
                  'ga': (None, 'Base Geometric Algebra')}

    def __init__(self, *args, **kwargs):

        #print '!!!Enter Sm!!!'

        if printer.GaLatexPrinter.latex_flg:
            printer.GaLatexPrinter.restore()
            Ga.restore = True

        kwargs = metric.test_init_slots(Sm.init_slots, **kwargs)
        u = args[0]  # Coordinate map or vector embedding to define submanifold
        coords = args[1]  # List of cordinates
        ga = kwargs['ga']  # base geometric algebra
        if ga is None:
            raise ValueError('Base geometric algebra must be specified for submanifold.')

        g_base = ga.g_raw
        n_base = ga.n
        n_sub = len(coords)

        # Construct names of basis vectors
        root = kwargs['root']
        """
        basis_str = ''
        for x in coords:
            basis_str += root + '_' + str(x) + ' '
        basis_str = basis_str[:-1]
        """

        #print 'u =', u

        if isinstance(u,mv.Mv):  #Define vector manifold
            self.ebasis = []
            for coord in coords:
                #Partial derivation of vector function to get basis vectors
                self.ebasis.append(u.diff(coord))

            #print 'sm ebasis =', self.ebasis

            self.g = []
            for b1 in self.ebasis:
                #Metric tensor from dot products of basis vectors
                tmp = []
                for b2 in self.ebasis:
                    tmp.append(b1 | b2)
                self.g.append(tmp)

        else:

            if len(u) != n_base:
                raise ValueError('In submanifold dimension of base manifold' +
                                  ' not equal to dimension of mapping.')
            dxdu = []
            for x_i in u:
                tmp = []
                for u_j in coords:
                    tmp.append(diff(x_i, u_j))
                dxdu.append(tmp)

            #print 'dxdu =', dxdu

            sub_pairs = list(zip(ga.coords, u))

            #Construct metric tensor form coordinate maps
            g = eye(n_sub)  #Zero n_sub x n_sub sympy matrix
            n_range = list(range(n_sub))
            for i in n_range:
                for j in n_range:
                    s = zero
                    for k in ga.n_range:
                        for l in ga.n_range:
                            s += dxdu[k][i] * dxdu[l][j] * g_base[k, l].subs(sub_pairs)
                    g[i, j] = trigsimp(s)

        norm = kwargs['norm']
        debug = kwargs['debug']

        if Ga.restore:  # restore printer to appropriate enhanced mode after sm is instantiated
            printer.GaLatexPrinter.redirect()

        Ga.__init__(self, root, g=g, coords=coords, norm=norm, debug=debug)

        if isinstance(u,mv.Mv):  #Construct additional functions for vector manifold
            #self.r_basis_mv under construction

            pass

        self.ga = ga
        self.u = u

        if debug:
            print('Exit Sm.__init__()')

    def vpds(self):
        if not self.is_ortho:
            r_basis = [x / self.e_sq for x in self.r_basis_mv]
        else:
            r_basis = self.r_basis_mv
        if self.norm:
            r_basis = [x / e_norm for (x, e_norm) in zip(self.r_basis_mv, self.e_norm)]

        pdx = [self.Pdiffs[x] for x in self.coords]

        self.vpd = mv.Dop(r_basis, pdx, ga=self)
        self.rvpd = mv.Dop(r_basis, pdx, ga=self, cmpflg=True)
        return self.vpd, self.rvpd


if __name__ == "__main__":
    pass<|MERGE_RESOLUTION|>--- conflicted
+++ resolved
@@ -10,7 +10,6 @@
 import sympy
 from collections import OrderedDict
 #from sympy.core.compatibility import combinations
-from sympy.combinatorics.permutations import Permutation
 from itertools import combinations
 from . import printer
 from . import metric
@@ -513,7 +512,7 @@
 
     def I(self):  # Noromalized pseudo-scalar
         return self.i
-    
+
     def I_inv(self):
         return self.i_inv
 
@@ -664,7 +663,6 @@
     def basis_vectors(self):
         return tuple(self.basis)
 
-<<<<<<< HEAD
     def build_cobases(self, coindexes=None):
         """
         Cobases for building Poincare duality, this is useful for defining wedge and vee without using I nor any metric.
@@ -713,11 +711,7 @@
             self.mv_blades_lst0.append(self.mv(obj))
 
     def build_bases(self, sign_and_indexes=None):
-        """
-=======
-    def build_bases(self):
         r"""
->>>>>>> a2a34f5d
         The bases for the multivector (geometric) algebra are formed from
         all combinations of the bases of the vector space and the scalars.
 
