"""
Geometric Algebra (inherits Metric)
"""
import warnings
import operator
import copy
from itertools import combinations
import functools
from functools import reduce
<<<<<<< HEAD
from typing import Tuple, TypeVar, Callable, Dict, List
=======
from typing import Tuple, TypeVar, Callable, Dict, Sequence
>>>>>>> 3ab78926
from ._backports.typing import OrderedDict

from sympy import (
    diff, Rational, Symbol, S, Mul, Add, Expr,
    expand, simplify, eye, trigsimp,
    symbols, sqrt, Function
)

from . import printer
from . import metric
from . import mv
from . import dop
from . import lt
from ._utils import cached_property as _cached_property

half = Rational(1, 2)
one = S(1)
zero = S(0)


# needed to avoid ambiguity with the `Ga.mv` method in type annotations
_mv = mv


def all_same(items):
    return all(x == items[0] for x in items)


def is_bases_product(w):
    nc_w = w.args_cnc()
    nc = nc_w[1]
    return len(nc) == 2 or len(nc) == 1 and nc[0].is_Pow and nc[0].exp == 2


class lazy_dict(dict):
    """
    A dictionary that creates missing entries on the fly.

    When the dictionary is indexed and the key used is not one of the existing
    keys, ``self.f_value(key)`` is called to evaluate the key.  The
    result is then added to the dictionary so that ``self.f_value`` is not
    used to evaluate the same key again.

    Parameters
    ----------
    d :
        Arguments to pass on to the :class:`dict` constructor, typically
        a regular dictionary
    f_value : function
        The function to call to generate a value for a given key
    """
    def __init__(self, d, f_value):
        dict.__init__(self, d)
        self.f_value = f_value

    def __missing__(self, key):
        value = self.f_value(key)
        self[key] = value
        return value

    def __repr__(self):
        return '{}({}, f_value={!r})'.format(
            type(self).__qualname__, dict.__repr__(self), self.f_value)

    def _repr_pretty_(self, p, cycle):
        # ipython support
        p_open, p_close = type(self).__qualname__ + '(', ')'
        with p.group(len(p_open), p_open, p_close):
            p.type_pprinters[dict](self, p, cycle)
            p.text(',')
            p.breakable()
            p.text('f_value={}'.format(self.f_value))


def update_and_substitute(expr1, expr2, mul_dict):
    """
    Linear expand expr1 and expr2 to get (summation convention)::

        expr1 = coefs1[i] * bases1[i]
        expr2 = coefs2[j] * bases2[j]

    where ``coefs1`` and ``coefs2`` are lists of are commutative expressions and
    ``bases1`` and ``bases2`` are lists of bases for the geometric algebra.

    Then evaluate::

        expr = coefs1[i] * coefs2[j] * mul_dict[bases1[i], bases2[j]]

    where ``mul_dict[bases1[i], bases2[j]]`` contains the appropriate
    product of ``bases1[i]*bases2[j]`` as a linear combination of scalars and
    bases of the geometric algebra.
    """
    coefs1, bases1 = metric.linear_expand(expr1)
    coefs2, bases2 = metric.linear_expand(expr2)
    expr = S(0)
    for coef1, base1 in zip(coefs1, bases1):
        for coef2, base2 in zip(coefs2, bases2):
            expr += coef1 * coef2 * mul_dict[base1, base2]
    return expr


def nc_subs(expr, base_keys, base_values=None):
    """
    See if expr contains nc (non-commutative) keys in base_keys and substitute corresponding
    value in base_values for nc key.  This was written since standard
    sympy subs was very slow in performing this operation for non-commutative
    keys for long lists of keys.
    """
    if base_values is None:
        [base_keys, base_values] = list(zip(*base_keys))

    if expr.is_commutative:
        return expr
    if isinstance(expr, Add):
        args = expr.args
    else:
        args = [expr]
    s = zero
    for term in args:
        if term.is_commutative:
            s += term
        else:
            c, nc = term.args_cnc(split_1=False)
            key = Mul._from_args(nc)
            coef = Mul._from_args(c)
            if key in base_keys:
                base = base_values[base_keys.index(key)]
                s += coef * base
            else:
                s += term
    return s


_T = TypeVar('T')
_U = TypeVar('U')


class GradedTuple(Tuple[Tuple[_T, ...], ...]):
    """ A nested tuple grouped by grade.

    ``self[i]`` refers to a the elements associated with grade ``i``.

    .. attribute:: flat

        :type: Tuple[T]

        The elements flattened out in order of grade.
    """
    def __new__(cls, *args, **kwargs):
        # super does not work here in Python 3.5, as Tuple.__new__ is broken
        self = tuple.__new__(cls, *args, **kwargs)
        self.__dict__['flat'] = tuple(x for single_grade in self for x in single_grade)
        return self

    def __setattr__(self, attr, value):
        raise AttributeError("'GradedTuple' object has no attribute {!r}".format(attr))

    def _map(self, func: Callable[[_T], _U]) -> 'GradedTuple[_U]':
        return GradedTuple(
            tuple(
                func(elem)
                for elem in elems
            )
            for elems in self
        )


_K = TypeVar('K')
_V = TypeVar('V')


class OrderedBiMap(OrderedDict[_K, _V]):
    """ A dict with an ``.inverse`` attribute mapping in the other direction """
    def __init__(self, items):
        # set up the inverse mapping, bypassing our __init__
        self.inverse = OrderedBiMap.__new__(type(self))

        # populate both
        super(OrderedBiMap, self).__init__(items)
        super(OrderedBiMap, self.inverse).__init__([(v, k) for k, v in items])

        # and complete the inverse loop
        self.inverse.inverse = self


class Ga(metric.Metric):
    r"""
    The vector space (basis, metric, derivatives of basis vectors) is
    defined by the base class :class:`~galgebra.metric.Metric`.

    The instanciating the class :class:`Ga` constructs the geometric algebra of
    the vector space defined by the metric.

    The construction includes the multivector bases, multiplication
    tables or functions for the geometric (``*``), inner (``|``), outer (``^``)
    products, plus the left (``<``) and right (``>``) contractions.  The
    geometric derivative operator and any required connections for the
    derivative are also calculated.

    Except for the geometric product in the case of a non-orthogonal
    set of basis vectors all products and connections (if needed) are
    calculated when needed and place in dictionaries (lists of tuples)
    to be used when needed.  This greatly speeds up evaluations of
    multivector expressions over previous versions of this code since
    the products of multivector bases and connection are not calculated
    unless they are actually needed in the current calculation.

    Only instantiate the :class:`Ga` class via the :class:`~galgebra.mv.Mv` class or any use
    of enhanced printing (text or latex) will cause the bases and multiplication
    table entries to be incorrectly labeled .

    .. rubric:: Inherited from Metric class

    .. autosummary::

        ~galgebra.metric.Metric.g
        ~galgebra.metric.Metric.g_inv
        ~galgebra.metric.Metric.norm
        ~galgebra.metric.Metric.coords
        ~galgebra.metric.Metric.is_ortho
        ~galgebra.metric.Metric.connect_flg
        ~galgebra.metric.Metric.basis
        ~galgebra.metric.Metric.r_symbols
        ~galgebra.metric.Metric.n
        ~galgebra.metric.Metric.n_range
        ~galgebra.metric.Metric.de

    .. rubric:: Basis, basis bases, and basis blades data structures

    .. autosummary::
        ~galgebra.ga.Ga.indexes
        ~galgebra.ga.Ga.bases
        ~galgebra.ga.Ga.blades
        ~galgebra.ga.Ga.mv_blades
        ~galgebra.ga.Ga.coord_vec
        ~galgebra.ga.Ga.indexes_to_blades_dict
        ~galgebra.ga.Ga.indexes_to_bases_dict

    .. rubric:: Multiplication tables data structures

    Tables for the operators ``*``, ``^``, ``|``, ``<``, and ``>``.
    Keys are always ``sympy.Mul(blade1, blade2)`` and values are ``f(blade1, blade2)``.
    These dictionaries are lazy and computed on the fly, meaning they may be
    empty until an attempt is made to index them.

    .. autosummary::

        ~galgebra.ga.Ga.mul_table_dict
        ~galgebra.ga.Ga.wedge_table_dict
        ~galgebra.ga.Ga.dot_table_dict
        ~galgebra.ga.Ga.left_contract_table_dict
        ~galgebra.ga.Ga.right_contract_table_dict

    For non-orthogonal algebras, there is one additional table, this one mapping
    bases instead of blades. Unlike the others, this is pre-computed:

    .. autosummary::

        ~galgebra.ga.Ga.basic_mul_table_dict

    .. rubric:: Reciprocal basis data structures

    .. attribute:: r_symbols

        Reciprocal basis vector symbols (list of non-commutative sympy variables)

    .. attribute:: r_basis

        List of reciprocal basis vectors expanded as linear combination of basis vector symbols.

    .. autosummary::

        ~galgebra.ga.Ga.r_basis_dict
        ~galgebra.ga.Ga.r_basis_mv


    .. rubric:: Derivative data structures

    .. attribute:: de

        Derivatives of basis functions.  Two dimensional list. First entry is differentiating coordinate index.
        Second entry is basis vector index.  Quantities are linear combinations of basis vector symbols.

    .. attribute:: grad

        Geometric derivative operator from left. ``grad*F`` returns multivector
        derivative, ``F*grad`` returns differential operator.

    .. attribute:: rgrad

        Geometric derivative operator from right. ``rgrad*F`` returns differential
        operator, ``F*rgrad`` returns multivector derivative.

    .. Sphinx adds all the other members below this docstring

    .. rubric:: Other members

    .. attribute:: dot_mode

        Controls the behavior of :meth:`dot`

        =======  ======================
        value    ``dot`` aliases
        =======  ======================
        ``'|'``  :meth:`hestenes_dot`
        ``'<'``  :meth:`left_contract`
        ``'>'``  :meth:`right_contract`
        =======  ======================
    """

    dual_mode_value = 'I+'
    dual_mode_lst = ['+I', 'I+', '-I', 'I-', '+Iinv', 'Iinv+', '-Iinv', 'Iinv-']

    a = []

    presets = {'o3d': 'x,y,z:[1,1,1]:[1,1,0]',
               'cyl3d': 'r,theta,z:[1,r**2,1]:[1,1,0]:norm=True',
               'sph3d': 'r,theta,phi:[1,X[0]**2,X[0]**2*cos(X[1])**2]:[1,1,0]:norm=True',
               'para3d': 'u,v,z:[u**2+v**2,u**2+v**2,1]:[1,1,0]:norm=True'}

    @staticmethod
    def dual_mode(mode='I+'):
        """
        Sets mode of multivector dual function for all geometric algebras
        in users program.

        If Ga.dual_mode(mode) not called the default mode is ``'I+'``.

        =====  ============
        mode   return value
        =====  ============
        +I      I*self
        -I     -I*self
        I+      self*I
        I-     -self*I
        +Iinv   Iinv*self
        -Iinv  -Iinv*self
        Iinv+   self*Iinv
        Iinv-  -self*Iinv
        =====  ============
        """
        if mode not in Ga.dual_mode_lst:
            raise ValueError('mode = ' + mode + ' not allowed for Ga.dual_mode.')

        Ga.dual_mode_value = mode

    @staticmethod
    def com(A, B):
        r"""
        Calculate commutator of multivectors :math:`A` and :math:`B`. Returns :math:`(AB-BA)/2`.

        Additionally, commutator and anti-commutator operators are defined by

        .. math::

            \begin{aligned}
                \texttt{A >> B} \equiv & {\displaystyle\frac{AB - BA}{2}} \\
                \texttt{A << B} \equiv & {\displaystyle\frac{AB + BA}{2}}.
            \end{aligned}
        """
        return half * (A * B - B * A)

    @staticmethod
    def build(*args, **kwargs):
        """
        Static method to instantiate geometric algebra and return geometric
        algebra, basis vectors, and grad operator as a tuple.
        """
        GA = Ga(*args, **kwargs)
        basis = list(GA.mv())
        return tuple([GA] + basis)

    @staticmethod
    def preset(setting, root='e', debug=False):

        if setting not in Ga.presets:
            raise ValueError(str(setting) + 'not in Ga.presets.')
        set_lst = Ga.presets[setting].split(':')
        X = symbols(set_lst[0], real=True)
        g = eval(set_lst[1])
        simps = eval(set_lst[2])
        args = [root]
        kwargs = {'g': g, 'coords': X, 'debug': debug, 'I': True, 'gsym': False}

        if len(set_lst) > 3:
            args_lst = set_lst[-1].split(';')
            for arg in args_lst:
                [name, value] = arg.split('=')
                kwargs[name] = eval(value)

        Ga.set_simp(*simps)
        return Ga(*args, **kwargs)

    def __hash__(self):
        return hash(self.name)

    def __eq__(self, ga):
        return self.name == ga.name

    def __init__(self, bases, *, wedge=True, **kwargs):
        """
        Parameters
        ----------
        bases :
            Passed as ``basis`` to ``Metric``.
        wedge :
            Use ``^`` symbol to print basis blades
        **kwargs :
            See :class:`galgebra.metric.Metric`.
        """

        self.wedge_print = wedge

        metric.Metric.__init__(self, bases, **kwargs)

        self.par_coords = None

        if self.debug:
            self._print_basis_and_blade_debug()

        self.dot_mode = '|'

        if self.coords is not None:
            self.coords = list(self.coords)

        self.e = mv.Mv(self.blades.flat[-1], ga=self)  # Pseudo-scalar for geometric algebra
        self.e_sq = simplify(expand((self.e*self.e).scalar()))

        if self.coords is not None:
            self._build_reciprocal_basis(self.gsym)
            self._build_grads()
        else:
            self.r_basis = None

        if self.connect_flg:
            self._build_connection()

        self._lt_flg = False  # cache for `self.lt`

        # Calculate normalized pseudo scalar (I**2 = +/-1)

        self.sing_flg = False

        if self.e_sq.is_number:
            if self.e_sq == S(0):
                self.sing_flg = True
                print('!!!!If I**2 = 0, I cannot be normalized!!!!')
                # raise ValueError('!!!!If I**2 = 0, I cannot be normalized!!!!')
            if self.e_sq > S(0):
                self.i = self.e/sqrt(self.e_sq)
                self.i_inv = self.i
            else:  # I**2 = -1
                self.i = self.e/sqrt(-self.e_sq)
                self.i_inv = -self.i
        else:
            if self.Isq == '+':  # I**2 = 1
                self.i = self.e/sqrt(self.e_sq)
                self.i_inv = self.i
            else:  # I**2 = -1
                self.i = self.e/sqrt(-self.e_sq)
                self.i_inv = -self.i

        if self.debug:
            print('Exit Ga.__init__()')

        self.a = []  # List of dummy vectors for Mlt calculations
        self._agrads = {}  # cache of gradient operator with respect to vector a
        self.dslot = -1  # args slot for dervative, -1 for coordinates
        self._XOX = self.mv('XOX', 'vector')  # cached vector for use in is_versor

    @_cached_property
    def coord_vec(self) -> Expr:
        """
        Linear combination of coordinates and basis vectors.  For
        example in orthogonal 3D :math:`x*e_x+y*e_y+z*e_z`.
        """
        if self.coords is None:
            raise ValueError("Ga with no coords has no coords_vec")
        return sum([coord * base for coord, base in zip(self.coords, self.basis)])

    def make_grad(self, a, cmpflg=False):  # make gradient operator with respect to vector a

        if isinstance(a, (list, tuple)):
            for ai in a:
                self.make_grad(ai)
            return

        if a in list(self._agrads.keys()):
            return self._agrads[a]

        if isinstance(a, mv.Mv):
            ai = a.get_coefs(1)
        else:
            ai = a
        coefs = []
        pdiffs = []
        for base, coord in zip(self.r_basis_mv, ai):
            coefs.append(base)
            pdiffs.append(dop.Pdop({coord: 1}, ga=self))
        self._agrads[a] = mv.Dop(coefs, pdiffs, ga=self, cmpflg=cmpflg)
        self.a.append(a)
        return self._agrads[a]

    def __str__(self):
        return self.name

    def E(self):  # Unnoromalized pseudo-scalar
        return self.e

    def I(self):  # Noromalized pseudo-scalar
        return self.i

    @property
    def mv_I(self):
        # This exists for backwards compatibility. Note this is not `I()`!
        # galgebra 0.4.5
        warnings.warn(
            "`ga.mv_I` is deprecated, use `ga.E()` instead, or perhaps `ga.I()`",
            DeprecationWarning, stacklevel=2)
        # default pseudoscalar
        return self.E()

    @property
    def mv_x(self):
        # This exists for backwards compatibility.
        # galgebra 0.4.5
        warnings.warn(
            "`ga.mv_x` is deprecated, use `ga.mv(your_name, 'vector')` instead",
            DeprecationWarning, stacklevel=2)
        # testing vectors
        return mv.Mv('XxXx', 'vector', ga=self)

    def X(self):
        return self.mv(sum([coord*base for coord, base in zip(self.coords, self.basis)]))

    @property
    def Pdiffs(self):
        # galgebra 0.4.5
        warnings.warn(
            "ga.Pdiffs[x] is deprecated, use `Pdop(x)` instead",
            DeprecationWarning, stacklevel=2)
        return {x: dop.Pdop(x) for x in self.coords}

    @property
    def sPds(self):
        # galgebra 0.4.5
        warnings.warn(
            "ga.sPds[x] is deprecated, use `Sdop(x)` instead",
            DeprecationWarning, stacklevel=2)
        return {x: dop.Sdop(x) for x in self.coords}

    @property
    def Pdop_identity(self):
        # galgebra 0.4.5
        warnings.warn(
            "ga.Pdop_identity is deprecated, use `Pdop({})` instead",
            DeprecationWarning, stacklevel=2)
        return dop.Pdop({})

    @property
    def blades_lst(self) -> list:
        # galgebra 0.5.0
        warnings.warn(
            "ga.blades_lst is deprecated, use `ga.blades.flat[1:]` instead",
            DeprecationWarning, stacklevel=2)
        return list(self.blades.flat[1:])

    @property
    def bases_lst(self) -> list:
        # galgebra 0.5.0
        warnings.warn(
            "ga.bases_lst is deprecated, use `ga.bases.flat[1:]` instead",
            DeprecationWarning, stacklevel=2)
        return list(self.bases.flat[1:])

    @property
    def indexes_lst(self) -> list:
        # galgebra 0.5.0
        warnings.warn(
            "ga.blades_lst is deprecated, use `ga.indexes.flat[1:]` instead",
            DeprecationWarning, stacklevel=2)
        return list(self.indexes.flat[1:])

    def mv(self, root=None, *args, **kwargs):
        """
        Instanciate and return a multivector for this, 'self',
        geometric algebra.
        """
        if root is None:  # Return ga basis and compute grad and rgrad
            return self.mv_basis

        # ensure that ga is not already in kwargs
        kwargs = dict(ga=self, **kwargs)

        if not isinstance(root, str):
            return mv.Mv(root, *args, **kwargs)

        if ' ' in root and ' ' not in args[0]:
            root_lst = root.split(' ')
            mv_lst = []
            for root in root_lst:
                mv_lst.append(mv.Mv(root, *args, **kwargs))
            return tuple(mv_lst)

        if ' ' in root and ' ' in args[0]:
            root_lst = root.split(' ')
            mvtype_lst = args[0].split(' ')
            if len(root_lst) != len(mvtype_lst):
                raise ValueError('In Ga.mv() for multiple multivectors and ' +
                                 'multivector types incompatible args ' +
                                 str(root_lst) + ' and ' + str(mvtype_lst))

            mv_lst = []
            for root, mv_type in zip(root_lst, mvtype_lst):
                args = list(args)
                args[0] = mv_type
                args = tuple(args)
                mv_lst.append(mv.Mv(root, *args, **kwargs))
            return tuple(mv_lst)

        return mv.Mv(root, *args, **kwargs)

    def mvr(self, norm=True):
        r"""
        Returns tumple of reciprocal basis vectors.  If norm=True or
        basis vectors are orthogonal the reciprocal basis is normalized
        in the sense that

        .. math:: {i}\cdot e^{j} = \delta_{i}^{j}.

        If the basis is not orthogonal and norm=False then

        .. math:: e_{i}\cdot e^{j} = I^{2}\delta_{i}^{j}.
        """

        if self.r_basis is None:
            self._build_reciprocal_basis(self.gsym)
        if norm and not self.is_ortho:
            return tuple([self.r_basis_mv[i] / self.e_sq for i in self.n_range])
        else:
            return tuple(self.r_basis_mv)

    def bases_dict(self, prefix=None):
        '''
        returns a dictionary mapping basis element names to their MultiVector
        instances, optionally for specific grades

        if you are lazy,  you might do this to populate your namespace
        with the variables of a given layout.

        >>> locals().update(ga.bases())
        '''
        if prefix is None:
            prefix = 'e'
        bl = self.blades.flat[1:]  # do not include the scalar, which is not named
        var_names = [prefix+''.join([k for k in str(b) if k.isdigit()]) for b in bl]

        return {key: val for key, val in zip(var_names, bl)}

    def _build_grads(self):
        if not self.is_ortho:
            r_basis = [x / self.e_sq for x in self.r_basis_mv]
        else:
            r_basis = self.r_basis_mv
        if self.norm:
            r_basis = [x / e_norm for x, e_norm in zip(self.r_basis_mv, self.e_norm)]

        pdx = [dop.Pdop(x) for x in self.coords]

        self.grad = mv.Dop(r_basis, pdx, ga=self)
        self.rgrad = mv.Dop(r_basis, pdx, ga=self, cmpflg=True)

    def grads(self):
        if self.coords is None:
            raise ValueError("Ga must have been initialized with coords to compute grads")
        return self.grad, self.rgrad

    def pdop(self, *args, **kwargs):
        """ Shorthand to construct a :class:`~galgebra.dop.Pdop` """
        # galgebra 0.4.5
        warnings.warn(
            "`ga.pdop` is deprecated, use `Pdop()` directly.",
            DeprecationWarning, stacklevel=2)
        return dop.Pdop(*args, **kwargs)

    def dop(self, *args, **kwargs):
        """ Shorthand to construct a :class:`~galgebra.mv.Dop` for this algebra """
        return mv.Dop(*args, ga=self, **kwargs)

    def sdop(self, *args, **kwargs):
        """ Shorthand to construct a :class:`~galgebra.dop.Sdop` """
        # galgebra 0.4.5
        warnings.warn(
            "`ga.sdop` is deprecated, use `Sdop()` directly.",
            DeprecationWarning, stacklevel=2)
        return dop.Sdop(*args, **kwargs)

    def lt(self, *args, **kwargs):
        """
        Instanciate and return a linear transformation for this, 'self',
        geometric algebra.
        """
        if not self._lt_flg:
            self._lt_flg = True
            self.lt_coords, self.lt_x = lt.Lt.setup(ga=self)

        return lt.Lt(*args, ga=self, **kwargs)

    def sm(self, *args, **kwargs):
        """
        Instanciate and return a submanifold for this
        geometric algebra.  See :class:`Sm` for instantiation inputs.
        """
        return Sm(*args, ga=self, **kwargs)

    def parametric(self, coords):
        if not isinstance(coords, list):
            raise TypeError('In Ga.parametric coords = ' + str(coords) +
                            ' is not a list.')
        if len(coords) != self.n:
            raise ValueError('In Ga.parametric number of parametric functions' +
                             ' not equal to number of coordinates.')

        self.par_coords = {}

        for coord, par_coord in zip(self.coords, coords):
            self.par_coords[coord] = par_coord

    def basis_vectors(self):
        return tuple(self.basis)

    def _build_basis_base_symbol(self, base_index):
        """ Build a symbol used for the `base_rep` from the given tuple """
        if not base_index:
            return S(1)
        symbol_str = '*'.join([str(self.basis[i]) for i in base_index])
        return Symbol(symbol_str, commutative=False)

    def _build_basis_blade_symbol(self, base_index):
        """ Build a symbol used for the `blade_rep` from the given tuple """
        if not base_index:
            return S(1)
        if self.wedge_print:
            symbol_str = '^'.join([str(self.basis[i]) for i in base_index])
        else:
            sub_str = []
            root_str = []
            for i in base_index:
                basis_vec_str = str(self.basis[i])
                split_lst = basis_vec_str.split('_')
                if len(split_lst) != 2:
                    raise ValueError('!!!!Incompatible basis vector '+basis_vec_str+' for wedge_print = False!!!!')
                else:
                    sub_str.append(split_lst[1])
                    root_str.append(split_lst[0])
            if all_same(root_str):
                symbol_str = root_str[0] + '_' + ''.join(sub_str)
            else:
                raise ValueError('!!!!No unique root symbol for wedge_print = False!!!!')
        return Symbol(symbol_str, commutative=False)

    def _print_basis_and_blade_debug(self):
        printer.oprint('indexes', self.indexes, 'list(indexes)', self.indexes.flat,
                       'blades', self.blades, 'list(blades)', self.blades.flat,
                       'indexes_to_blades_dict', self.indexes_to_blades_dict,
                       'blades_to_grades_dict', self.blades_to_grades_dict,
                       'blade_super_scripts', self.blade_super_scripts)
        if not self.is_ortho:
            printer.oprint('bases', self.bases, 'list(bases)', self.bases.flat,
                           'indexes_to_bases_dict', self.indexes_to_bases_dict,
                           'bases_to_grades_dict', self.bases_to_grades_dict)

    @_cached_property
    def indexes(self) -> GradedTuple[Tuple[int, ...]]:
        """ Index tuples of basis blades """
        basis_indexes = tuple(self.n_range)
        return GradedTuple(
            tuple(combinations(basis_indexes, i))
            for i in range(len(basis_indexes) + 1)
        )

    @_cached_property
    def blades(self) -> GradedTuple[Symbol]:
        r""" Basis blades symbols by grade.

        The bases for the multivector (geometric) algebra are formed from
        all combinations of the bases of the vector space, including the empty
        combination which is the scalars.

        Each base is represented as a non-commutative symbol of the form

        .. math:: e_{i_{1}}\wedge e_{i_{2}}\wedge ...\wedge e_{i_{r}}.

        where :math:`0 < i_{1} < i_{2} < ... < i_{r}` and :math:`0 < r \le n` the
        dimension of the vector space and :math:`0 < i_{j} \le n`. The total
        number of all symbols of this form is :math:`2^{n}`.

        These are called the blade basis for the geometric algebra and any
        multivector can be represented by a linears combination of these blades.
        The number of basis vectors that are in the symbol for the blade is call
        the grade of the blade.

        Representing the multivector as a linear combination of blades
        gives a blade decomposition of the multivector.

        There is a linear mapping from :attr:`bases` to blades and blades to
        bases so that one can easily convert from one representation to
        another.
        """
        return self.indexes._map(
            lambda index: self._build_basis_blade_symbol(index))

    @_cached_property
    def indexes_to_blades_dict(self) -> OrderedBiMap[Tuple[int, ...], Symbol]:
        """ Bidirectional map from index tuples (:attr:`indices`) to basis blades (:attr:`blades`) """
        return OrderedBiMap(list(zip(self.indexes.flat, self.blades.flat)))

    @_cached_property
    def blades_to_grades_dict(self) -> Dict[Symbol, int]:
        return {
            blade: igrade
            for igrade, grade in enumerate(self.blades)
            for blade in grade
        }

    @_cached_property
    def bases(self) -> GradedTuple[Symbol]:
        r""" Bases (non-commutative sympy symbols) by grade.

        If the basis vectors are not orthogonal a second set of symbols
        is required in addition to the :attr:`blades`, given by:

        .. math:: e_{i_{1}}e_{i_{2}}...e_{i_{r}}

        where :math:`0 < i_{1} < i_{2} < ... < i_{r}` and :math:`0 < r \le n` the
        dimension of the vector space and :math:`0 < i_{j} \le n`. The total
        number of all symbols of this form is :math:`2^{n}`.
        Any multivector can be represented as a linear combination of these bases.

        For the case of an orthogonal set of basis vectors the bases and blades
        are identical, and so this attribute raises :exc:`ValueError`.
        """
        if self.is_ortho:
            raise ValueError("There is no need for bases in orthogonal algebras")
        return self.indexes._map(
            lambda index: self._build_basis_base_symbol(index))

    @_cached_property
    def indexes_to_bases_dict(self) -> OrderedBiMap[Tuple[int, ...], Symbol]:
        """ Bidirectional map from index tuples (:attr:`indices`) to basis bases (:attr:`bases`) """
        return OrderedBiMap(list(zip(self.indexes.flat, self.bases.flat)))

    @_cached_property
    def bases_to_grades_dict(self) -> Dict[Symbol, int]:
        return {
            blade: igrade
            for igrade, grade in enumerate(self.bases)
            for blade in grade
        }

    @_cached_property
    def basis_super_scripts(self):
        if self.coords is None:
            base0 = str(self.basis[0])
            if '_' in base0:
                sub_index = base0.index('_')
                return [str(base)[sub_index + 1:] for base in self.basis]
            else:
                return [str(i + 1) for i in self.n_range]
        else:
            return [str(coord) for coord in self.coords]

    @_cached_property
    def blade_super_scripts(self):
        return self.indexes._map(lambda base_index: ''.join(
            self.basis_super_scripts[i] for i in base_index
        ))

    @_cached_property
    def mv_blades(self) -> GradedTuple[_mv.Mv]:
        """ :class:`mv.Mv` instances corresponding to :attr:`blades`. """
        return self.blades._map(lambda blade: mv.Mv(blade, ga=self))

    @_cached_property
    def mv_basis(self) -> Tuple[_mv.Mv]:
        """ :class:`mv.Mv` instances corresponding to :attr:`basis`. """
        return tuple(mv.Mv(obj, ga=self) for obj in self.basis)

    @property
    def indexes_to_bases(self):
        # galgebra 0.5.0
        warnings.warn(
            "`ga.indexes_to_bases` is deprecated, use `ga.indexes_to_bases_dict.items()`",
            DeprecationWarning, stacklevel=2)
        return self.indexes_to_bases_dict.items()

    @property
    def indexes_to_blades(self):
        # galgebra 0.5.0
        warnings.warn(
            "`ga.indexes_to_blades` is deprecated, use `ga.indexes_to_blades_dict.items()`",
            DeprecationWarning, stacklevel=2)
        return self.indexes_to_blades_dict.items()

    @property
    def bases_to_indexes(self):
        # galgebra 0.5.0
        warnings.warn(
            "`ga.bases_to_indexes` is deprecated, use `ga.indexes_to_bases_dict.inverse.items()`",
            DeprecationWarning, stacklevel=2)
        return self.indexes_to_bases_dict.inverse.items()

    @property
    def blades_to_indexes(self):
        # galgebra 0.5.0
        warnings.warn(
            "`ga.blades_to_indexes` is deprecated, use `ga.indexes_to_blades_dict.inverse.items()`",
            DeprecationWarning, stacklevel=2)
        return self.indexes_to_blades_dict.inverse.items()

    @property
    def bases_to_indexes_dict(self):
        # galgebra 0.5.0
        warnings.warn(
            "`ga.bases_to_indexes_dict` is deprecated, use `ga.indexes_to_bases_dict.inverse.`",
            DeprecationWarning, stacklevel=2)
        return self.indexes_to_bases_dict.inverse

    @property
    def blades_to_indexes_dict(self):
        # galgebra 0.5.0
        warnings.warn(
            "`ga.blades_to_indexes_dict` is deprecated, use `ga.indexes_to_blades_dict.inverse`",
            DeprecationWarning, stacklevel=2)
        return self.indexes_to_blades_dict.inverse

    @_cached_property
    def mul_table_dict(self) -> lazy_dict:
        """ Geometric products of basis blades, ``{base1*base2: Expansion of base1*base2, ...}`` """
        return lazy_dict({}, f_value=self.geometric_product_basis_blades)  # Geometric product (*) of blades

    @_cached_property
    def wedge_table_dict(self) -> lazy_dict:
        """ Outer products of basis blades, ``{base1*base2: Expansion of base1^base2, ...}`` """
        return lazy_dict({}, f_value=self.wedge_product_basis_blades)  # Outer product (^)

    @property
    def _dot_product_basis_blades(self):
        # All three (|,<,>) types of contractions use the same generation function
        # self.dot_product_basis_blades.  The type of dictionary entry generated depend
        # on self.dot_mode = '|', '<', or '>' as set in self.dot.
        if self.is_ortho:
            return self.dot_product_basis_blades
        else:
            return self.non_orthogonal_dot_product_basis_blades

    @_cached_property
    def dot_table_dict(self) -> lazy_dict:
        """ Hestenes inner products of basis blades, ``{base1*base2: Expansion of base1|base2, ...}`` """
        return lazy_dict({}, f_value=functools.partial(self._dot_product_basis_blades, mode='|'))

    @_cached_property
    def left_contract_table_dict(self) -> lazy_dict:
        """ Left contraction of basis blades, ``{base1*base2: Expansion of base1<base2, ...}`` """
        return lazy_dict({}, f_value=functools.partial(self._dot_product_basis_blades, mode='<'))

    @_cached_property
    def right_contract_table_dict(self) -> lazy_dict:
        """ Right contraction of basis blades, ``{base1*base2: Expansion of base1>base2, ...}`` """
        return lazy_dict({}, f_value=functools.partial(self._dot_product_basis_blades, mode='>'))

    def _build_connection(self):
        # Partial derivatives of multivector bases multiplied (*,^,|,<,>)
        # on left and right (True and False) by reciprocal basis vectors.
        self.connect = {('*', True): [], ('^', True): [], ('|', True): [],
                        ('<', True): [], ('>', True): [], ('*', False): [],
                        ('^', False): [], ('|', False): [], ('<', False): [],
                        ('>', False): []}
        # Partial derivatives of multivector bases
        self._dbases = {}

    ######## Functions for Calculation products of blades/bases ########

    # ******************* Geometric Product (*) ********************** #

    def geometric_product_basis_blades(self, blade12):
        # geometric (*) product for orthogonal basis
        if self.is_ortho:
            blade1, blade2 = blade12
            index1 = self.indexes_to_blades_dict.inverse[blade1]
            index2 = self.indexes_to_blades_dict.inverse[blade2]
            blade_index = list(index1 + index2)
            repeats = []
            sgn = 1
            for i in range(1, len(blade_index)):
                save = blade_index[i]
                j = i
                while j > 0 and blade_index[j - 1] > save:
                    sgn = -sgn
                    blade_index[j] = blade_index[j - 1]
                    j -= 1
                blade_index[j] = save
                if blade_index[j] == blade_index[j - 1]:
                    repeats.append(save)
            result = S(sgn)
            for i in repeats:
                blade_index.remove(i)
                blade_index.remove(i)
                result *= self.g[i, i]
            if len(blade_index) > 0:
                result *= self.indexes_to_blades_dict[tuple(blade_index)]
            return result
        else:
            blade1, blade2 = blade12
            base1 = self.blade_to_base_rep(blade1)
            base2 = self.blade_to_base_rep(blade2)
            base12 = expand(base1 * base2)
            base12 = nc_subs(base12, self.basic_mul_table_dict.items())
            return self.base_to_blade_rep(base12)

    def reduce_basis(self, blst):
        r"""
        Repetitively applies :meth:`reduce_basis_loop` to `blst`
        product representation until normal form is
        realized for non-orthogonal basis

        If the basis vectors are represented by the non-
        commutative symbols :math:`e_1,...,e_n` then a grade :math:`r` base
        is the geometric product :math:`e_{i_1}e_{i_2}\cdots e_{i_r}` where
        :math:`i_1<i_2<\ldots<i_r` (normal form).  Then in galgebra this
        base is represented by a single indexed non-commutative
        symbol with indexes :math:`[i_1,i_2,\ldots,i_r]`.  The total number
        of these bases in an n-dimensional vector space is :math:`2^n`.

        :meth:`reduce_basis` takes the geometric products of basis vectors that
        are not in normal form (out of order) and reduces them to a sum
        of bases that are in normal form (in order).  It does this by
        recursively applying the geometric algebra formula

        .. math::

            e_ie_j = 2(e_i \cdot e_j) - e_je_i

        where the scalar product :math:`e_i \cdot e_j` is obtained from the metric
        tensor of the vector space.  This also allows one to calculate
        the geometric product of any two bases and grade of the
        geometric algebra, and form the multiplication table.
        """
        blst = list(blst)
        if blst == []:  # blst represents scalar
            blst_coef = [1]
            blst_expand = [[]]
            return blst_coef, blst_expand
        blst_expand = [blst]
        blst_coef = [1]
        blst_flg = [False]
        # reduce untill all blst revise flgs are True
        while not reduce(operator.and_, blst_flg):
            for i in range(len(blst_flg)):
                if not blst_flg[i]:  # keep revising if revise flg is False
                    tmp = Ga.reduce_basis_loop(self.g, blst_expand[i])
                    if isinstance(tmp, bool):
                        blst_flg[i] = tmp  # revision of blst_expand[i] complete
                    elif len(tmp) == 3:  # blst_expand[i] contracted
                        blst_coef[i] = tmp[0] * blst_coef[i]
                        blst_expand[i] = tmp[1]
                        blst_flg[i] = tmp[2]
                    else:  # blst_expand[i] revised
                        blst_coef[i] = -blst_coef[i]
                        # if revision force one more pass in case revision
                        # causes repeated index previous to revised pair of
                        # indexes
                        blst_flg[i] = False
                        blst_expand[i] = tmp[3]
                        blst_coef.append(-blst_coef[i] * tmp[0])
                        blst_expand.append(tmp[1])
                        blst_flg.append(tmp[2])
        new_blst_coef = []
        new_blst_expand = []
        for coef, xpand in zip(blst_coef, blst_expand):
            if xpand in new_blst_expand:
                i = new_blst_expand.index(xpand)
                new_blst_coef[i] += coef
            else:
                new_blst_expand.append(xpand)
                new_blst_coef.append(coef)
        return new_blst_coef, new_blst_expand

    @staticmethod
    def reduce_basis_loop(g, blst):
        r"""
        blst is a list of integers :math:`[i_{1},\ldots,i_{r}]` representing the geometric
        product of r basis vectors :math:`a_{{i_1}}\cdots a_{{i_r}}`. :meth:`reduce_basis_loop`
        searches along the list :math:`[i_{1},\ldots,i_{r}]` untill it finds :math:`i_{j} = i_{j+1}`
        and in this case contracts the list, or if :math:`i_{j} > i_{j+1}` it revises
        the list (:math:`\sim i_{j}` means remove :math:`i_{j}` from the list)

        * Case 1: If :math:`i_{j} = i_{j+1}`, return
          :math:`a_{i_{j}}^2` and
          :math:`[i_{1},\ldots,\sim i_{j},\sim i_{j+1},\ldots,i_{r}]`

        * Case 2: If :math:`i_{j} > i_{j+1}`, return
          :math:`a_{i_{j}}.a_{i_{j+1}}`,
          :math:`[i_{1},\ldots,\sim i_{j},\sim i_{j+1},\ldots,i_{r}]`, and
          :math:`[i_{1},\ldots,i_{j+1},i_{j},\ldots,i_{r}]`

        This is an implementation of the formula

        .. math::

            e_i e_j = 2(e_i \cdot e_j) - e_j e_i

        Where :math:`e_i` and :math:`e_j` are basis vectors.
        """
        nblst = len(blst)  # number of basis vectors
        if nblst <= 1:
            return True  # a scalar or vector is already reduced
        for jstep in range(1, nblst):
            istep = jstep - 1
            if blst[istep] == blst[jstep]:  # basis vectorindex is repeated
                i = blst[istep]  # save basis vector index
                if len(blst) > 2:
                    blst = blst[:istep] + blst[jstep + 1:]  # contract blst
                else:
                    blst = []
                if len(blst) <= 1 or jstep == nblst - 1:
                    blst_flg = True  # revision of blst is complete
                else:
                    blst_flg = False  # more revision needed
                return g[i, i], blst, blst_flg
            if blst[istep] > blst[jstep]:  # blst not in normal order
                blst1 = blst[:istep] + blst[jstep + 1:]  # contract blst
                a1 = 2 * g[blst[jstep], blst[istep]]  # coef of contraction
                blst = blst[:istep] + [blst[jstep]] + [blst[istep]] + blst[jstep + 1:]  # revise blst
                if len(blst1) <= 1:
                    blst1_flg = True  # revision of blst is complete
                else:
                    blst1_flg = False  # more revision needed
                return a1, blst1, blst1_flg, blst

        return True  # revision complete, blst in normal order

    # ****************** Outer/wedge (^) product ********************* #

    @staticmethod
    def blade_reduce(lst):
        """
        Reduce wedge product of basis vectors to normal order.

        `lst` is a list of indicies of basis vectors.  blade_reduce sorts the list
        and determines if the overall number of exchanges in the list is odd or
        even, returning sign changes (``sgn``) and sorted list.  If any two
        indicies in list are equal (wedge product is zero) ``sgn = 0`` and
        ``lst = None`` are returned.
        """
        sgn = S(1)
        for i in range(1, len(lst)):
            save = lst[i]
            j = i
            while j > 0 and lst[j - 1] > save:
                sgn = -sgn
                lst[j] = lst[j - 1]
                j -= 1
            lst[j] = save
            if lst[j] == lst[j - 1]:
                return S(0), None
        return sgn, lst

    def wedge_product_basis_blades(self, blade12):  # blade12 = blade1*blade2
        # outer (^) product of basis blades
        # this method works for both orthogonal and non-orthogonal basis
        blade1, blade2 = blade12
        index1 = self.indexes_to_blades_dict.inverse[blade1]
        index2 = self.indexes_to_blades_dict.inverse[blade2]
        index12 = list(index1 + index2)

        if len(index12) > self.n:
            return S(0)
        sgn, wedge12 = Ga.blade_reduce(index12)
        if sgn != 0:
            return sgn * self.indexes_to_blades_dict[tuple(wedge12)]
        else:
            return S(0)

    # ***** Dot (|) product, reft (<) and right (>) contractions ***** #

    def _dot_product_grade(self, grade1, grade2, mode):
        """
        Get the grade to select from the geometric product, for a given
        dot product
        """
        if mode == '|':
            if grade1 == 0 or grade2 == 0:
                return None
            return abs(grade1 - grade2)
        elif mode == '<':
            grade = grade2 - grade1
            if grade < 0:
                return None
            return grade
        elif mode == '>':
            grade = grade1 - grade2
            if grade < 0:
                return None
            return grade
        else:
            raise ValueError('mode={!r} not allowed'.format(mode))

    def dot_product_basis_blades(self, blade12, mode):
        # dot (|), left (<), and right (>) products
        # dot product for orthogonal basis
        blade1, blade2 = blade12
        index1 = self.indexes_to_blades_dict.inverse[blade1]
        index2 = self.indexes_to_blades_dict.inverse[blade2]
        index = list(index1 + index2)

        grade = self._dot_product_grade(len(index1), len(index2), mode=mode)
        if grade is None:
            return zero

        n = len(index)
        sgn = S(1)
        result = S(1)
        ordered = False
        while n > grade:
            ordered = True
            i2 = 1
            while i2 < n:
                i1 = i2 - 1
                index1 = index[i1]
                index2 = index[i2]
                if index1 == index2:
                    n -= 2
                    if n < grade:
                        return zero
                    result *= self.g[index1, index1]
                    index = index[:i1] + index[i2 + 1:]
                elif index1 > index2:
                    ordered = False
                    index[i1] = index2
                    index[i2] = index1
                    sgn = -sgn
                    i2 += 1
                else:
                    i2 += 1
            if ordered:
                break
        if n > grade:
            return zero
        else:
            if index == []:
                return sgn * result
            else:
                return sgn * result * self.indexes_to_blades_dict[tuple(index)]

    def non_orthogonal_dot_product_basis_blades(self, blade12, mode):  # blade12 = (blade1, blade2)
        # dot product of basis blades if basis vectors are non-orthogonal
        # inner (|), left (<), and right (>) products of basis blades
        # blade12 is the sympy product of two basis blades
        blade1, blade2 = blade12
        # Need base rep for blades since that is all we can multiply
        base1 = self.blade_expansion_dict[blade1]
        base2 = self.blade_expansion_dict[blade2]
        # geometric product of basis blades
        base12 = self.mul(base1, base2)
        # blade rep of geometric product
        blade12 = self.base_to_blade_rep(base12)
        # decompose geometric product by grades
        grade_dict = self.grade_decomposition(blade12)
        # grades of input blades
        grade1 = self.blades_to_grades_dict[blade1]
        grade2 = self.blades_to_grades_dict[blade2]

        grade = self._dot_product_grade(grade1, grade2, mode=mode)
        if grade is None:
            return zero
        return grade_dict.get(grade, zero)

    ############# Non-Orthogonal Tables and Dictionaries ###############

    @_cached_property
    def basic_mul_table_dict(self) -> OrderedDict[Mul, Expr]:
        if self.is_ortho:
            raise ValueError("No need for this table for orthogonal algebras")
        return OrderedDict(
            (base1 * base2, self.non_orthogonal_bases_products((base1, base2)))
            for base1 in self.bases.flat
            for base2 in self.bases.flat
        )

    @property
    def basic_mul_table(self):
        # galgebra 0.5.0
        warnings.warn(
            "`ga.basic_mul_table` is deprecated, use `ga.basic_mul_table_dict.items()`",
            DeprecationWarning, stacklevel=2)
        return list(self.basic_mul_table_dict.items())

    @property
    def basic_mul_keys(self):
        # galgebra 0.5.0
        warnings.warn(
            "`ga.basic_mul_keys` is deprecated, use `ga.basic_mul_table_dict.keys()`",
            DeprecationWarning, stacklevel=2)
        return list(self.basic_mul_table_dict.keys())

    @property
    def basic_mul_values(self):
        # galgebra 0.5.0
        warnings.warn(
            "`ga.basic_mul_values` is deprecated, use `ga.basic_mul_table_dict.values()`",
            DeprecationWarning, stacklevel=2)
        return list(self.basic_mul_table_dict.values())

    def non_orthogonal_bases_products(self, base12):  # base12 = (base1, base2)
        # geometric product of bases for non-orthogonal basis vectors
        base1, base2 = base12
        index = self.indexes_to_bases_dict.inverse[base1] + self.indexes_to_bases_dict.inverse[base2]

        coefs, indexes = self.reduce_basis(index)

        return sum((
            coef * self.indexes_to_bases_dict[tuple(index)]
            for coef, index in zip(coefs, indexes)
        ), S(0))

    @_cached_property
    def blade_expansion_dict(self) -> OrderedDict[Symbol, Expr]:
        """ dictionary expanding blade basis in terms of base basis """

        blade_expansion_dict = OrderedDict()

        for blade, index in zip(self.blades.flat, self.indexes.flat):
            grade = len(index)
            if grade <= 1:
                blade_expansion_dict[blade] = blade
            else:
                a = self.indexes_to_blades_dict[index[:1]]
                A = self.indexes_to_blades_dict[index[1:]]
                Aexpand = blade_expansion_dict[A]
                # Formula for outer (^) product of a vector and grade-r multivector
                # a^A_{r} = (a*A + (-1)^{r}*A*a)/2
                # The folowing evaluation takes the most time for setup it is the due to
                # the substitution required for the multiplications
                a_W_A = half * (self.basic_mul(a, Aexpand) - ((-1) ** grade) * self.basic_mul(Aexpand, a))
                blade_expansion_dict[blade] = expand(a_W_A)

        if self.debug:
            print('blade_expansion_dict =', blade_expansion_dict)

        return blade_expansion_dict

    @_cached_property
    def base_expansion_dict(self) -> OrderedDict[Symbol, Expr]:
        """ dictionary expanding base basis in terms of blade basis """
        base_expansion_dict = OrderedDict()

        for base, blade, index in zip(self.bases.flat, self.blades.flat, self.indexes.flat):
            grade = len(index)
            if grade <= 1:
                base_expansion_dict[base] = base
            else:  # back substitution of tridiagonal system
                tmp = self.blade_expansion_dict[blade]
                tmp = tmp.subs(base, -blade)
                tmp = -tmp.subs(base_expansion_dict)
                base_expansion_dict[base] = expand(tmp)

        if self.debug:
            print('base_expansion_dict =', self.base_expansion_dict)

        return base_expansion_dict

    @property
    def base_expansion(self):
        # galgebra 0.5.0
        warnings.warn(
            "`ga.base_expansion` is deprecated, use `ga.base_expansion_dict.items()`",
            DeprecationWarning, stacklevel=2)
        return list(self.base_expansion_dict.items())

    @property
    def blade_expansion(self):
        # galgebra 0.5.0
        warnings.warn(
            "`ga.blade_expansion` is deprecated, use `ga.blade_expansion_dict.items()`",
            DeprecationWarning, stacklevel=2)
        return list(self.blade_expansion_dict.items())

    def base_to_blade_rep(self, A):

        if self.is_ortho:
            return A
        else:
            # return expand(A).subs(self.base_expansion_dict)
            return nc_subs(expand(A), self.base_expansion_dict.items())

    def blade_to_base_rep(self, A):

        if self.is_ortho:
            return A
        else:
            # return expand(A).subs(self.blade_expansion_dict)
            return nc_subs(expand(A), self.blade_expansion_dict.items())

    ###### Products (*,^,|,<,>) for multivector representations ########

    def basic_mul(self, A, B):  # geometric product (*) of base representations
        # only multiplicative operation to assume A and B are in base representation
        AxB = expand(A * B)
        AxB = nc_subs(AxB, self.basic_mul_table_dict.items())
        return expand(AxB)

    def Mul(self, A, B, mode='*'):  # Unifies all products into one function
        if mode == '*':
            return self.mul(A, B)
        elif mode == '^':
            return self.wedge(A, B)
        elif mode == '|':
            return self.hestenes_dot(A, B)
        elif mode == '<':
            return self.left_contract(A, B)
        elif mode == '>':
            return self.right_contract(A, B)
        else:
            raise ValueError('Unknown multiplication operator {!r}', mode)

    def mul(self, A, B):  # geometric (*) product of blade representations
        return update_and_substitute(A, B, self.mul_table_dict)

    def wedge(self, A, B):
        # wedge assumes A and B are in blade rep
        # wedge product is same for both orthogonal and non-orthogonal for A and B in blade rep
        return update_and_substitute(A, B, self.wedge_table_dict)

    def hestenes_dot(self, A, B):
        r""" compute the hestenes dot product, :math:`A \bullet B` """
        return update_and_substitute(A, B, self.dot_table_dict)

    def left_contract(self, A, B):
        r""" compute the left contraction, :math:`A \rfloor B`  """
        return update_and_substitute(A, B, self.left_contract_table_dict)

    def right_contract(self, A, B):
        r""" compute the right contraction, :math:`A \lfloor B` """
        return update_and_substitute(A, B, self.right_contract_table_dict)

    def dot(self, A, B):
        r"""
        Inner product ``|``, ``<``, or ``>``.

        The :attr:`dot_mode` attribute determines which of these is used.
        """
        # forbid something silly like setting dot_mode to the wedge or geometric
        # product
        if self.dot_mode in '^*':
            raise ValueError('"' + str(self.dot_mode) + '" not a legal mode in dot')
        return self.Mul(A, B, mode=self.dot_mode)

    ######################## Helper Functions ##########################

    def grade_decomposition(self, A):
        """
        Returns dictionary with grades as keys of grades of A.  For example
        if A is a rotor the dictionary keys would be 0 and 2. For a vector
        the single key would be 1.  Note A can be input as a multivector or
        an multivector object (sympy expression).  If A is a multivector the
        dictionary entries are multivectors.  If A is a sympy expression
        (in this case a linear combination of non-commutative symbols) the
        dictionary entries are sympy expressions.
        """
        if isinstance(A, mv.Mv):
            A.blade_rep()
            A.characterise_Mv()
            Aobj = expand(A.obj)
        else:
            Aobj = A
        coefs, blades = metric.linear_expand(Aobj)
        grade_dict = {}
        for coef, blade in zip(coefs, blades):
            if blade == one:
                if 0 in list(grade_dict.keys()):
                    grade_dict[0] += coef
                else:
                    grade_dict[0] = coef
            else:
                grade = self.blades_to_grades_dict[blade]
                if grade in grade_dict:
                    grade_dict[grade] += coef * blade
                else:
                    grade_dict[grade] = coef * blade
        if isinstance(A, mv.Mv):
            for grade in list(grade_dict.keys()):
                grade_dict[grade] = self.mv(grade_dict[grade])
        return grade_dict

    def split_multivector(self, A):
        """
        Split multivector :math:`A` into commutative part :math:`a` and
        non-commutative part :math:`A'` so that :math:`A = a+A'`
        """
        if isinstance(A, mv.Mv):
            return self.split_multivector(A.obj)
        else:
            A = expand(A)
            if isinstance(A, Add):
                a = sum([x for x in A.args if x.is_commutative])
                Ap = sum([x for x in A.args if not x.is_commutative])
                return (a, Ap)
            elif isinstance(A, Symbol):
                if A.is_commutative:
                    return (A, 0)
                else:
                    return (0, A)
            else:
                if A.is_commutative:
                    return (A, 0)
                else:
                    return (0, A)

    def remove_scalar_part(self, A):
        """
        Return non-commutative part (sympy object) of ``A.obj``.
        """
        if isinstance(A, mv.Mv):
            return self.remove_scalar_part(A.obj)
        else:
            if isinstance(A, Add):
                A = expand(A)
                return sum([x for x in A.args if not x.is_commutative])
            elif isinstance(A, Symbol):
                if A.is_commutative:
                    return 0
                else:
                    return A
            else:
                if A.is_commutative:
                    return 0
                else:
                    return A

    def scalar_part(self, A):

        if isinstance(A, mv.Mv):
            return self.scalar_part(A.obj)
        else:
            A = expand(A)
            if isinstance(A, Add):
                return sum([x for x in A.args if x.is_commutative])
            elif isinstance(A, Symbol):
                if A.is_commutative:
                    return A
                else:
                    return 0
            else:
                if A.is_commutative:
                    return A
                else:
                    return 0

    """
        else:
            if A.is_commutative:
                return A
            else:
                return zero
    """

    def grades(self, A):  # Return list of grades present in A
        A = self.base_to_blade_rep(A)
        A = expand(A)
        blades = set()
        if isinstance(A, Add):
            args = A.args
        else:
            args = [A]
        for term in args:
            blade = term.args_cnc()[1]
            l_blade = len(blade)
            if l_blade > 0:
                blades.add(blade[0])
            else:
                blades.add(one)
        return sorted({
            self.blades_to_grades_dict[blade]
            for blade in blades
        })

    def reverse(self, A):  # Calculates reverse of A (see documentation)
        A = expand(A)
        blades = {}
        if isinstance(A, Add):
            args = A.args
        else:
            if A.is_commutative:
                return A
            else:
                args = [A]
        for term in args:
            if term.is_commutative:
                if 0 in blades:
                    blades[0] += term
                else:
                    blades[0] = term
            else:
                _c, nc = term.args_cnc()
                blade = nc[0]
                grade = self.blades_to_grades_dict[blade]
                if grade in blades:
                    blades[grade] += term
                else:
                    blades[grade] = term
        s = zero
        for grade in blades:
            if (grade * (grade - 1)) / 2 % 2 == 0:
                s += blades[grade]
            else:
                s -= blades[grade]
        return s

    def get_grade(self, A, r):  # Return grade r of A, <A>_{r}
        coefs, bases = metric.linear_expand(A)
        return sum((
            coef * base
            for coef, base in zip(coefs, bases)
            if self.blades_to_grades_dict[base] == r
        ), S(0))

    def even_odd(self, A, even=True):  # Return even or odd part of A
        A = expand(A)
        if A.is_commutative and even:
            return A
        if isinstance(A, Add):
            args = A.args
        else:
            args = [A]
        s = zero
        for term in args:
            if term.is_commutative:
                if even:
                    s += term
            else:
                c, nc = term.args_cnc(split_1=False)
                blade = nc[0]
                grade = self.blades_to_grades_dict[blade]
                if even and grade % 2 == 0:
                    s += Mul._from_args(c) * blade
                elif not even and grade % 2 == 1:
                    s += Mul._from_args(c) * blade
        return s

    ##################### Multivector derivatives ######################

    def _build_reciprocal_basis(self, gsym):
        r"""
        Calculate reciprocal basis vectors :math:`e^{j}` where

        .. math:: e^{j}\cdot e_{k} = \delta_{k}^{j}

        and :math:`\delta_{k}^{j}` is the kronecker delta.  We use the formula
        from Doran and Lasenby 4.94:

        .. math:: e^{j} = (-1)^{j-1}e_{1} \wedge ...e_{j-1} \wedge e_{j+1} \wedge ... \wedge e_{n}*E_{n}^{-1}

        where :math:`E_{n} = e_{1}\wedge ...\wedge e_{n}`.

        For non-orthogonal basis :math:`e^{j}` is not normalized and must be
        divided by :math:`E_{n}^2` (``self.e_sq``) in any relevant calculations.

        If ``gsym = True`` then :math:`E_{n}^2` is not evaluated, but is represented
        as :math:`E_{n}^2 = (-1)^{n*(n-1)/2}\operatorname{det}(g)` where
        :math:`\operatorname{det}(g)` the determinant
        of the metric tensor can be general scalar function of the coordinates.
        """

        if self.debug:
            print('Enter _build_reciprocal_basis.\n')

        if self.is_ortho:
            self.r_basis = [self.basis[i] / self.g[i, i] for i in self.n_range]
        else:
            if gsym is not None:
                # Define name of metric tensor determinant as sympy symbol
                if printer.GaLatexPrinter.latex_flg:
                    det_str = r'\det\left ( ' + gsym + r'\right ) '
                else:
                    det_str = 'det(' + gsym + ')'
                # Define square of pseudo-scalar in terms of metric tensor
                # determinant
                n = self.n
                if self.coords is None:  # Metric tensor is constant
                    self.e_sq = (-1) ** (n*(n - 1)/2) * Symbol(det_str, real=True)
                else:  # Metric tensor is function of coordinates
                    n = len(self.coords)
                    self.e_sq = (-1) ** (n*(n - 1)/2) * Function(det_str, real=True)(*self.coords)
            else:
                self.e_sq = simplify((self.e * self.e).obj)
            if self.debug:
                print('E**2 =', self.e_sq)

            duals = list(self.blades[self.n - 1])
            # After reverse, the j-th of them is exactly e_{1}^...e_{j-1}^e_{j+1}^...^e_{n}
            duals.reverse()

            sgn = 1
            self.r_basis = []
            for dual in duals:
                dual_base_rep = self.blade_to_base_rep(dual)
                # {E_n}^{-1} = \frac{E_n}{{E_n}^{2}}
                # r_basis_j = sgn * duals[j] * E_n so it's not normalized, missing a factor of {E_n}^{-2}
                """
                print('blades list =', self.blades.flat)
                print('debug =', expand(self.base_to_blade_rep(self.mul(sgn * dual_base_rep, self.e.obj))))
                print('collect arg =', expand(self.base_to_blade_rep(self.mul(sgn * dual_base_rep, self.e.obj))))
                """
                r_basis_j = metric.collect(expand(self.base_to_blade_rep(self.mul(sgn * dual_base_rep, self.e.obj))), self.blades.flat)
                self.r_basis.append(r_basis_j)
                # sgn = (-1)**{j-1}
                sgn = -sgn

            if self.debug:
                printer.oprint('E', self.e, 'E**2', self.e_sq, 'unnormalized reciprocal basis =\n', self.r_basis)
                print('reciprocal basis test =')
                for ei in self.basis:
                    for ej in self.r_basis:
                        ei_dot_ej = self.hestenes_dot(ei, ej)
                        if ei_dot_ej == zero:
                            print('e_{i}|e_{j} = ' + str(ei_dot_ej))
                        else:
                            print('e_{i}|e_{j} = ' + str(expand(ei_dot_ej / self.e_sq)))

        # Replace reciprocal basis vectors with expansion in terms of
        # basis vectors in derivatives of basis vectors

        if self.connect_flg:
            for x_i in self.n_range:
                for jb in self.n_range:
                    if not self.is_ortho:
                        self.de[x_i][jb] = metric.Simp.apply(self.de[x_i][jb].subs(self.r_basis_dict) / self.e_sq)
                    else:
                        self.de[x_i][jb] = metric.Simp.apply(self.de[x_i][jb].subs(self.r_basis_dict))

        g_inv = eye(self.n)

        # Calculate inverse of metric tensor, g^{ij}

        for i in self.n_range:
            rx_i = self.r_symbols[i]
            for j in self.n_range:
                rx_j = self.r_symbols[j]
                if j >= i:
                    g_inv[i, j] = self.hestenes_dot(self.r_basis_dict[rx_i], self.r_basis_dict[rx_j])
                    if not self.is_ortho:
                        g_inv[i, j] /= self.e_sq**2
                else:
                    g_inv[i, j] = g_inv[j, i]

        self.g_inv = simplify(g_inv)

        if self.debug:
            print('reciprocal basis dictionary =\n', self.r_basis_dict)

    @_cached_property
    def r_basis_dict(self) -> Dict[Symbol, Expr]:
        """ Dictionary to represent reciprocal basis vectors as expansions in terms of basis vectors.

        ``{reciprocal basis symbol: linear combination of basis symbols, ...}``
        """
        return {
            r_symbol: r_base
            for r_symbol, r_base in zip(self.r_symbols, self.r_basis)
        }

    @_cached_property
    def r_basis_mv(self) -> List[_mv.Mv]:
        """ List of reciprocal basis vectors in terms of basis multivectors. """
        return [mv.Mv(r_base, ga=self) for r_base in self.r_basis]

    def er_blade(self, er, blade, mode='*', left=True):
        r"""
        Product (``*``, ``^``, ``|``, ``<``, ``>``) of reciprocal basis vector
        'er' and basis
        blade 'blade' needed for application of derivatives to
        multivectors.  left is 'True' means 'er' is multiplying 'blade'
        on the left, 'False' is for 'er' multiplying 'blade' on the
        right.  Symbolically for left geometric product:

        .. math:: e^{j}*(e_{i_{1}}\wedge ...\wedge e_{i_{r}})
        """
        if mode == '*':
            base = self.blade_to_base_rep(blade)
            if left:
                return self.base_to_blade_rep(self.mul(er, base))
            else:
                return self.base_to_blade_rep(self.mul(base, er))
        elif mode == '^':
            if left:
                return self.wedge(er, blade)
            else:
                return self.wedge(blade, er)
        else:
            if left:
                return self.Mul(er, blade, mode=mode)
            else:
                return self.Mul(blade, er, mode=mode)

    def blade_derivation(self, blade, ib):
        """
        Calculate derivatives of basis blade 'blade' using derivative of
        basis vectors calculated by metric. 'ib' is the index of the
        coordinate the derivation is with respect to or the coordinate
        symbol.  These are requried for the calculation of the geometric
        derivatives in curvilinear coordinates or for more general
        manifolds.

        'blade_derivation' caches the results in a dictionary, ``self._dbases``,
        so that the derivation for a given blade and coordinate is never
        calculated more that once.

        Note that the return value is not a multivector, but linear combination
        of basis blade symbols.
        """

        if isinstance(ib, int):
            coord = self.coords[ib]
        else:
            coord = ib
            ib = self.coords.index(coord)

        key = (coord, blade)
        if key in self._dbases:
            return self._dbases[key]

        index = self.indexes_to_blades_dict.inverse[blade]
        grade = len(index)

        # differentiate each basis vector separately and sum
        db = S.Zero
        for i in range(grade):
            db += reduce(self.wedge, [
                self.indexes_to_blades_dict[index[:i]],
                self.de[ib][index[i]],
                self.indexes_to_blades_dict[index[i + 1:]]
            ])
        self._dbases[key] = db
        return db

    def pDiff(self, A, coord):
        """
        Compute partial derivative of multivector function 'A' with
        respect to coordinate 'coord'.
        """

        if isinstance(coord, list):
            # Perform multiple partial differentiation where coord is
            # a list of differentiation orders for each coordinate and
            # the coordinate is determinded by the list index.  If the
            # element in the list is zero no differentiation is to be
            # performed for that coordinate index.

            dA = copy.copy(A)  # Make copy of A

            for i in self.n_range:
                x = self.coords[i]
                xn = coord[i]
                if xn > 0:  # Differentiate with respect to coordinate x
                    for _j in range(xn):  # xn > 1 multiple differentiation
                        dA = self.pDiff(dA, x)

            return dA

        # Simple partial differentiation, once with respect to a single
        # variable, but including case of non-constant basis vectors

        dA = self.mv(expand(diff(A.obj, coord)))

        if self.connect_flg and self.dslot == -1 and not A.is_scalar():  # Basis blades are function of coordinates
            B = self.remove_scalar_part(A)
            if B != zero:
                if isinstance(B, Add):
                    args = B.args
                else:
                    args = [B]
                for term in args:
                    if not term.is_commutative:
                        c, nc = term.args_cnc(split_1=False)
                        x = self.blade_derivation(nc[0], coord)
                        if x != zero:
                            dA += reduce(operator.mul, c, x)

        return dA

    def grad_sqr(self, A, grad_sqr_mode, mode, left):
        r"""
        Calculate :math:`(grad *_{1} grad) *_{2} A` or :math:`A *_{2} (grad *_{1} grad)`
        where ``grad_sqr_mode`` = :math:`*_{1}` = ``*``, ``^``, or ``|`` and
        ``mode`` = :math:`*_{2}` = ``*``, ``^``, or ``|``.
        """
        Sop, Bop = Ga.DopFop[(grad_sqr_mode, mode)]
        print('(Sop, Bop) =', Sop, Bop)

        print('grad_sqr:A =', A)

        s = zero

        if Sop is False and Bop is False:
            return s

        dA_i = []
        for coord_i in self.coords:
            dA_i.append(self.pDiff(A, coord_i))

        print('dA_i =', dA_i)

        if Sop:
            for i in self.n_range:
                coord_i = self.coords[i]
                if self.connect_flg:
                    s += self.grad_sq_scl_connect[coord_i] * dA_i[i]

                for j in self.n_range:
                    d2A_j = self.pDiff(dA_i[i], self.coords[j])
                    s += self.g_inv[i, j] * d2A_j

        if Bop and self.connect_flg:
            for i in self.n_range:
                coord_i = self.coords[i]
                print('mode =', mode)
                print('dA_i[i] =', dA_i[i])
                if left:
                    if mode == '|':
                        s += self.dot(self.grad_sq_mv_connect[coord_i], dA_i[i])
                    if mode == '^':
                        s += self.wedge(self.grad_sq_mv_connect[coord_i], dA_i[i])
                    if mode == '*':
                        s += self.mul(self.grad_sq_mv_connect[coord_i], dA_i[i])
                else:
                    if mode == '|':
                        s += self.dot(dA_i[i], self.grad_sq_mv_connect[coord_i])
                    if mode == '^':
                        s += self.wedge(dA_i[i], self.grad_sq_mv_connect[coord_i])
                    if mode == '*':
                        s += self.mul(dA_i[i], self.grad_sq_mv_connect[coord_i])
        return s

    def connection(self, rbase, key_base, mode, left):
        """
        Compute required multivector connections of the form
        (Einstein summation convention) :math:`e^{j}*(D_{j}e_{i_{1}...i_{r}})`
        and :math:`(D_{j}e_{i_{1}...i_{r}})*e^{j}` where :math:`*` could be
        ``*``, ``^``, ``|``, ``<``, or ``>`` depending upon the mode, and
        :math:`e^{j}` are reciprocal basis vectors.
        """
        mode_key = (mode, left)
        keys = [i for i, j in self.connect[mode_key]]
        if left:
            key = rbase * key_base
        else:
            key = key_base * rbase
        if key not in keys:
            keys.append(key)
            C = zero
            for ib in self.n_range:
                x = self.blade_derivation(key_base, ib)
                if self.norm:
                    x /= self.e_norm[ib]
                C += self.er_blade(self.r_basis[ib], x, mode, left)
            # Update connection dictionaries
            self.connect[mode_key].append((key, C))
        return C

    def ReciprocalFrame(self, basis: Sequence[_mv.Mv], mode: str = 'norm') -> Tuple[_mv.Mv]:
        r"""
        Compute the reciprocal frame :math:`v^i` of a set of vectors :math:`v_i`.

        Parameters
        ----------
        basis :
            The sequence of vectors :math:`v_i` defining the input frame.
        mode :
            * ``"norm"`` -- indicates that the reciprocal vectors should be
              normalized such that their product with the input vectors is 1,
              :math:`v^i \cdot v_j = \delta_{ij}`.
            * ``"append"`` -- indicates that instead of normalizing, the
              normalization coefficient :math:`E^2` should be appended to the returned tuple.
              One can divide by this coefficient to normalize the vectors.
              The returned vectors are such that
              :math:`v^i \cdot v_j = E^2\delta_{ij}`.

            .. deprecated:: 0.5.0
                Arbitrary strings are interpreted as ``"append"``, but in
                future will be an error
        """
        dim = len(basis)

        indexes = tuple(range(dim))
        index = [()]

        for i in indexes[-2:]:
            index.append(tuple(combinations(indexes, i + 1)))

        MFbasis = []

        for igrade in index[-2:]:
            grade = []
            for iblade in igrade:
                blade = self.mv(S(1), 'scalar')
                for ibasis in iblade:
                    blade ^= basis[ibasis]
                blade = blade.trigsimp()
                grade.append(blade)
            MFbasis.append(grade)
        E = MFbasis[-1][0]
        E_sq = trigsimp((E * E).scalar())

        duals = copy.copy(MFbasis[-2])

        duals.reverse()
        sgn = S(1)
        rbasis = []
        for dual in duals:
            recpv = (sgn * dual * E).trigsimp()
            rbasis.append(recpv)
            sgn = -sgn

        if mode == 'norm':
            for i in range(dim):
                rbasis[i] = rbasis[i] / E_sq
        else:
            if mode != 'append':
                # galgebra 0.5.0
                warnings.warn(
                    "Mode {!r} not understood, falling back to {!r} but this "
                    "is deprecated".format(mode, 'append'),
                    DeprecationWarning, stacklevel=2)
            rbasis.append(E_sq)

        return tuple(rbasis)

    def Mlt(self, *args, **kwargs):
        return lt.Mlt(args[0], self, *args[1:], **kwargs)


class Sm(Ga):
    """
    Submanifold is a geometric algebra defined on a submanifold of a
    base geometric algebra defined on a manifold.  The submanifold is
    defined by a mapping from the coordinates of the base manifold to
    the coordinates of the submanifold. The inputs required to define
    the submanifold are:

    Notes
    -----

    The 'Ga' member function
    'sm' can be used to instantiate the submanifold via (o3d is the base
    manifold)::

        coords = u, v = symbols('u, v', real=True)
        sm_example = o3d.sm([sin(u)*cos(v), sin(u)*sin(v), cos(u)], coords)

        eu, ev = sm_example.mv()
        sm_grad = sm_example.grad
    """
    # __u is to emulate a Python 3.8 positional-only argument, with a clearer
    # spelling than `*args`.
    def __init__(self, __u, __coords, *, ga, norm=False, name=None, root='e', debug=False):
        """
        Parameters
        ----------
        u :
            The coordinate map defining the submanifold
            which is a list of functions of coordinates of the base
            manifold in terms of the coordinates of the submanifold.
            for example if the manifold is a unit sphere then -
            ``u = [sin(u)*cos(v), sin(u)*sin(v), cos(u)]``.

            Alternatively, a parametric vector function
            of the basis vectors of the base manifold.  The
            coefficients of the bases are functions of the coordinates
            (``coords``).  In this case we would call the submanifold
            a "vector" manifold and additional characteristics of the
            manifold can be calculated since we have given an explicit
            embedding of the manifold in the base manifold.
        coords :
            The coordinate list for the submanifold, for
            example ``[u, v]``.
        debug :
            True for debug output
        root : str
            Root symbol for basis vectors
        name : str
            Name of submanifold
        norm : bool
            Normalize basis if True
        ga :
            Base Geometric Algebra
        """

        # print '!!!Enter Sm!!!'

        u = __u
        coords = __coords
        if ga is None:
            raise ValueError('Base geometric algebra must be specified for submanifold.')

        g_base = ga.g_raw
        n_base = ga.n
        n_sub = len(coords)

        # Construct names of basis vectors
        """
        basis_str = ''
        for x in coords:
            basis_str += root + '_' + str(x) + ' '
        basis_str = basis_str[:-1]
        """

        # print 'u =', u

        if isinstance(u, mv.Mv):  # Define vector manifold
            self.ebasis = []
            for coord in coords:
                # Partial derivation of vector function to get basis vectors
                self.ebasis.append(u.diff(coord))

            # print 'sm ebasis =', self.ebasis

            self.g = []
            for b1 in self.ebasis:
                # Metric tensor from dot products of basis vectors
                tmp = []
                for b2 in self.ebasis:
                    tmp.append(b1 | b2)
                self.g.append(tmp)

        else:

            if len(u) != n_base:
                raise ValueError('In submanifold dimension of base manifold' +
                                 ' not equal to dimension of mapping.')
            dxdu = []
            for x_i in u:
                tmp = []
                for u_j in coords:
                    tmp.append(diff(x_i, u_j))
                dxdu.append(tmp)

            # print 'dxdu =', dxdu

            sub_pairs = list(zip(ga.coords, u))

            # Construct metric tensor form coordinate maps
            g = eye(n_sub)  # Zero n_sub x n_sub sympy matrix
            n_range = list(range(n_sub))
            for i in n_range:
                for j in n_range:
                    s = zero
                    for k in ga.n_range:
                        for l in ga.n_range:
                            s += dxdu[k][i] * dxdu[l][j] * g_base[k, l].subs(sub_pairs)
                    g[i, j] = trigsimp(s)

        Ga.__init__(self, root, g=g, coords=coords, norm=norm, debug=debug)

        if isinstance(u, mv.Mv):  # Construct additional functions for vector manifold
            # self.r_basis_mv under construction

            pass

        self.ga = ga
        self.u = u

        if debug:
            print('Exit Sm.__init__()')

    def vpds(self):
        if not self.is_ortho:
            r_basis = [x / self.e_sq for x in self.r_basis_mv]
        else:
            r_basis = self.r_basis_mv
        if self.norm:
            r_basis = [x / e_norm for x, e_norm in zip(self.r_basis_mv, self.e_norm)]

        pdx = [self.Pdiffs[x] for x in self.coords]

        self.vpd = mv.Dop(r_basis, pdx, ga=self)
        self.rvpd = mv.Dop(r_basis, pdx, ga=self, cmpflg=True)
        return self.vpd, self.rvpd<|MERGE_RESOLUTION|>--- conflicted
+++ resolved
@@ -7,11 +7,7 @@
 from itertools import combinations
 import functools
 from functools import reduce
-<<<<<<< HEAD
-from typing import Tuple, TypeVar, Callable, Dict, List
-=======
-from typing import Tuple, TypeVar, Callable, Dict, Sequence
->>>>>>> 3ab78926
+from typing import Tuple, TypeVar, Callable, Dict, Sequence, List
 from ._backports.typing import OrderedDict
 
 from sympy import (
