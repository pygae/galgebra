--- conflicted
+++ resolved
@@ -963,36 +963,12 @@
             return self.base_to_blade_rep(base12)
 
     def reduce_basis(self, blst):
-<<<<<<< HEAD
-        """
-        Repetitively applies reduce_basis_loop to basis
-=======
         r"""
         Repetitively applies :meth:`reduce_basis_loop` to `blst`
->>>>>>> 409bb90c
         product representation until normal form is
         realized for non-orthogonal basis
 
         If the basis vectors are represented by the non-
-<<<<<<< HEAD
-        commutative symbols e_1,...,e_n then a grade r base
-        is the geometric product e_i_1*e_i_2*...*e_i_r where
-        i_1<i_2<...<i_r (normal form).  Then in galgebra this
-        base is represented by a single indexed non-commutative
-        symbol with indexes [i_1,i_2,...,i_r].  The total number
-        of these bases in an n-dimensional vector space is 2**n.
-        reduce basis takes the geometric products of basis vectors that
-        are not in normal form (out of order) and reduces them to a sum
-        of bases that are in normal form (in order).  It does this by
-        recursively applying the geometric algebra formula -
-
-            e_i*e_j = 2*(e_i|e_j) - e_j*e_i
-
-        where the scalar product (e_i|e_j) is obtained from the metric
-        tensor of the vector space.  This also allows one to calculate
-        the geometric product of any two bases of and grade of the
-        geometric algebra, the multiplication table.
-=======
         commutative symbols :math:`e_1,...,e_n` then a grade :math:`r` base
         is the geometric product :math:`e_{i_1}e_{i_2}\cdots e_{i_r}` where
         :math:`i_1<i_2<\ldots<i_r` (normal form).  Then in galgebra this
@@ -1013,7 +989,6 @@
         tensor of the vector space.  This also allows one to calculate
         the geometric product of any two bases and grade of the
         geometric algebra, and form the multiplication table.
->>>>>>> 409bb90c
         """
         blst = list(blst)
         if blst == []:  # blst represents scalar
@@ -1070,17 +1045,6 @@
 
         * Case 2: If :math:`i_{j} > i_{j+1}`, return
           :math:`a_{i_{j}}.a_{i_{j+1}}`,
-<<<<<<< HEAD
-          :math:`[i_{1},..,\sim i_{j},\sim i_{j+1},...,i_{r}]`, and
-          :math:`[i_{1},..,i_{j+1},i_{j},...,i_{r}]`
-
-        This is an implementation of the formula:
-
-            e_i*e_j = 2(e_i|e_j) - e_j*e_i
-
-        Where e_i and e_j are basis vectors, * the geometric product, and
-        | the dot product.
-=======
           :math:`[i_{1},\ldots,\sim i_{j},\sim i_{j+1},\ldots,i_{r}]`, and
           :math:`[i_{1},\ldots,i_{j+1},i_{j},\ldots,i_{r}]`
 
@@ -1091,7 +1055,6 @@
             e_i e_j = 2(e_i \cdot e_j) - e_j e_i
 
         Where :math:`e_i` and :math:`e_j` are basis vectors.
->>>>>>> 409bb90c
         """
         nblst = len(blst)  # number of basis vectors
         if nblst <= 1:
@@ -1126,14 +1089,6 @@
     @staticmethod
     def blade_reduce(lst):
         """
-<<<<<<< HEAD
-        Reduce wedge product of basis vectors to normal order.  lst is
-        list of indicies of basis vectors.  blade_reduce sorts the list
-        and determines if overall number of exchanges in list is odd or
-        even and returns sign changes (sgn) and sorted list.  If any two
-        indicies in list are equal (wedge product is zero) sgn = 0 and
-        lst = None are returned.
-=======
         Reduce wedge product of basis vectors to normal order.
 
         `lst` is a list of indicies of basis vectors.  blade_reduce sorts the list
@@ -1141,7 +1096,6 @@
         even, returning sign changes (``sgn``) and sorted list.  If any two
         indicies in list are equal (wedge product is zero) ``sgn = 0`` and
         ``lst = None`` are returned.
->>>>>>> 409bb90c
         """
         sgn = S(1)
         for i in range(1, len(lst)):
