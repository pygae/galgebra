"""
Geometric Algebra (inherits Metric)

    If s is a sympy expression then s.args_cnc is used as follows:

    args_cnc(cset=False, warn=True)[source]
    Return [commutative factors, non-commutative factors] of self.
    self is treated as a Mul and the ordering of the factors is
    maintained. If cset is True the commutative factors will be returned
    in a set. If there were repeated factors (as may happen with an
    unevaluated Mul) then an error will be raised unless it is
    explicitly supressed by setting warn to False.

    Note: -1 is always separated from a Number.
"""

import operator
import copy
from sympy import diff, Rational, Symbol, S, Mul, Pow, Add, \
    collect, expand, simplify, eye, trigsimp, sin, cos, sinh, cosh, \
    symbols, sqrt, Abs, numbers, Integer, Function
import sympy
from collections import OrderedDict
#from sympy.core.compatibility import combinations
from itertools import combinations
from . import printer
from . import metric
from . import mv
from . import lt
from . import utils
from functools import reduce

half = Rational(1, 2)
one = S(1)
zero = S(0)

def all_same(items):
    return all(x == items[0] for x in items)


def is_bases_product(w):
    nc_w = w.args_cnc()
    nc = nc_w[1]
    return len(nc) == 2 or len(nc) == 1 and nc[0].is_Pow and nc[0].exp == 2


class auto_update_dict(dict):
    """
    auto_update_dict creats entries to a dictionary on the fly.  When the
    dictionary is called and the key used is not one of the existing keys
    The function self.f_update(key) is called to evaluate the key.  The
    result is then added to the dictionary so that self.f_update is not
    used to evaluate the same key again.

    The __init__ is used to input self.f_update for a given dictionary.
    """
    def __init__(self, f_update, instance=None):
        self.f_update = f_update
        self.instance = instance
        self._dict = {}

    def __getitem__(self, key):
        try:
            return dict.__getitem__(self, key)
        except KeyError:
            try:
                if self.instance is None:
                    f_key = self.f_update(key)
                else:
                    f_key = self.f_update(self.instance, key)
                self[key] = f_key
                dict.__setitem__(self, key, f_key)
                return dict.__getitem__(self, key)
            except ValueError:
                raise ValueError('"f_update(' + str(key) + ')" not defined '
                                 + 'for key')

def update_and_substitute(expr1, expr2, func, mul_dict):
    """
    Linear expand expr1 and expr2 to get (summation convention)::

        expr1 = coefs1[i]*bases1[i]
        expr2 = coefs2[j]*bases2[j]

    where ``coefs1`` and ``coefs2`` are lists of are commutative expressions and
    ``bases1`` and ``bases2`` are lists of bases for the geometric algebra.

    Then evaluate::

        expr = coefs1[i]*coefs2[j]*F(bases1[i],bases2[j])

    where ``F(bases1[i],bases2[j])`` is a function that returns the appropriate
    product of ``bases1[i]*bases2[j]`` as a linear combination of scalars and
    bases of the geometric algebra.
    """
    if (isinstance(expr1, numbers.Number) or expr1.is_commutative) \
        or (isinstance(expr2, numbers.Number) or expr2.is_commutative):
        return expr1 * expr2
    (coefs1, bases1) = metric.linear_expand(expr1)
    (coefs2, bases2) = metric.linear_expand(expr2)
    expr = S(0)
    for (coef1, base1) in zip(coefs1, bases1):
        for (coef2, base2) in zip(coefs2, bases2):
            #Special cases where base1 and/or base2 is scalar
            if base1 == 1 and base2 == 1:
                expr += coef1 * coef2
            elif base1 == 1:
                expr += coef1 * coef2 * base2
            elif base2 == 1:
                expr += coef1 * coef2 * base1
            else:
                key = (base1, base2)
                #Update mul dictionary for future
                if key not in mul_dict:
                    mul_dict[key] = func(key)
                expr += coef1 * coef2 * mul_dict[key]
    return expr


def nc_subs(expr, base_keys, base_values=None):
    """
    See if expr contains nc (non-commutative) keys in base_keys and substitute corresponding
    value in base_values for nc key.  This was written since standard
    sympy subs was very slow in performing this operation for non-commutative
    keys for long lists of keys.
    """
    if base_values is None:
        [base_keys, base_values] = list(zip(*base_keys))

    if expr.is_commutative:
        return expr
    if isinstance(expr, Add):
        args = expr.args
    else:
        args = [expr]
    s = zero
    for term in args:
        if term.is_commutative:
            s += term
        else:
            c, nc = term.args_cnc(split_1=False)
            key = Mul._from_args(nc)
            coef = Mul._from_args(c)
            if key in base_keys:
                base = base_values[base_keys.index(key)]
                s += coef * base
            else:
                s += term
    return s


class Ga(metric.Metric):
    r"""
    The vector space (basis, metric, derivatives of basis vectors) is
    defined by the base class :class:`~galgebra.metric.Metric`.

    The instanciating the class :class:`Ga` constructs the geometric algebra of
    the vector space defined by the metric.

    The construction includes the multivector bases, multiplication
    tables or functions for the geometric (``*``), inner (``|``), outer (``^``)
    products, plus the left (``<``) and right (``>``) contractions.  The
    geometric derivative operator and any required connections for the
    derivative are also calculated.

    Except for the geometric product in the case of a non-orthogonal
    set of basis vectors all products and connections (if needed) are
    calculated when needed and place in dictionaries (lists of tuples)
    to be used when needed.  This greatly speeds up evaluations of
    multivector expressions over previous versions of this code since
    the products of multivector bases and connection are not calculated
    unless they are actually needed in the current calculation.

    Only instantiate the :class:`Ga` class via the :class:`~galgebra.mv.Mv` class or any use
    of enhanced printing (text or latex) will cause the bases and multiplication
    table entries to be incorrectly labeled .

    .. rubric:: Inherited from Metric class

    .. autosummary::

        ~galgebra.metric.Metric.g
        ~galgebra.metric.Metric.g_inv
        ~galgebra.metric.Metric.norm
        ~galgebra.metric.Metric.coords
        ~galgebra.metric.Metric.is_ortho
        ~galgebra.metric.Metric.connect_flg
        ~galgebra.metric.Metric.basis
        ~galgebra.metric.Metric.r_symbols
        ~galgebra.metric.Metric.n
        ~galgebra.metric.Metric.n_range
        ~galgebra.metric.Metric.de

    .. rubric:: Basis, basis bases, and basis blades data structures

    .. attribute:: indexes

        Index list for multivector bases and blades by grade (tuple of tuples).  Tuple
        so that indexes can be used to index dictionaries.

    .. attribute:: bases

        List of bases (non-commutative sympy symbols).  Only created for
        non-orthogonal basis vectors.

    .. attribute:: blades

        List of basis blades (non-commutative sympy symbols).  For
        orthogonal basis vectors the same as bases.

    .. attribute:: coord_vec

        Linear combination of coordinates and basis vectors.  For
        example in orthogonal 3D :math:`x*e_x+y*e_y+z*e_z`.

    .. attribute:: blades_to_indexes_dict

        Map basis blades to index tuples (dictionary).

    .. attribute:: indexes_to_blades_dict

        Map index tuples to basis blades (dictionary).

    .. attribute:: bases_to_indexes_dict

        Map basis bases to index tuples (dictionary).

    .. attribute:: indexes_to_bases_dict

        Map index tuples to basis bases (dictionary).

    .. attribute:: pseudoI

        Symbol for pseudo scalar (non-commutative sympy symbol).

    .. rubric:: Multiplication tables data structures

    Keys in all multiplication tables (``*``, ``^``, ``|``, ``<``, ``>``) are always ``symbol1*symbol2``.
    The correct operation is known by the context (name) of the relevant list or dictionary)

    .. attribute:: mul_table

        Geometric products of basis blades as list of ``[(base1*base2, Expansion of base1*base2),...]``

    .. attribute:: mul_table_dict

        Geometric products of basis blades as dicitionary ``{base1*base2: Expansion of base1*base2,...}``

    .. attribute:: wedge_table

        Outer products of basis blades as list of ``[(base1*base2, Expansion of base1^base2),...]``

    .. attribute:: wedge_table_dict

        Outer products of basis blades as dicitionary ``{base1*base2: Expansion of base1^base2,...}``

    .. rubric:: Reciprocal basis data structures

    .. attribute:: r_symbols

        Reciprocal basis vector symbols (list of non-commutative sympy variables)

    .. attribute:: r_basis

        List of reciprocal basis vectors expanded as linear combination of basis vector symbols.

    .. attribute:: r_basis_dict

        Dictionary to map reciprocal basis symbols to reciprocal basis expanded in terms of basis symbols
        ``{reciprocal basis symbol: linear combination of basis symbols, ...}``

    .. attribute:: r_basis_mv

        List of reciprocal basis vectors in terms of basis multivectors (elements of list can be used in
        multivector expressions.)


    .. rubric:: Derivative data structures

    .. attribute:: de

        Derivatives of basis functions.  Two dimensional list. First entry is differentiating coordinate index.
        Second entry is basis vector index.  Quantities are linear combinations of basis vector symbols.

    .. attribute:: dbases

        Dictionary of derivatives of basis blades with respect to coordinate ,
        ``{(coordinate index, basis blade): derivative of basis blade with respect to coordinate, ...}``.

        Note that values in dictionary are not multivectors, but linear combinations of basis blade symbols.

    .. attribute:: Pdop_identity

        Partial differential operator identity (operates on multivector function to return function).

    .. attribute:: Pdiffs

        Dictionary of partial differential operators (operates on multivector functions) for each coordinate
        :math:`\{x: \partial_{x}, ...\}`

    .. attribute:: sPds

        Dictionary of scalar partial differential operators (operates on scalar functions) for each coordinate
        :math:`\{x: \partial_{x}, ...\}`

    .. attribute:: grad

        Geometric derivative operator from left. ``grad*F`` returns multivector
        derivative, ``F*grad`` returns differential operator.

    .. attribute:: rgrad

        Geometric derivative operator from right. ``rgrad*F`` returns differential
        operator, ``F*rgrad`` returns multivector derivative.

    .. Sphinx adds all the other members below this docstring

    .. rubric:: Other members
    """

    dual_mode_value = 'I+'
    dual_mode_lst = ['+I', 'I+', '-I', 'I-', '+Iinv', 'Iinv+', '-Iinv', 'Iinv-']

    restore = False

    a = []

    presets = {'o3d': 'x,y,z:[1,1,1]:[1,1,0]',
               'cyl3d': 'r,theta,z:[1,r**2,1]:[1,1,0]:norm=True',
               'sph3d': 'r,theta,phi:[1,X[0]**2,X[0]**2*cos(X[1])**2]:[1,1,0]:norm=True',
               'para3d': 'u,v,z:[u**2+v**2,u**2+v**2,1]:[1,1,0]:norm=True'}


    @staticmethod
    def dual_mode(mode='I+'):
        """
        Sets mode of multivector dual function for all geometric algebras
        in users program.

        If Ga.dual_mode(mode) not called the default mode is ``'I+'``.

        =====  ============
        mode   return value
        =====  ============
        +I      I*self
        -I     -I*self
        I+      self*I
        I-     -self*I
        +Iinv   Iinv*self
        -Iinv  -Iinv*self
        Iinv+   self*Iinv
        Iinv-  -self*Iinv
        =====  ============
        """
        if mode not in Ga.dual_mode_lst:
            raise ValueError('mode = ' + mode + ' not allowed for Ga.dual_mode.')

        Ga.dual_mode_value = mode
        return

    @staticmethod
    def com(A, B):
        return half * (A * B - B * A)

    @staticmethod
    def build(*args, **kwargs):
        """
        Static method to instantiate geometric algebra and return geometric
        algebra, basis vectors, and grad operator as a tuple.
        """
        GA = Ga(*args, **kwargs)
        basis = list(GA.mv())
        return tuple([GA] + basis)

    @staticmethod
    def preset(setting, root='e', debug=False):

        if setting not in Ga.presets:
            raise ValueError(str(setting) + 'not in Ga.presets.')
        set_lst = Ga.presets[setting].split(':')
        X = symbols(set_lst[0], real=True)
        g = eval(set_lst[1])
        simps = eval(set_lst[2])
        args = [root]
        kwargs = {'g': g, 'coords': X, 'debug': debug, 'I': True, 'gsym': False}

        if len(set_lst) > 3:
            args_lst = set_lst[-1].split(';')
            for arg in args_lst:
                [name, value] = arg.split('=')
                kwargs[name] = eval(value)

        Ga.set_simp(*simps)
        return Ga(*args, **kwargs)

    def __eq__(self, ga):
        if self.name == ga.name:
            return True
        return False

    def __init__(self, bases, **kwargs):

        # Each time a geometric algebra is intialized in setup of append
        # the printer must be restored to the simple text mode (not
        # enhanced text of latex printing) so that when 'str' is used to
        # create symbol names the names are not mangled.

        kwargs = metric.test_init_slots(metric.Metric.init_slots, **kwargs)

        self.wedge_print = kwargs['wedge']

        if printer.GaLatexPrinter.latex_flg:
            printer.GaLatexPrinter.restore()
            Ga.restore = True

        metric.Metric.__init__(self, bases, **kwargs)

        self.par_coords = None
        self.build_bases()
        self.dot_mode = '|'
        self.basis_product_tables()

        if self.coords is not None:
            self.coords = list(self.coords)

        self.e = mv.Mv(self.iobj, ga=self)  # Pseudo-scalar for geometric algebra
        self.e_sq = simplify(expand((self.e*self.e).scalar()))

        if self.coords is not None:
            self.coord_vec = sum([coord * base for (coord, base) in zip(self.coords, self.basis)])
            self.build_reciprocal_basis(self.gsym)
            self.Pdop_identity = mv.Pdop({},ga=self)  # Identity Pdop = 1
            self.Pdiffs = {}
            self.sPds = {}
            for x in self.coords:  # Partial derivative operator for each coordinate
                self.Pdiffs[x] = mv.Pdop({x:1}, ga=self)
                self.sPds[x] = mv.Sdop([(S(1), self.Pdiffs[x])], ga=self)
            self.grad, self.rgrad = self.grads()
        else:
            self.r_basis_mv = None

        if self.connect_flg:
            self.build_connection()

        self.lt_flg = False

        # Calculate normalized pseudo scalar (I**2 = +/-1)

        self.sing_flg = False

        if self.e_sq.is_number:
            if self.e_sq == S(0):
                self.sing_flg = True
                print('!!!!If I**2 = 0, I cannot be normalized!!!!')
                #raise ValueError('!!!!If I**2 = 0, I cannot be normalized!!!!')
            if self.e_sq > S(0):
                self.i = self.e/sqrt(self.e_sq)
                self.i_inv = self.i
            else:  # I**2 = -1
                self.i = self.e/sqrt(-self.e_sq)
                self.i_inv = -self.i
        else:
            if self.Isq == '+': # I**2 = 1
                self.i = self.e/sqrt(self.e_sq)
                self.i_inv = self.i
            else:  # I**2 = -1
                self.i = self.e/sqrt(-self.e_sq)
                self.i_inv = -self.i

        if Ga.restore:  # restore printer to appropriate enhanced mode after ga is instantiated
            printer.GaLatexPrinter.redirect()

        if self.coords is not None:
            self.grads()

        if self.debug:
            print('Exit Ga.__init__()')

        self.a = []  # List of dummy vectors for Mlt calculations
        self.agrads = {}  # Gradient operator with respect to vector a
        self.dslot = -1  # args slot for dervative, -1 for coordinates
        self.XOX = self.mv('XOX','vector')  # Versor test vector

    def make_grad(self, a, cmpflg=False):  # make gradient operator with respect to vector a

        if isinstance(a,(list,tuple)):
            for ai in a:
                self.make_grad(ai)
            return

        if a in list(self.agrads.keys()):
            return self.agrads[a]

        if isinstance(a, mv.Mv):
            ai = a.get_coefs(1)
        else:
            ai = a
        coefs = []
        pdiffs = []
        for (base, coord) in zip(self.r_basis_mv, ai):
            coefs.append(base)
            pdiffs.append(mv.Pdop({coord: 1}, ga=self))
        self.agrads[a] = mv.Dop(coefs, pdiffs, ga=self, cmpflg=cmpflg)
        self.a.append(a)
        return self.agrads[a]

    def __str__(self):
        return self.name

    def E(self):  # Unnoromalized pseudo-scalar
        return self.e

    def I(self):  # Noromalized pseudo-scalar
        return self.i

    def X(self):
        return self.mv(sum([coord*base for (coord, base) in zip(self.coords, self.basis)]))

    def sdop(self, coefs, pdiffs=None):
        return mv.Sdop(coefs, pdiffs, ga=self)

    def mv(self, root=None, *args, **kwargs):
        """
        Instanciate and return a multivector for this, 'self',
        geometric algebra.
        """
        (self.mv_I, self.mv_basis, self.mv_x) = mv.Mv.setup(ga=self)

        if root is None:  # Return ga basis and compute grad and rgrad
            if self.coords is not None:
                self.grads()
            return self.mv_basis

        kwargs['ga'] = self

        if not utils.isstr(root):
            return mv.Mv(root, *args, **kwargs)

        if ' ' in root and ' ' not in args[0]:
            root_lst = root.split(' ')
            mv_lst = []
            for root in root_lst:
                mv_lst.append(mv.Mv(root, *args, **kwargs))
            return tuple(mv_lst)

        if ' ' in root and ' ' in args[0]:
            root_lst = root.split(' ')
            mvtype_lst = args[0].split(' ')
            if len(root_lst) != len(mvtype_lst):
                raise ValueError('In Ga.mv() for multiple multivectors and ' +
                                  'multivector types incompatible args ' +
                                  str(root_lst) + ' and ' + str(mvtype_lst))

            mv_lst = []
            for (root, mv_type) in zip(root_lst, mvtype_lst):
                args = list(args)
                args[0] = mv_type
                args = tuple(args)
                mv_lst.append(mv.Mv(root, *args, **kwargs))
            return tuple(mv_lst)

        return mv.Mv(root, *args, **kwargs)

    def mvr(self,norm=True):
        r"""
        Returns tumple of reciprocal basis vectors.  If norm=True or
        basis vectors are orthogonal the reciprocal basis is normalized
        in the sense that

        .. math:: {i}\cdot e^{j} = \delta_{i}^{j}.

        If the basis is not orthogonal and norm=False then

        .. math:: e_{i}\cdot e^{j} = I^{2}\delta_{i}^{j}.
        """

        if self.r_basis_mv is None:
            self.build_reciprocal_basis(self.gsym)
        if norm and not self.is_ortho:
            return tuple([self.r_basis_mv[i] / self.e_sq for i in self.n_range])
        else:
            return tuple(self.r_basis_mv)

    def bases_dict(self, prefix=None):
        '''
        returns a dictionary mapping basis element names to their MultiVector
        instances, optionally for specific grades

        if you are lazy,  you might do this to populate your namespace
        with the variables of a given layout.

        >>> locals().update(ga.bases())
        '''
        if prefix is None:
            prefix='e'
        bl = self.mv_blades_lst
        var_names = [prefix+''.join([k for k in str(b) if k.isdigit()]) for b in bl]

        return {key:val for key,val in zip(var_names, bl)}



    def grads(self):
        if not self.is_ortho:
            r_basis = [x / self.e_sq for x in self.r_basis_mv]
        else:
            r_basis = self.r_basis_mv
        if self.norm:
            r_basis = [x / e_norm for (x, e_norm) in zip(self.r_basis_mv, self.e_norm)]

        pdx = [self.Pdiffs[x] for x in self.coords]

        self.grad = mv.Dop(r_basis, pdx, ga=self)
        self.rgrad = mv.Dop(r_basis, pdx, ga=self, cmpflg=True)
        return self.grad, self.rgrad

    def dop(self, *args, **kwargs):
        """
        Instanciate and return a multivector differential operator for
        this, 'self', geometric algebra.
        """
        kwargs['ga'] = self
        return mv.Dop(*args, **kwargs)

    def lt(self, *args, **kwargs):
        """
        Instanciate and return a linear transformation for this, 'self',
        geometric algebra.
        """
        if not self.lt_flg:
            self.lt_flg = True
            (self.lt_coords, self.lt_x) = lt.Lt.setup(ga=self)

        kwargs['ga'] = self
        return lt.Lt(*args, **kwargs)

    def sm(self, *args, **kwargs):
        """
        Instanciate and return a submanifold for this
        geometric algebra.  See :class:`Sm` for instantiation inputs.
        """
        kwargs['ga'] = self
        SM = Sm(*args, **kwargs)
        return SM

    def parametric(self, coords):
        if not isinstance(coords, list):
            raise TypeError('In Ga.parametric coords = ' + str(coords) +
                             ' is not a list.')
        if len(coords) != self.n:
            raise ValueError('In Ga.parametric number of parametric functions' +
                              ' not equal to number of coordinates.')

        self.par_coords = {}

        for (coord, par_coord) in zip(self.coords, coords):
            self.par_coords[coord] = par_coord
        return

    def basis_vectors(self):
        return tuple(self.basis)

    def build_bases(self):
        r"""
        The bases for the multivector (geometric) algebra are formed from
        all combinations of the bases of the vector space and the scalars.

        Each base is represented as a non-commutative symbol of the form

        .. math:: e_{i_{1}}e_{i_{2}}...e_{i_{r}}

        where :math:`0 < i_{1} < i_{2} < ... < i_{r}` and :math:`0 < r \le n` the
        dimension of the vector space and :math:`0 < i_{j} \le n`. The total
        number of all symbols of this form plus the scalars is :math:`2^{n}`.
        Any multivector can be represented as a linear combination
        of these bases and the scalars.

        If the basis vectors are not orthogonal a second set of symbols
        is required given by -

        .. math:: e_{i_{1}}\wedge e_{i_{2}}\wedge ...\wedge e_{i_{r}}.

        These are called the blade basis for the geometric algebra and
        and multivector can also be represented by a linears combination
        of these blades and the scalars.  The number of basis vectors
        that are in the symbol for the blade is call the grade of the
        blade.

        Representing the multivector as a linear combination of blades
        gives a blade decomposition of the multivector.

        There is a linear mapping from bases to blades and blades to
        bases so that one can easily convert from one representation to
        another.  For the case of an orthogonal set of basis vectors the
        bases and blades are identical.
        """

        # index list for multivector bases and blades by grade
        basis_indexes = tuple(self.n_range)
        self.indexes = [()]
        self.indexes_lst = []
        for i in basis_indexes:
            base_tuple = tuple(combinations(basis_indexes, i + 1))
            self.indexes.append(base_tuple)
            self.indexes_lst += list(base_tuple)
        self.indexes = tuple(self.indexes)

        # list of non-commutative symbols for multivector bases and blades
        # by grade and as a flattened list

        self.blades = []
        self.blades_lst = []
        for grade_index in self.indexes:
            blades = []
            super_scripts = []
            for base_index in grade_index:
                if self.wedge_print:
                    symbol_str = (''.join([str(self.basis[i]) + '^' for i in base_index]))[:-1]
                else:
                    sub_str = []
                    root_str = []
                    for i in base_index:
                        basis_vec_str = str(self.basis[i])
                        split_lst = basis_vec_str.split('_')
                        if len(split_lst) != 2:
                            raise ValueError('!!!!Incompatible basis vector '+basis_vec_str+' for wedge_print = False!!!!')
                        else:
                            sub_str.append(split_lst[1])
                            root_str.append(split_lst[0])
                    if all_same(root_str):
                            symbol_str = root_str[0] + '_' + ''.join(sub_str)
                    else:
                        raise ValueError('!!!!No unique root symbol for wedge_print = False!!!!')
                blade_symbol = Symbol(symbol_str, commutative=False)
                blades.append(blade_symbol)
                self.blades_lst.append(blade_symbol)
            self.blades.append(blades)

        self.blades_lst0 = [S(1)] + self.blades_lst

        self.iobj = self.blades_lst[-1]

        self.blades_to_indexes = []
        self.indexes_to_blades = []
        for (index, blade) in zip(self.indexes_lst, self.blades_lst):
            self.blades_to_indexes.append((blade, index))
            self.indexes_to_blades.append((index, blade))
        self.blades_to_indexes_dict = OrderedDict(self.blades_to_indexes)
        self.indexes_to_blades_dict = OrderedDict(self.indexes_to_blades)

        self.blades_to_grades_dict = {}
        igrade = 0
        for grade in self.blades:
            for blade in grade:
                self.blades_to_grades_dict[blade] = igrade
            igrade += 1

        if not self.is_ortho:

            self.bases = []
            self.bases_lst = []
            for grade_index in self.indexes:
                bases = []
                for base_index in grade_index:
                    symbol_str = (''.join([str(self.basis[i]) + '*' for i in base_index]))[:-1]
                    base_symbol = Symbol(symbol_str, commutative=False)
                    bases.append(base_symbol)
                    self.bases_lst.append(base_symbol)
                self.bases.append(bases)

            self.pseudoI = self.bases_lst[-1]

            self.bases_to_indexes = []
            self.indexes_to_bases = []
            for (index, base) in zip(self.indexes_lst, self.bases_lst):
                self.bases_to_indexes.append((base, index))
                self.indexes_to_bases.append((index, base))
            self.bases_to_indexes_dict = OrderedDict(self.bases_to_indexes)
            self.indexes_to_bases_dict = OrderedDict(self.indexes_to_bases)

            self.bases_to_grades_dict = {}
            igrade = 0
            for grade in self.bases:
                for base in grade:
                    self.bases_to_grades_dict[base] = igrade
                igrade += 1

        if self.coords is None:
            base0 = str(self.basis[0])
            if '_' in base0:
                sub_index = base0.index('_')
                self.basis_super_scripts = [str(base)[sub_index + 1:] for base in self.basis]
            else:
                self.basis_super_scripts = [str(i + 1) for i in self.n_range]
        else:
            self.basis_super_scripts = [str(coord) for coord in self.coords]

        self.blade_super_scripts = []

        for grade_index in self.indexes:
            super_scripts = []
            for base_index in grade_index:
                super_scripts.append(''.join([self.basis_super_scripts[i]
                                     for i in base_index]))
            self.blade_super_scripts.append(super_scripts)

        if self.debug:
            printer.oprint('indexes', self.indexes, 'list(indexes)', self.indexes_lst,
                            'blades', self.blades, 'list(blades)', self.blades_lst,
                            'blades_to_indexes_dict', self.blades_to_indexes_dict,
                            'indexes_to_blades_dict', self.indexes_to_blades_dict,
                            'blades_to_grades_dict', self.blades_to_grades_dict,
                            'blade_super_scripts', self.blade_super_scripts)
            if not self.is_ortho:
                printer.oprint('bases', self.bases, 'list(bases)', self.bases_lst,
                                'bases_to_indexes_dict', self.bases_to_indexes_dict,
                                'indexes_to_bases_dict', self.indexes_to_bases_dict,
                                'bases_to_grades_dict', self.bases_to_grades_dict)

        self.mv_blades_lst = []
        for obj in self.blades_lst:
            self.mv_blades_lst.append(self.mv(obj))

        return

    def basis_product_tables(self):
        """
        For the different products of geometric algebra bases/blade
        initialize auto-updating of bases/blades product lists.  For
        orthogonal bases all basis product lists are generated on the
        fly using functions and the base and blade representations
        are identical.  For a non-orthogonal basis the multiplication
        table for the geometric product is pre-calcuated for base pairs.
        The tables for all other products (including the geometric
        product) are calulated on the fly and updated and are for blade
        pairs.

        All tables are of the form::

            [(blade1*blade2, f(blade1, blade1)), ...]
        """

        self.mul_table = []  # Geometric product (*) of blades
        self.mul_table_dict = {}

        if not self.is_ortho:
            self.non_orthogonal_mul_table()  # Fully populated geometric product (*) multiplication table
            self.base_blade_conversions()  # Generates conversion dictionaries between bases and blades

        self.wedge_table = []  # Outer product (^)
        self.wedge_table_dict = {}

        # All three (|,<,>) types of contractions use the same generation function
        # self.dot_product_basis_blades.  The type of dictionary entry generated depend
        # on self.dot_mode = '|', '<', or '>' as set in self.dot.

        self.dot_table = []  # Inner product (|)
        self.dot_table_dict = {}
        self.left_contract_table = []  # Left contraction (<)
        self.left_contract_table_dict = {}
        self.right_contract_table = []  # Right contraction (>)
        self.right_contract_table_dict = {}

        self.dot_mode = '|'
        if self.debug:
            print('Exit basis_product_tables.\n')
        return

    def build_connection(self):
        # Partial derivatives of multivector bases multiplied (*,^,|,<,>)
        # on left and right (True and False) by reciprocal basis vectors.
        self.connect = {('*', True): [], ('^', True): [], ('|', True): [],
                        ('<', True): [], ('>', True): [], ('*', False): [],
                        ('^', False): [], ('|', False): [], ('<', False): [],
                        ('>', False): []}
        # Partial derivatives of multivector bases
        self.dbases = {}

        return

    ######## Functions for Calculation products of blades/bases ########

    #******************** Geometric Product (*) ***********************#

    def geometric_product_basis_blades(self, blade12):
        # geometric (*) product for orthogonal basis
        if self.is_ortho:
            (blade1, blade2) = blade12
            index1 = self.blades_to_indexes_dict[blade1]
            index2 = self.blades_to_indexes_dict[blade2]
            blade_index = list(index1 + index2)
            repeats = []
            sgn = 1
            for i in range(1, len(blade_index)):
                save = blade_index[i]
                j = i
                while j > 0 and blade_index[j - 1] > save:
                    sgn = -sgn
                    blade_index[j] = blade_index[j - 1]
                    j -= 1
                blade_index[j] = save
                if blade_index[j] == blade_index[j - 1]:
                    repeats.append(save)
            result = S(sgn)
            for i in repeats:
                blade_index.remove(i)
                blade_index.remove(i)
                result *= self.g[i, i]
            if len(blade_index) > 0:
                result *= self.indexes_to_blades_dict[tuple(blade_index)]
            return result
        else:
            (blade1, blade2) = blade12
            base1 = self.blade_to_base_rep(blade1)
            base2 = self.blade_to_base_rep(blade2)
            base12 = expand(base1 * base2)
            base12 = nc_subs(base12, self.basic_mul_keys, self.basic_mul_values)
            return self.base_to_blade_rep(base12)

    def reduce_basis(self, blst):
        """
        Repetitively applies reduce_basis_loop to basis
        product representation until normal form is
        realized for non-orthogonal basis

        If the basis vectors are represented by the non-
        commutative symbols e_1,...,e_n then a grade r base
        is the geometric product e_i_1*e_i_2*...*e_i_r where
        i_1<i_2<...<i_r (normal form).  Then in galgebra this
        base is represented by a single indexed non-commutative
        symbol with indexes [i_1,i_2,...,i_r].  The total number
        of these bases in an n-dimensional vector space is 2**n.
        reduce basis takes the geometric products of basis vectors that
        are not in normal form (out of order) and reduces them to a sum
        of bases that are in normal form (in order).  It does this by
        recursively applying the geometric algebra formula -

            e_i*e_j = 2*(e_i|e_j) - e_j*e_i

        where the scalar product (e_i|e_j) is obtained from the metric
        tensor of the vector space.  This also allows one to calculate
        the geometric product of any two bases of and grade of the
        geometric algebra, the multiplication table.
        """
        blst = list(blst)
        if blst == []:  # blst represents scalar
            blst_coef = [1]
            blst_expand = [[]]
            return blst_coef, blst_expand
        blst_expand = [blst]
        blst_coef = [1]
        blst_flg = [False]
        # reduce untill all blst revise flgs are True
        while not reduce(operator.and_, blst_flg):
            for i in range(len(blst_flg)):
                if not blst_flg[i]:  # keep revising if revise flg is False
                    tmp = Ga.reduce_basis_loop(self.g, blst_expand[i])
                    if isinstance(tmp, bool):
                        blst_flg[i] = tmp  # revision of blst_expand[i] complete
                    elif len(tmp) == 3:  # blst_expand[i] contracted
                        blst_coef[i] = tmp[0] * blst_coef[i]
                        blst_expand[i] = tmp[1]
                        blst_flg[i] = tmp[2]
                    else:  # blst_expand[i] revised
                        blst_coef[i] = -blst_coef[i]
                        #if revision force one more pass in case revision
                        #causes repeated index previous to revised pair of
                        #indexes
                        blst_flg[i] = False
                        blst_expand[i] = tmp[3]
                        blst_coef.append(-blst_coef[i] * tmp[0])
                        blst_expand.append(tmp[1])
                        blst_flg.append(tmp[2])
        new_blst_coef = []
        new_blst_expand = []
        for (coef, xpand) in zip(blst_coef, blst_expand):
            if xpand in new_blst_expand:
                i = new_blst_expand.index(xpand)
                new_blst_coef[i] += coef
            else:
                new_blst_expand.append(xpand)
                new_blst_coef.append(coef)
        return new_blst_coef, new_blst_expand

    @staticmethod
    def reduce_basis_loop(g, blst):
<<<<<<< HEAD
        """
        blst is a list of integers [i_{1},...,i_{r}] representing the geometric
        product of r basis vectors a_{{i_1}}*...*a_{{i_r}}.  reduce_basis_loop
        searches along the list [i_{1},...,i_{r}] untill it finds i_{j} == i_{j+1}
        and in this case contracts the list, or if i_{j} > i_{j+1} it revises
        the list (~i_{j} means remove i_{j} from the list)

        Case 1: If i_{j} == i_{j+1}, return a_{i_{j}}**2 and
                [i_{1},..,~i_{j},~i_{j+1},...,i_{r}]

        Case 2: If i_{j} > i_{j+1}, return a_{i_{j}}.a_{i_{j+1}},
                [i_{1},..,~i_{j},~i_{j+1},...,i_{r}], and
                [i_{1},..,i_{j+1},i_{j},...,i_{r}]

        This is an implementation of the formula:

            e_i*e_j = 2(e_i|e_j) - e_j*e_i

        Where e_i and e_j are basis vectors, * the geometric product, and
        | the dot product.
=======
        r"""
        blst is a list of integers :math:`[i_{1},...,i_{r}]` representing the geometric
        product of r basis vectors :math:`a_{{i_1}}*...*a_{{i_r}}`. :meth:`reduce_basis_loop`
        searches along the list :math:`[i_{1},...,i_{r}]` untill it finds :math:`i_{j} = i_{j+1}`
        and in this case contracts the list, or if :math:`i_{j} > i_{j+1}` it revises
        the list (:math:`\sim i_{j}` means remove :math:`i_{j}` from the list)

        * Case 1: If :math:`i_{j} = i_{j+1}`, return
          :math:`a_{i_{j}}^2` and
          :math:`[i_{1},..,\sim i_{j},\sim i_{j+1},...,i_{r}]`

        * Case 2: If :math:`i_{j} > i_{j+1}`, return
          :math:`a_{i_{j}}.a_{i_{j+1}}`,
          :math:`[i_{1},..,\sim i_{j},\sim i_{j+1},...,i_{r}]`, and
          :math:`[i_{1},..,i_{j+1},i_{j},...,i_{r}]`
>>>>>>> 552600e2
        """
        nblst = len(blst)  # number of basis vectors
        if nblst <= 1:
            return True  # a scalar or vector is already reduced
        jstep = 1
        while jstep < nblst:
            istep = jstep - 1
            if blst[istep] == blst[jstep]:  # basis vectorindex is repeated
                i = blst[istep]  # save basis vector index
                if len(blst) > 2:
                    blst = blst[:istep] + blst[jstep + 1:]  # contract blst
                else:
                    blst = []
                if len(blst) <= 1 or jstep == nblst - 1:
                    blst_flg = True  # revision of blst is complete
                else:
                    blst_flg = False  # more revision needed
                return g[i, i], blst, blst_flg
            if blst[istep] > blst[jstep]:  # blst not in normal order
                blst1 = blst[:istep] + blst[jstep + 1:]  # contract blst
                a1 = 2 * g[blst[jstep], blst[istep]]  # coef of contraction
                blst = blst[:istep] + [blst[jstep]] + [blst[istep]] + blst[jstep + 1:]  # revise blst
                if len(blst1) <= 1:
                    blst1_flg = True  # revision of blst is complete
                else:
                    blst1_flg = False  # more revision needed
                return a1, blst1, blst1_flg, blst
            jstep += 1
        return True  # revision complete, blst in normal order

    #******************* Outer/wedge (^) product **********************#

    @staticmethod
    def blade_reduce(lst):
        """
        Reduce wedge product of basis vectors to normal order.  lst is
        list of indicies of basis vectors.  blade_reduce sorts the list
        and determines if overall number of exchanges in list is odd or
        even and returns sign changes (sgn) and sorted list.  If any two
        indicies in list are equal (wedge product is zero) sgn = 0 and
        lst = None are returned.
        """
        sgn = 1
        for i in range(1, len(lst)):
            save = lst[i]
            j = i
            while j > 0 and lst[j - 1] > save:
                sgn = -sgn
                lst[j] = lst[j - 1]
                j -= 1
            lst[j] = save
            if lst[j] == lst[j - 1]:
                return 0, None
        return sgn, lst

    def wedge_product_basis_blades(self, blade12):  # blade12 = blade1*blade2
        # outer (^) product of basis blades
        # this method works for both orthogonal and non-orthogonal basis
        (blade1, blade2) = blade12
        index1 = self.blades_to_indexes_dict[blade1]
        index2 = self.blades_to_indexes_dict[blade2]
        index12 = list(index1 + index2)

        if len(index12) > self.n:
            return 0
        (sgn, wedge12) = Ga.blade_reduce(index12)
        if sgn != 0:
            return(sgn * self.indexes_to_blades_dict[tuple(wedge12)])
        else:
            return 0

    #****** Dot (|) product, reft (<) and right (>) contractions ******#

    def dot_product_basis_blades(self, blade12):
        # dot (|), left (<), and right (>) products
        # dot product for orthogonal basis
        (blade1, blade2) = blade12
        index1 = self.blades_to_indexes_dict[blade1]
        index2 = self.blades_to_indexes_dict[blade2]
        index = list(index1 + index2)
        grade1 = len(index1)
        grade2 = len(index2)

        if self.dot_mode == '|':
            grade = abs(grade1 - grade2)
        elif self.dot_mode == '<':
            grade = grade2 - grade1
            if grade < 0:
                return 0
        elif self.dot_mode == '>':
            grade = grade1 - grade2
            if grade < 0:
                return 0
        n = len(index)
        sgn = 1
        result = 1
        ordered = False
        while n > grade:
            ordered = True
            i2 = 1
            while i2 < n:
                i1 = i2 - 1
                index1 = index[i1]
                index2 = index[i2]
                if index1 == index2:
                    n -= 2
                    if n < grade:
                        return 0
                    result *= self.g[index1, index1]
                    index = index[:i1] + index[i2 + 1:]
                elif index1 > index2:
                    ordered = False
                    index[i1] = index2
                    index[i2] = index1
                    sgn = -sgn
                    i2 += 1
                else:
                    i2 += 1
            if ordered:
                break
        if n > grade:
            return 0
        else:
            if index == []:
                return sgn * result
            else:
                return sgn * result * self.indexes_to_blades_dict[tuple(index)]

    def non_orthogonal_dot_product_basis_blades(self, blade12):  # blade12 = (blade1,blade2)
        # dot product of basis blades if basis vectors are non-orthogonal
        # inner (|), left (<), and right (>) products of basis blades
        # blade12 is the sympy product of two basis blades
        (blade1, blade2) = blade12
        # Need base rep for blades since that is all we can multiply
        base1 = self.blade_expansion_dict[blade1]
        base2 = self.blade_expansion_dict[blade2]
        # geometric product of basis blades
        base12 = self.mul(base1, base2)
        # blade rep of geometric product
        blade12 = self.base_to_blade_rep(base12)
        # decompose geometric product by grades
        grade_dict = self.grade_decomposition(blade12)
        # grades of input blades
        grade1 = self.blades_to_grades_dict[blade1]
        grade2 = self.blades_to_grades_dict[blade2]
        if self.dot_mode == '|':
            grade_dot = abs(grade2 - grade1)
            if grade_dot in grade_dict:
                return grade_dict[grade_dot]
            else:
                return zero
        elif self.dot_mode == '<':
            grade_contract = grade2 - grade1
            if grade_contract in grade_dict:
                return grade_dict[grade_contract]
            else:
                return zero
        elif self.dot_mode == '>':
            grade_contract = grade1 - grade2
            if grade_contract in grade_dict:
                return grade_dict[grade_contract]
            else:
                return zero
        else:
            raise ValueError('"' + str(self.dot_mode) + '" not allowed '
                             'dot mode in non_orthogonal_dot_basis')

    ############# Non-Orthogonal Tables and Dictionaries ###############

    def non_orthogonal_mul_table(self):
        mul_table = []
        self.basic_mul_keys = []
        self.basic_mul_values = []
        for base1 in self.bases_lst:
            for base2 in self.bases_lst:
                key = base1 * base2
                value = self.non_orthogonal_bases_products((base1, base2))
                mul_table.append((key, value))
                self.basic_mul_keys.append(key)
                self.basic_mul_values.append(value)
        self.basic_mul_table = mul_table
        self.basic_mul_table_dict = OrderedDict(mul_table)

        if self.debug:
            print('basic_mul_table =\n', self.basic_mul_table)
        return

    def non_orthogonal_bases_products(self, base12):  # base12 = (base1,base2)
        # geometric product of bases for non-orthogonal basis vectors
        (base1, base2) = base12
        index = self.bases_to_indexes_dict[base1] + self.bases_to_indexes_dict[base2]

        (coefs, indexes) = self.reduce_basis(index)

        s = 0

        if [] in indexes:  # extract scalar part from multivector expansion
            iscalar = indexes.index([])
            s += coefs[iscalar]
            del indexes[iscalar]
            del coefs[iscalar]

        for (coef, index) in zip(coefs, indexes):
            s += coef * self.indexes_to_bases_dict[tuple(index)]

        return s

    def base_blade_conversions(self):

        blade_expansion = []
        blade_index = []

        # expand blade basis in terms of base basis
        for blade in self.blades_lst:
            index = self.blades_to_indexes_dict[blade]
            grade = len(index)
            if grade == 1:
                blade_expansion.append(blade)
                blade_index.append(index)
            else:
                a = self.indexes_to_blades_dict[(index[0],)]
                Aexpand = blade_expansion[blade_index.index(index[1:])]
                # Formula for outer (^) product of a vector and grade-r multivector
                # a^A_{r} = (a*A + (-1)^{r}*A*a)/2
                # The folowing evaluation takes the most time for setup it is the due to
                # the substitution required for the multiplications
                a_W_A = half * (self.basic_mul(a, Aexpand) - ((-1) ** grade) * self.basic_mul(Aexpand, a))
                blade_index.append(index)
                blade_expansion.append(expand(a_W_A))

        self.blade_expansion = blade_expansion
        self.blade_expansion_dict = OrderedDict(list(zip(self.blades_lst, blade_expansion)))

        if self.debug:
            print('blade_expansion_dict =', self.blade_expansion_dict)

        # expand base basis in terms of blade basis

        base_expand = []

        for (base, blade, index) in zip(self.bases_lst, self.blades_lst, self.indexes_lst):
            grade = len(index)
            if grade == 1:
                base_expand.append((base, base))
            else:  # back substitution of tridiagonal system
                tmp = self.blade_expansion_dict[blade]
                tmp = tmp.subs(base, -blade)
                tmp = -tmp.subs(base_expand)
                base_expand.append((base, expand(tmp)))

        self.base_expand = base_expand
        self.base_expansion_dict = OrderedDict(base_expand)

        if self.debug:
            print('base_expansion_dict =', self.base_expansion_dict)

        return

    def base_to_blade_rep(self, A):

        if self.is_ortho:
            return A
        else:
            #return(expand(A).subs(self.base_expansion_dict))
            return nc_subs(expand(A), self.base_expand)

    def blade_to_base_rep(self, A):

        if self.is_ortho:
            return A
        else:
            #return(expand(A).subs(self.blade_expansion_dict))
            return nc_subs(expand(A), self.blades_lst, self.blade_expansion)

    ###### Products (*,^,|,<,>) for multivector representations ########

    def basic_mul(self, A, B):  # geometric product (*) of base representations
        # only multiplicative operation to assume A and B are in base representation
        AxB = expand(A * B)
        AxB = nc_subs(AxB, self.basic_mul_keys, self.basic_mul_values)
        return expand(AxB)

    def Mul(self, A, B, mode='*'):  # Unifies all products into one function
        if mode == '*':
            return self.mul(A, B)
        elif mode == '^':
            return self.wedge(A, B)
        else:
            self.dot_mode = mode
            return self.dot(A, B)

    def mul(self, A, B):  # geometric (*) product of blade representations
        if A == 0 or B == 0:
            return 0
        return update_and_substitute(A, B, self.geometric_product_basis_blades, self.mul_table_dict)

    def wedge(self, A, B):
        # wedge assumes A and B are in blade rep
        # wedge product is same for both orthogonal and non-orthogonal for A and B in blade rep
        if A == 0 or B == 0:
            return 0
        return update_and_substitute(A, B, self.wedge_product_basis_blades, self.wedge_table_dict)

    def dot(self, A, B):
        r"""
        Inner product ``|``, ``<``, or ``>``

        Let :math:`A = a + A'` and :math:`B = b + B'` where :math:`a` and
        :math:`b` are the scalar parts of :math:`A` and :math:`B`, and
        :math:`A'` and :math:`B'` are the remaining parts of :math:`A` and
        :math:`B`. Then we have:

        .. math::

            (a+A') \rfloor (b+B') &= a(b+B') + A' \rfloor B' \\
            (a+A') \lfloor (b+B') &= b(a+A') + A' \lfloor B'

        We use these relations to reduce :math:`A \rfloor B` (``A<B``) and 
        :math:`A \lfloor B` (``A>B``).
        """
        if A == 0 or B == 0:
            return 0
        if self.is_ortho:
            dot_product_basis_blades = self.dot_product_basis_blades
        else:
            dot_product_basis_blades = self.non_orthogonal_dot_product_basis_blades

        if self.dot_mode == '|':  # Hestenes dot product
            A = self.remove_scalar_part(A)
            B = self.remove_scalar_part(B)
            return update_and_substitute(A, B, dot_product_basis_blades, self.dot_table_dict)
        elif self.dot_mode == '<' or self.dot_mode == '>':
            (a, Ap) = self.split_multivector(A)  # Ap = A'
            (b, Bp) = self.split_multivector(B)  # Bp = B'
            if self.dot_mode == '<':  # Left contraction
                if Ap != 0 and Bp != 0:  # Neither nc part of A or B is zero
                    prod = update_and_substitute(Ap, Bp, dot_product_basis_blades, self.left_contract_table_dict)
                    return prod + a * B
                else:  # Ap or Bp is zero
                    return a * B
            elif self.dot_mode == '>':  # Right contraction
                if Ap != 0 and Bp != 0: # Neither nc part of A or B is zero
                    prod = update_and_substitute(Ap, Bp, dot_product_basis_blades, self.right_contract_table_dict)
                    return prod + b * A
                else:  # Ap or Bp is zero
                    return b * A
        else:
            raise ValueError('"' + str(self.dot_mode) + '" not a legal mode in dot')


    ######################## Helper Functions ##########################

    def grade_decomposition(self, A):
        """
        Returns dictionary with grades as keys of grades of A.  For example
        if A is a rotor the dictionary keys would be 0 and 2. For a vector
        the single key would be 1.  Note A can be input as a multivector or
        an multivector object (sympy expression).  If A is a multivector the
        dictionary entries are multivectors.  If A is a sympy expression
        (in this case a linear combination of non-commutative symbols) the
        dictionary entries are sympy expressions.
        """
        if isinstance(A,mv.Mv):
            A.blade_rep()
            A.characterise_Mv()
            Aobj = expand(A.obj)
        else:
            Aobj = A
        coefs,blades = metric.linear_expand(Aobj)
        grade_dict = {}
        for (coef,blade) in zip(coefs,blades):
            if blade == one:
                if 0 in list(grade_dict.keys()):
                    grade_dict[0] += coef
                else:
                    grade_dict[0] = coef
            else:
                grade = self.blades_to_grades_dict[blade]
                if grade in grade_dict:
                    grade_dict[grade] += coef * blade
                else:
                    grade_dict[grade] = coef * blade
        if isinstance(A, mv.Mv):
            for grade in list(grade_dict.keys()):
                grade_dict[grade] = self.mv(grade_dict[grade])
        return grade_dict

    def split_multivector(self, A):
        """
        Split multivector :math:`A` into commutative part :math:`a` and
        non-commutative part :math:`A'` so that :math:`A = a+A'`
        """
        if isinstance(A, mv.Mv):
            return self.split_multivector(A.obj)
        else:
            A = expand(A)
            if isinstance(A, Add):
                a = sum([x for x in A.args if x.is_commutative])
                Ap = sum([x for x in A.args if not x.is_commutative])
                return (a, Ap)
            elif isinstance(A, Symbol):
                if A.is_commutative:
                    return (A, 0)
                else:
                    return (0, A)
            else:
                if A.is_commutative:
                    return (A, 0)
                else:
                    return (0, A)


    def remove_scalar_part(self, A):
        """
        Return non-commutative part (sympy object) of ``A.obj``.
        """
        if isinstance(A, mv.Mv):
            return self.remove_scalar_part(A.obj)
        else:
            if isinstance(A, Add):
                A = expand(A)
                return(sum([x for x in A.args if not x.is_commutative]))
            elif isinstance(A, Symbol):
                if A.is_commutative:
                    return 0
                else:
                    return A
            else:
                if A.is_commutative:
                    return 0
                else:
                    return A


    def scalar_part(self, A):

        if isinstance(A, mv.Mv):
            return self.scalar_part(A.obj)
        else:
            A = expand(A)
            if isinstance(A, Add):
                return(sum([x for x in A.args if x.is_commutative]))
            elif isinstance(A, Symbol):
                if A.is_commutative:
                    return A
                else:
                    return 0
            else:
                if A.is_commutative:
                    return A
                else:
                    return 0


    """
        else:
            if A.is_commutative:
                return A
            else:
                return zero
    """

    def grades(self, A):  # Return list of grades present in A
        A = self.base_to_blade_rep(A)
        A = expand(A)
        blades = []
        if isinstance(A, Add):
            args = A.args
        else:
            args = [A]
        for term in args:
            blade = term.args_cnc()[1]
            l_blade = len(blade)
            if l_blade > 0:
                if blade[0] not in blades:
                    blades.append(blade[0])
            else:
                if one not in blades:
                    blades.append(one)
        grade_lst = []
        if one in blades:
            grade_lst.append(0)
        for blade in blades:
            if blade != one:
                grade = self.blades_to_grades_dict[blade]
                if grade not in grade_lst:
                    grade_lst.append(grade)
        grade_lst.sort()
        return(grade_lst)

    def reverse(self, A):  # Calculates reverse of A (see documentation)
        A = expand(A)
        blades = {}
        if isinstance(A, Add):
            args = A.args
        else:
            if A.is_commutative:
                return A
            else:
                args = [A]
        for term in args:
            if term.is_commutative:
                if 0 in blades:
                    blades[0] += term
                else:
                    blades[0] = term
            else:
                _c, nc = term.args_cnc()
                blade = nc[0]
                grade = self.blades_to_grades_dict[blade]
                if grade in blades:
                    blades[grade] += term
                else:
                    blades[grade] = term
        s = zero
        for grade in blades:
            if (grade * (grade - 1)) / 2 % 2 == 0:
                s += blades[grade]
            else:
                s -= blades[grade]
        return s

    def get_grade(self, A, r):  # Return grade r of A, <A>_{r}
        if r == 0:
            return self.scalar_part(A)
        coefs, bases = metric.linear_expand(A)
        s = zero
        for (coef, base) in zip(coefs, bases):
            if base != one and self.blades_to_grades_dict[base] == r:
                s += coef * base
        return s

    def even_odd(self, A, even=True):  # Return even or odd part of A
        A = expand(A)
        if A.is_commutative and even:
            return A
        if isinstance(A, Add):
            args = A.args
        else:
            args = [A]
        s = zero
        for term in args:
            if term.is_commutative:
                if even:
                    s += term
            else:
                c, nc = term.args_cnc(split_1=False)
                blade = nc[0]
                grade = self.blades_to_grades_dict[blade]
                if even and grade % 2 == 0:
                    s += Mul._from_args(c) * blade
                elif not even and grade % 2 == 1:
                    s += Mul._from_args(c) * blade
        return s

    ##################### Multivector derivatives ######################

    def build_reciprocal_basis(self,gsym):
        r"""
        Calculate reciprocal basis vectors :math:`e^{j}` where

        .. math:: e^{j}\cdot e_{k} = \delta_{k}^{j}

        and :math:`\delta_{k}^{j}` is the kronecker delta.  We use the formula
        from Doran and Lasenby 4.94:

        .. math:: e^{j} = (-1)^{j-1}e_{1} \wedge ...e_{j-1} \wedge e_{j+1} \wedge ... \wedge e_{n}*E_{n}^{-1}

        where :math:`E_{n} = e_{1}\wedge ...\wedge e_{n}`.

        For non-orthogonal basis :math:`e^{j}` is not normalized and must be
        divided by :math:`E_{n}^2` (``self.e_sq``) in any relevant calculations.

        If ``gsym = True`` then :math:`E_{n}^2` is not evaluated, but is represented
        as :math:`E_{n}^2 = (-1)^{n*(n-1)/2}\operatorname{det}(g)` where
        :math:`\operatorname{det}(g)` the determinant
        of the metric tensor can be general scalar function of the coordinates.
        """

        if self.debug:
            print('Enter build_reciprocal_basis.\n')

        if self.is_ortho:
            self.r_basis = [self.basis[i] / self.g[i, i] for i in self.n_range]
        else:
            self.e_obj = self.e.obj
            if gsym is not None:
                # Define name of metric tensor determinant as sympy symbol
                if printer.GaLatexPrinter.latex_flg:
                    det_str = r'\det\left ( ' + gsym + r'\right ) '
                else:
                    det_str = 'det(' + gsym + ')'
                # Define square of pseudo-scalar in terms of metric tensor
                # determinant
                n = self.n
                if self.coords is None:  # Metric tensor is constant
                    self.e_sq = (-1) ** (n*(n - 1)/2) * Symbol(det_str,real=True)
                else:  # Metric tensor is function of coordinates
                    n = len(self.coords)
                    self.e_sq = (-1) ** (n*(n - 1)/2) * Function(det_str,real=True)(*self.coords)
            else:
                self.e_sq = simplify((self.e * self.e).obj)
            if self.debug:
                print('E**2 =', self.e_sq)

            # Take all (n-1)-blades
            duals = list(self.blades_lst[-(self.n + 1):-1])
            # After reverse, the j-th of them is exactly e_{1}^...e_{j-1}^e_{j+1}^...^e_{n}
            duals.reverse()

            sgn = 1
            self.r_basis = []
            for dual in duals:
                dual_base_rep = self.blade_to_base_rep(dual)
                # {E_n}^{-1} = \frac{E_n}{{E_n}^{2}}
                # r_basis_j = sgn * duals[j] * E_n so it's not normalized, missing a factor of {E_n}^{-2}
                """
                print('blades list =',self.blades_lst)
                print('debug =',expand(self.base_to_blade_rep(self.mul(sgn * dual_base_rep, self.e_obj))))
                print('collect arg =',expand(self.base_to_blade_rep(self.mul(sgn * dual_base_rep, self.e_obj))))
                """
<<<<<<< HEAD
                r_basis_j = metric.Collect(expand(self.base_to_blade_rep(self.mul(sgn * dual_base_rep, self.e_obj))), self.blades_lst)
=======
                r_basis_j = metric.collect(expand(self.base_to_blade_rep(self.mul(sgn * dual_base_rep, self.e_obj))), self.blades_lst)
>>>>>>> 552600e2
                self.r_basis.append(r_basis_j)
                # sgn = (-1)**{j-1}
                sgn = -sgn

            if self.debug:
                printer.oprint('E', self.iobj, 'E**2', self.e_sq, 'unnormalized reciprocal basis =\n', self.r_basis)
                self.dot_mode = '|'
                print('reciprocal basis test =')
                for ei in self.basis:
                    for ej in self.r_basis:
                        ei_dot_ej = self.dot(ei, ej)
                        if ei_dot_ej == zero:
                            print('e_{i}|e_{j} = ' + str(ei_dot_ej))
                        else:
                            print('e_{i}|e_{j} = ' + str(expand(ei_dot_ej / self.e_sq)))

        self.e_obj = self.blades_lst[-1]

        # Dictionary to represent reciprocal basis vectors as expansions
        # in terms of basis vectors.

        self.r_basis_dict = {}
        self.r_basis_mv = []
        for (r_symbol, r_base) in zip(self.r_symbols, self.r_basis):
            self.r_basis_dict[r_symbol] = r_base
            self.r_basis_mv.append(mv.Mv(r_base, ga=self))

        # Replace reciprocal basis vectors with expansion in terms of
        # basis vectors in derivatives of basis vectors

        if self.connect_flg:
            for x_i in self.n_range:
                for jb in self.n_range:
                    if not self.is_ortho:
                        self.de[x_i][jb] = metric.Simp.apply(self.de[x_i][jb].subs(self.r_basis_dict) / self.e_sq)
                    else:
                        self.de[x_i][jb] = metric.Simp.apply(self.de[x_i][jb].subs(self.r_basis_dict))

        g_inv = eye(self.n)
        self.dot_mode = '|'

        # Calculate inverse of metric tensor, g^{ij}

        for i in self.n_range:
            rx_i = self.r_symbols[i]
            for j in self.n_range:
                rx_j = self.r_symbols[j]
                if j >= i:
                    g_inv[i, j] = self.dot(self.r_basis_dict[rx_i], self.r_basis_dict[rx_j])
                    if not self.is_ortho:
                        g_inv[i, j] /= self.e_sq**2
                else:
                    g_inv[i, j] = g_inv[j, i]

        self.g_inv = simplify(g_inv)

        if self.debug:
            print('reciprocal basis dictionary =\n', self.r_basis_dict)

        # True is for left derivative and False is for right derivative
        self.deriv = {('*', True): [], ('^', True): [], ('|', True): [],
                      ('<', True): [], ('>', True): [], ('*', False): [],
                      ('^', False): [], ('|', False): [], ('<', False): [],
                      ('>', False): []}
        return

    def er_blade(self, er, blade, mode='*', left=True):
        r"""
        Product (``*``, ``^``, ``|``, ``<``, ``>``) of reciprocal basis vector
        'er' and basis
        blade 'blade' needed for application of derivatives to
        multivectors.  left is 'True' means 'er' is multiplying 'blade'
        on the left, 'False' is for 'er' multiplying 'blade' on the
        right.  Symbolically for left geometric product:

        .. math:: e^{j}*(e_{i_{1}}\wedge ...\wedge e_{i_{r}})
        """
        if mode == '*':
            base = self.blade_to_base_rep(blade)
            if left:
                return self.base_to_blade_rep(self.mul(er, base))
            else:
                return self.base_to_blade_rep(self.mul(base, er))
        elif mode == '^':
            if left:
                return self.wedge(er, blade)
            else:
                return self.wedge(blade, er)
        else:
            self.dot_mode = mode
            if left:
                return self.dot(er, blade)
            else:
                return self.dot(blade, er)

    def blade_derivation(self, blade, ib):
        """
        Calculate derivatives of basis blade 'blade' using derivative of
        basis vectors calculated by metric. 'ib' is the index of the
        coordinate the derivation is with respect to or the coordinate
        symbol.  These are requried for the calculation of the geometric
        derivatives in curvilinear coordinates or for more general
        manifolds.

        'blade_derivation' saves the results in a dictionary, 'self.dbases',
        so that the derivation for a given blade and coordinate is never
        calculated more that once.
        """

        if isinstance(ib, int):
            coord = self.coords[ib]
        else:
            coord = ib
            ib = self.coords.index(coord)

        key = (coord, blade)
        if key in self.dbases:
            return self.dbases[key]

        index = self.blades_to_indexes_dict[blade]
        grade = len(index)
        if grade == 1:
            db = self.de[ib][index[0]]
        elif grade == 2:
            db = self.wedge(self.de[ib][index[0]], self.basis[index[1]]) + \
                self.wedge(self.basis[index[0]], self.de[ib][index[1]])
        else:
            db = self.wedge(self.de[ib][index[0]], self.indexes_to_blades[index[1:]]) + \
                self.wedge(self.indexes_to_blades[index[:-1]], self.de[ib][index[-1]])
            for i in range(1, grade - 1):
                db += self.wedge(self.wedge(self.indexes_to_blades[index[:i]], self.de[ib][index[i]]),
                                 self.indexes_to_blades[index[i + 1:]])
        self.dbases[key] = db
        return db

    def pdop(self,*args):
        return mv.Pdop(args,ga=self)

    def pDiff(self, A, coord):
        """
        Compute partial derivative of multivector function 'A' with
        respect to coordinate 'coord'.
        """

        if isinstance(coord, list):
            # Perform multiple partial differentiation where coord is
            # a list of differentiation orders for each coordinate and
            # the coordinate is determinded by the list index.  If the
            # element in the list is zero no differentiation is to be
            # performed for that coordinate index.

            dA = copy.copy(A)  # Make copy of A

            for i in self.n_range:
                x = self.coords[i]
                xn = coord[i]
                if xn > 0:  # Differentiate with respect to coordinate x
                    for _j in range(xn):  # xn > 1 multiple differentiation
                        dA = self.pDiff(dA, x)

            return dA

        # Simple partial differentiation, once with respect to a single
        # variable, but including case of non-constant basis vectors

        dA = self.mv(expand(diff(A.obj, coord)))

        if self.connect_flg and self.dslot == -1 and not A.is_scalar():  # Basis blades are function of coordinates
            B = self.remove_scalar_part(A)
            if B != zero:
                if isinstance(B, Add):
                    args = B.args
                else:
                    args = [B]
                for term in args:
                    if not term.is_commutative:
                        c, nc = term.args_cnc(split_1=False)
                        x = self.blade_derivation(nc[0], coord)
                        if x != zero:
                            if len(c) == 1:
                                dA += c[0] * x
                            elif len(c) == 0:
                                dA += x
                            else:
                                dA += reduce(operator.mul, c, one) * x

        return dA

    def grad_sqr(self, A, grad_sqr_mode, mode, left):
        r"""
        Calculate :math:`(grad *_{1} grad) *_{2} A` or :math:`A *_{2} (grad *_{1} grad)`
        where ``grad_sqr_mode`` = :math:`*_{1}` = ``*``, ``^``, or ``|`` and
        ``mode`` = :math:`*_{2}` = ``*``, ``^``, or ``|``.
        """
        (Sop, Bop) = Ga.DopFop[(grad_sqr_mode, mode)]
        print('(Sop, Bop) =', Sop, Bop)

        print('grad_sqr:A =', A)

        self.dot_mode == '|'
        s = zero

        if Sop is False and Bop is False:
            return s

        dA_i = []
        for coord_i in self.coords:
            dA_i.append(self.pDiff(A, coord_i))

        print('dA_i =', dA_i)

        if Sop:
            for i in self.n_range:
                coord_i = self.coords[i]
                if self.connect_flg:
                    s += self.grad_sq_scl_connect[coord_i] * dA_i[i]

                for j in self.n_range:
                    d2A_j = self.pDiff(dA_i[i], self.coords[j])
                    s += self.g_inv[i, j] * d2A_j

        if Bop and self.connect_flg:
            for i in self.n_range:
                coord_i = self.coords[i]
                print('mode =', mode)
                print('dA_i[i] =', dA_i[i])
                if left:
                    if mode == '|':
                        s += self.dot(self.grad_sq_mv_connect[coord_i], dA_i[i])
                    if mode == '^':
                        s += self.wedge(self.grad_sq_mv_connect[coord_i], dA_i[i])
                    if mode == '*':
                        s += self.mul(self.grad_sq_mv_connect[coord_i], dA_i[i])
                else:
                    if mode == '|':
                        s += self.dot(dA_i[i], self.grad_sq_mv_connect[coord_i])
                    if mode == '^':
                        s += self.wedge(dA_i[i], self.grad_sq_mv_connect[coord_i])
                    if mode == '*':
                        s += self.mul(dA_i[i], self.grad_sq_mv_connect[coord_i])
        return s

    def connection(self, rbase, key_base, mode, left):
        """
        Compute required multivector connections of the form
        (Einstein summation convention) :math:`e^{j}*(D_{j}e_{i_{1}...i_{r}})`
        and :math:`(D_{j}e_{i_{1}...i_{r}})*e^{j}` where :math:`*` could be
        ``*``, ``^``, ``|``, ``<``, or ``>`` depending upon the mode, and
        :math:`e^{j}` are reciprocal basis vectors.
        """
        mode_key = (mode, left)
        keys = [i for i, j in self.connect[mode_key]]
        if left:
            key = rbase * key_base
        else:
            key = key_base * rbase
        if key not in keys:
            keys.append(key)
            C = zero
            for ib in self.n_range:
                x = self.blade_derivation(key_base, ib)
                if self.norm:
                    x /= self.e_norm[ib]
                C += self.er_blade(self.r_basis[ib], x, mode, left)
            # Update connection dictionaries
            self.connect[mode_key].append((key, C))
        return C

    def ReciprocalFrame(self, basis, mode='norm'):
        dim = len(basis)

        indexes = tuple(range(dim))
        index = [()]

        for i in indexes[-2:]:
            index.append(tuple(combinations(indexes, i + 1)))

        MFbasis = []

        for igrade in index[-2:]:
            grade = []
            for iblade in igrade:
                blade = self.mv('1', 'scalar')
                for ibasis in iblade:
                    blade ^= basis[ibasis]
                blade = blade.trigsimp()
                grade.append(blade)
            MFbasis.append(grade)
        E = MFbasis[-1][0]
        E_sq = trigsimp((E * E).scalar())

        duals = copy.copy(MFbasis[-2])

        duals.reverse()
        sgn = 1
        rbasis = []
        for dual in duals:
            recpv = (sgn * dual * E).trigsimp()
            rbasis.append(recpv)
            sgn = -sgn

        if mode != 'norm':
            rbasis.append(E_sq)
        else:
            for i in range(dim):
                rbasis[i] = rbasis[i] / E_sq

        return tuple(rbasis)

    def Mlt(self,*args,**kwargs):
        return lt.Mlt(args[0], self, *args[1:], **kwargs)

class Sm(Ga):
    """
    Submanifold is a geometric algebra defined on a submanifold of a
    base geometric algebra defined on a manifold.  The submanifold is
    defined by a mapping from the coordinates of the base manifold to
    the coordinates of the submanifold. The inputs required to define
    the submanifold are:

    Parameters
    ----------
    u :
        (``args[0]``) The coordinate map defining the submanifold
        which is a list of functions of coordinates of the base
        manifold in terms of the coordinates of the submanifold.
        for example if the manifold is a unit sphere then -
        ``u = [sin(u)*cos(v),sin(u)*sin(v),cos(u)]``.

        Alternatively (``args[0]``) is a parametric vector function
        of the basis vectors of the base manifold.  The
        coefficients of the bases are functions of the coordinates
        (``args[1]``).  In this case we would call the submanifold
        a "vector" manifold and additional characteristics of the
        manifold can be calculated since we have given an explicit
        embedding of the manifold in the base manifold.

    coords :
        (``args[1]``) The coordinate list for the submanifold, for
        example ``[u, v]``.

    Notes
    -----

    See 'init_slots' for possible other inputs.  The 'Ga' member function
    'sm' can be used to instantiate the submanifold via (o3d is the base
    manifold)::

        coords = (u,v) = symbols(',v',real=True)
        sm_example = o3d.sm([sin(u)*cos(v),sin(u)*sin(v),cos(u)],coords)

        (eu,ev) = sm_example.mv()
        sm_grad = sm_example.grad
    """
    init_slots = {'debug': (False, 'True for debug output'),
                  'root': ('e', 'Root symbol for basis vectors'),
                  'name': (None, 'Name of submanifold'),
                  'norm': (False, 'Normalize basis if True'),
                  'ga': (None, 'Base Geometric Algebra')}

    def __init__(self, *args, **kwargs):

        #print '!!!Enter Sm!!!'

        if printer.GaLatexPrinter.latex_flg:
            printer.GaLatexPrinter.restore()
            Ga.restore = True

        kwargs = metric.test_init_slots(Sm.init_slots, **kwargs)
        u = args[0]  # Coordinate map or vector embedding to define submanifold
        coords = args[1]  # List of cordinates
        ga = kwargs['ga']  # base geometric algebra
        if ga is None:
            raise ValueError('Base geometric algebra must be specified for submanifold.')

        g_base = ga.g_raw
        n_base = ga.n
        n_sub = len(coords)

        # Construct names of basis vectors
        root = kwargs['root']
        """
        basis_str = ''
        for x in coords:
            basis_str += root + '_' + str(x) + ' '
        basis_str = basis_str[:-1]
        """

        #print 'u =', u

        if isinstance(u,mv.Mv):  #Define vector manifold
            self.ebasis = []
            for coord in coords:
                #Partial derivation of vector function to get basis vectors
                self.ebasis.append(u.diff(coord))

            #print 'sm ebasis =', self.ebasis

            self.g = []
            for b1 in self.ebasis:
                #Metric tensor from dot products of basis vectors
                tmp = []
                for b2 in self.ebasis:
                    tmp.append(b1 | b2)
                self.g.append(tmp)

        else:

            if len(u) != n_base:
                raise ValueError('In submanifold dimension of base manifold' +
                                  ' not equal to dimension of mapping.')
            dxdu = []
            for x_i in u:
                tmp = []
                for u_j in coords:
                    tmp.append(diff(x_i, u_j))
                dxdu.append(tmp)

            #print 'dxdu =', dxdu

            sub_pairs = list(zip(ga.coords, u))

            #Construct metric tensor form coordinate maps
            g = eye(n_sub)  #Zero n_sub x n_sub sympy matrix
            n_range = list(range(n_sub))
            for i in n_range:
                for j in n_range:
                    s = zero
                    for k in ga.n_range:
                        for l in ga.n_range:
                            s += dxdu[k][i] * dxdu[l][j] * g_base[k, l].subs(sub_pairs)
                    g[i, j] = trigsimp(s)

        norm = kwargs['norm']
        debug = kwargs['debug']

        if Ga.restore:  # restore printer to appropriate enhanced mode after sm is instantiated
            printer.GaLatexPrinter.redirect()

        Ga.__init__(self, root, g=g, coords=coords, norm=norm, debug=debug)

        if isinstance(u,mv.Mv):  #Construct additional functions for vector manifold
            #self.r_basis_mv under construction

            pass

        self.ga = ga
        self.u = u

        if debug:
            print('Exit Sm.__init__()')

    def vpds(self):
        if not self.is_ortho:
            r_basis = [x / self.e_sq for x in self.r_basis_mv]
        else:
            r_basis = self.r_basis_mv
        if self.norm:
            r_basis = [x / e_norm for (x, e_norm) in zip(self.r_basis_mv, self.e_norm)]

        pdx = [self.Pdiffs[x] for x in self.coords]

        self.vpd = mv.Dop(r_basis, pdx, ga=self)
        self.rvpd = mv.Dop(r_basis, pdx, ga=self, cmpflg=True)
        return self.vpd, self.rvpd


if __name__ == "__main__":
    pass<|MERGE_RESOLUTION|>--- conflicted
+++ resolved
@@ -984,28 +984,6 @@
 
     @staticmethod
     def reduce_basis_loop(g, blst):
-<<<<<<< HEAD
-        """
-        blst is a list of integers [i_{1},...,i_{r}] representing the geometric
-        product of r basis vectors a_{{i_1}}*...*a_{{i_r}}.  reduce_basis_loop
-        searches along the list [i_{1},...,i_{r}] untill it finds i_{j} == i_{j+1}
-        and in this case contracts the list, or if i_{j} > i_{j+1} it revises
-        the list (~i_{j} means remove i_{j} from the list)
-
-        Case 1: If i_{j} == i_{j+1}, return a_{i_{j}}**2 and
-                [i_{1},..,~i_{j},~i_{j+1},...,i_{r}]
-
-        Case 2: If i_{j} > i_{j+1}, return a_{i_{j}}.a_{i_{j+1}},
-                [i_{1},..,~i_{j},~i_{j+1},...,i_{r}], and
-                [i_{1},..,i_{j+1},i_{j},...,i_{r}]
-
-        This is an implementation of the formula:
-
-            e_i*e_j = 2(e_i|e_j) - e_j*e_i
-
-        Where e_i and e_j are basis vectors, * the geometric product, and
-        | the dot product.
-=======
         r"""
         blst is a list of integers :math:`[i_{1},...,i_{r}]` representing the geometric
         product of r basis vectors :math:`a_{{i_1}}*...*a_{{i_r}}`. :meth:`reduce_basis_loop`
@@ -1021,7 +999,13 @@
           :math:`a_{i_{j}}.a_{i_{j+1}}`,
           :math:`[i_{1},..,\sim i_{j},\sim i_{j+1},...,i_{r}]`, and
           :math:`[i_{1},..,i_{j+1},i_{j},...,i_{r}]`
->>>>>>> 552600e2
+
+        This is an implementation of the formula:
+
+            e_i*e_j = 2(e_i|e_j) - e_j*e_i
+
+        Where e_i and e_j are basis vectors, * the geometric product, and
+        | the dot product.
         """
         nblst = len(blst)  # number of basis vectors
         if nblst <= 1:
@@ -1643,11 +1627,7 @@
                 print('debug =',expand(self.base_to_blade_rep(self.mul(sgn * dual_base_rep, self.e_obj))))
                 print('collect arg =',expand(self.base_to_blade_rep(self.mul(sgn * dual_base_rep, self.e_obj))))
                 """
-<<<<<<< HEAD
-                r_basis_j = metric.Collect(expand(self.base_to_blade_rep(self.mul(sgn * dual_base_rep, self.e_obj))), self.blades_lst)
-=======
                 r_basis_j = metric.collect(expand(self.base_to_blade_rep(self.mul(sgn * dual_base_rep, self.e_obj))), self.blades_lst)
->>>>>>> 552600e2
                 self.r_basis.append(r_basis_j)
                 # sgn = (-1)**{j-1}
                 sgn = -sgn
