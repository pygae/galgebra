"""
Geometric Algebra (inherits Metric)
"""

import operator
import copy
from collections import OrderedDict
from itertools import combinations
import functools
from functools import reduce

from sympy import (
    diff, Rational, Symbol, S, Mul, Add,
    expand, simplify, eye, trigsimp,
    symbols, sqrt, numbers, Function
)

from . import printer
from . import metric
from . import mv
from . import lt
from . import utils

half = Rational(1, 2)
one = S(1)
zero = S(0)

def all_same(items):
    return all(x == items[0] for x in items)


def is_bases_product(w):
    nc_w = w.args_cnc()
    nc = nc_w[1]
    return len(nc) == 2 or len(nc) == 1 and nc[0].is_Pow and nc[0].exp == 2


class lazy_dict(dict):
    """
    A dictionary that creates missing entries on the fly.

    When the dictionary is indexed and the key used is not one of the existing
    keys, ``self.f_value(key)`` is called to evaluate the key.  The
    result is then added to the dictionary so that ``self.f_value`` is not
    used to evaluate the same key again.

    Parameters
    ----------
    d :
        Arguments to pass on to the :class:`dict` constructor, typically
        a regular dictionary
    f_value : function
        The function to call to generate a value for a given key
    """
    def __init__(self, d, f_value):
        dict.__init__(self, d)
        self.f_value = f_value

    def __missing__(self, key):
        value = self.f_value(key)
        self[key] = value
        return value

    def __repr__(self):
        return '{}({}, f_value={!r})'.format(
            type(self).__qualname__, dict.__repr__(self), self.f_value)

    def _repr_pretty_(self, p, cycle):
        # ipython support
        p_open, p_close = type(self).__qualname__ + '(', ')'
        with p.group(len(p_open), p_open, p_close):
            p.type_pprinters[dict](self, p, cycle)
            p.text(',')
            p.breakable()
            p.text('f_value={}'.format(self.f_value))


def update_and_substitute(expr1, expr2, mul_dict):
    """
    Linear expand expr1 and expr2 to get (summation convention)::

        expr1 = coefs1[i] * bases1[i]
        expr2 = coefs2[j] * bases2[j]

    where ``coefs1`` and ``coefs2`` are lists of are commutative expressions and
    ``bases1`` and ``bases2`` are lists of bases for the geometric algebra.

    Then evaluate::

        expr = coefs1[i] * coefs2[j] * mul_dict[bases1[i], bases2[j]]

    where ``mul_dict[bases1[i], bases2[j]]`` contains the appropriate
    product of ``bases1[i]*bases2[j]`` as a linear combination of scalars and
    bases of the geometric algebra.
    """
    if (isinstance(expr1, numbers.Number) or expr1.is_commutative) \
        or (isinstance(expr2, numbers.Number) or expr2.is_commutative):
        return expr1 * expr2
    (coefs1, bases1) = metric.linear_expand(expr1)
    (coefs2, bases2) = metric.linear_expand(expr2)
    expr = S(0)
    for (coef1, base1) in zip(coefs1, bases1):
        for (coef2, base2) in zip(coefs2, bases2):
            #Special cases where base1 and/or base2 is scalar
            if base1 == 1 and base2 == 1:
                expr += coef1 * coef2
            elif base1 == 1:
                expr += coef1 * coef2 * base2
            elif base2 == 1:
                expr += coef1 * coef2 * base1
            else:
                key = (base1, base2)
                expr += coef1 * coef2 * mul_dict[key]
    return expr


def nc_subs(expr, base_keys, base_values=None):
    """
    See if expr contains nc keys in base_keys and substitute corresponding
    value in base_values for nc key.  This was written since standard
    sympy subs was very slow in performing this operation for non-commutative
    keys for long lists of keys.
    """
    if base_values is None:
        [base_keys, base_values] = list(zip(*base_keys))

    if expr.is_commutative:
        return expr
    if isinstance(expr, Add):
        args = expr.args
    else:
        args = [expr]
    s = zero
    for term in args:
        if term.is_commutative:
            s += term
        else:
            c, nc = term.args_cnc(split_1=False)
            key = Mul._from_args(nc)
            coef = Mul._from_args(c)
            if key in base_keys:
                base = base_values[base_keys.index(key)]
                s += coef * base
            else:
                s += term
    return s


class Ga(metric.Metric):
    r"""
    The vector space (basis, metric, derivatives of basis vectors) is
    defined by the base class :class:`~galgebra.metric.Metric`.

    The instanciating the class :class:`Ga` constructs the geometric algebra of
    the vector space defined by the metric.

    The construction includes the multivector bases, multiplication
    tables or functions for the geometric (``*``), inner (``|``), outer (``^``)
    products, plus the left (``<``) and right (``>``) contractions.  The
    geometric derivative operator and any required connections for the
    derivative are also calculated.

    Except for the geometric product in the case of a non-orthogonal
    set of basis vectors all products and connections (if needed) are
    calculated when needed and place in dictionaries (lists of tuples)
    to be used when needed.  This greatly speeds up evaluations of
    multivector expressions over previous versions of this code since
    the products of multivector bases and connection are not calculated
    unless they are actually needed in the current calculation.

    Only instantiate the :class:`Ga` class via the :class:`~galgebra.mv.Mv` class or any use
    of enhanced printing (text or latex) will cause the bases and multiplication
    table entries to be incorrectly labeled .

    .. rubric:: Inherited from Metric class

    .. autosummary::

        ~galgebra.metric.Metric.g
        ~galgebra.metric.Metric.g_inv
        ~galgebra.metric.Metric.norm
        ~galgebra.metric.Metric.coords
        ~galgebra.metric.Metric.is_ortho
        ~galgebra.metric.Metric.connect_flg
        ~galgebra.metric.Metric.basis
        ~galgebra.metric.Metric.r_symbols
        ~galgebra.metric.Metric.n
        ~galgebra.metric.Metric.n_range
        ~galgebra.metric.Metric.de

    .. rubric:: Basis, basis bases, and basis blades data structures

    .. attribute:: indexes

        Index list for multivector bases and blades by grade (tuple of tuples).  Tuple
        so that indexes can be used to index dictionaries.

    .. attribute:: bases

        List of bases (non-commutative sympy symbols) by grade.
        Only created for non-orthogonal basis vectors.

    .. attribute:: blades

        List of basis blades (non-commutative sympy symbols) by grade.
        For orthogonal basis vectors the same as bases.

    .. attribute:: coord_vec

        Linear combination of coordinates and basis vectors.  For
        example in orthogonal 3D :math:`x*e_x+y*e_y+z*e_z`.

    .. attribute:: blades_to_indexes_dict

        Map basis blades to index tuples (dictionary).

    .. attribute:: indexes_to_blades_dict

        Map index tuples to basis blades (dictionary).

    .. attribute:: bases_to_indexes_dict

        Map basis bases to index tuples (dictionary).

    .. attribute:: indexes_to_bases_dict

        Map index tuples to basis bases (dictionary).

    .. rubric:: Multiplication tables data structures

    Keys in all multiplication tables (``*``, ``^``, ``|``, ``<``, ``>``) are always ``symbol1*symbol2``.
    The correct operation is known by the context (name) of the relevant list or dictionary). These dictionaries are
    lazy, meaning they may be empty until an attempt is made to index them.

    .. attribute:: mul_table_dict

        Geometric products of basis blades as a :class:`lazy_dict`, ``{base1*base2: Expansion of base1*base2,...}``

    .. attribute:: wedge_table_dict

        Outer products of basis blades as a :class:`lazy_dict`, ``{base1*base2: Expansion of base1^base2,...}`

    .. attribute:: dot_table_dict

        Hestenes inner products of basis blades as a :class:`lazy_dict`, ``{base1*base2: Expansion of base1|base2,...}``

    .. attribute:: left_contract_table_dict

        Left contraction of basis blades as a :class:`lazy_dict`, ``{base1*base2: Expansion of base1<base2,...}``

    .. attribute:: right_contract_table_dict

        Right contraction of basis blades as a :class:`lazy_dict`, ``{base1*base2: Expansion of base1>base2,...}``

    .. rubric:: Reciprocal basis data structures

    .. attribute:: r_symbols

        Reciprocal basis vector symbols (list of non-commutative sympy variables)

    .. attribute:: r_basis

        List of reciprocal basis vectors expanded as linear combination of basis vector symbols.

    .. attribute:: r_basis_dict

        Dictionary to map reciprocal basis symbols to reciprocal basis expanded in terms of basis symbols
        ``{reciprocal basis symbol: linear combination of basis symbols, ...}``

    .. attribute:: r_basis_mv

        List of reciprocal basis vectors in terms of basis multivectors (elements of list can be used in
        multivector expressions.)


    .. rubric:: Derivative data structures

    .. attribute:: de

        Derivatives of basis functions.  Two dimensional list. First entry is differentiating coordinate index.
        Second entry is basis vector index.  Quantities are linear combinations of basis vector symbols.

    .. attribute:: Pdop_identity

        Partial differential operator identity (operates on multivector function to return function).

    .. attribute:: Pdiffs

        Dictionary of partial differential operators (operates on multivector functions) for each coordinate
        :math:`\{x: \partial_{x}, ...\}`

    .. attribute:: sPds

        Dictionary of scalar partial differential operators (operates on scalar functions) for each coordinate
        :math:`\{x: \partial_{x}, ...\}`

    .. attribute:: grad

        Geometric derivative operator from left. ``grad*F`` returns multivector
        derivative, ``F*grad`` returns differential operator.

    .. attribute:: rgrad

        Geometric derivative operator from right. ``rgrad*F`` returns differential
        operator, ``F*rgrad`` returns multivector derivative.

    .. Sphinx adds all the other members below this docstring

    .. rubric:: Other members

    .. attribute:: dot_mode

        Controls the behavior of :meth:`dot`

        =======  ======================
        value    ``dot`` aliases
        =======  ======================
        ``'|'``  :meth:`hestenes_dot`
        ``'<'``  :meth:`left_contract`
        ``'>'``  :meth:`right_contract`
        =======  ======================
    """

    dual_mode_value = 'I+'
    dual_mode_lst = ['+I', 'I+', '-I', 'I-', '+Iinv', 'Iinv+', '-Iinv', 'Iinv-']

    restore = False

    a = []

    presets = {'o3d': 'x,y,z:[1,1,1]:[1,1,0]',
               'cyl3d': 'r,theta,z:[1,r**2,1]:[1,1,0]:norm=True',
               'sph3d': 'r,theta,phi:[1,X[0]**2,X[0]**2*cos(X[1])**2]:[1,1,0]:norm=True',
               'para3d': 'u,v,z:[u**2+v**2,u**2+v**2,1]:[1,1,0]:norm=True'}


    @staticmethod
    def dual_mode(mode='I+'):
        """
        Sets mode of multivector dual function for all geometric algebras
        in users program.

        If Ga.dual_mode(mode) not called the default mode is ``'I+'``.

        =====  ============
        mode   return value
        =====  ============
        +I      I*self
        -I     -I*self
        I+      self*I
        I-     -self*I
        +Iinv   Iinv*self
        -Iinv  -Iinv*self
        Iinv+   self*Iinv
        Iinv-  -self*Iinv
        =====  ============
        """
        if mode not in Ga.dual_mode_lst:
            raise ValueError('mode = ' + mode + ' not allowed for Ga.dual_mode.')

        Ga.dual_mode_value = mode
        return

    @staticmethod
    def com(A, B):
        return half * (A * B - B * A)

    @staticmethod
    def build(*args, **kwargs):
        """
        Static method to instantiate geometric algebra and return geometric
        algebra, basis vectors, and grad operator as a tuple.
        """
        GA = Ga(*args, **kwargs)
        basis = list(GA.mv())
        return tuple([GA] + basis)

    @staticmethod
    def preset(setting, root='e', debug=False):

        if setting not in Ga.presets:
            raise ValueError(str(setting) + 'not in Ga.presets.')
        set_lst = Ga.presets[setting].split(':')
        X = symbols(set_lst[0], real=True)
        g = eval(set_lst[1])
        simps = eval(set_lst[2])
        args = [root]
        kwargs = {'g': g, 'coords': X, 'debug': debug, 'I': True, 'gsym': False}

        if len(set_lst) > 3:
            args_lst = set_lst[-1].split(';')
            for arg in args_lst:
                [name, value] = arg.split('=')
                kwargs[name] = eval(value)

        Ga.set_simp(*simps)
        return Ga(*args, **kwargs)

    def __eq__(self, ga):
        if self.name == ga.name:
            return True
        return False

    def __init__(self, bases, **kwargs):

        # Each time a geometric algebra is intialized in setup of append
        # the printer must be restored to the simple text mode (not
        # enhanced text of latex printing) so that when 'str' is used to
        # create symbol names the names are not mangled.

        kwargs = metric.test_init_slots(metric.Metric.init_slots, **kwargs)

        self.wedge_print = kwargs['wedge']

        if printer.GaLatexPrinter.latex_flg:
            printer.GaLatexPrinter.restore()
            Ga.restore = True

        metric.Metric.__init__(self, bases, **kwargs)

        self.par_coords = None
        self._build_bases()
        self.dot_mode = '|'
        self._build_basis_product_tables()

        if self.coords is not None:
            self.coords = list(self.coords)

        self.e = mv.Mv(self._all_blades_lst[-1], ga=self)  # Pseudo-scalar for geometric algebra
        self.e_sq = simplify(expand((self.e*self.e).scalar()))

        if self.coords is not None:
            self.coord_vec = sum([coord * base for (coord, base) in zip(self.coords, self.basis)])
            self._build_reciprocal_basis(self.gsym)
            self.Pdop_identity = mv.Pdop({},ga=self)  # Identity Pdop = 1
            self.Pdiffs = {}
            self.sPds = {}
            for x in self.coords:  # Partial derivative operator for each coordinate
                self.Pdiffs[x] = mv.Pdop({x:1}, ga=self)
                self.sPds[x] = mv.Sdop([(S(1), self.Pdiffs[x])], ga=self)
            self._build_grads()
        else:
            self.r_basis_mv = None

        if self.connect_flg:
            self._build_connection()

        self._lt_flg = False  # cache for `self.lt`

        # Calculate normalized pseudo scalar (I**2 = +/-1)

        self.sing_flg = False

        if self.e_sq.is_number:
            if self.e_sq == S(0):
                self.sing_flg = True
                print('!!!!If I**2 = 0, I cannot be normalized!!!!')
                #raise ValueError('!!!!If I**2 = 0, I cannot be normalized!!!!')
            if self.e_sq > S(0):
                self.i = self.e/sqrt(self.e_sq)
                self.i_inv = self.i
            else:  # I**2 = -1
                self.i = self.e/sqrt(-self.e_sq)
                self.i_inv = -self.i
        else:
            if self.Isq == '+': # I**2 = 1
                self.i = self.e/sqrt(self.e_sq)
                self.i_inv = self.i
            else:  # I**2 = -1
                self.i = self.e/sqrt(-self.e_sq)
                self.i_inv = -self.i

        if Ga.restore:  # restore printer to appropriate enhanced mode after ga is instantiated
            printer.GaLatexPrinter.redirect()

        if self.debug:
            print('Exit Ga.__init__()')

        self.a = []  # List of dummy vectors for Mlt calculations
        self._agrads = {}  # cache of gradient operator with respect to vector a
        self.dslot = -1  # args slot for dervative, -1 for coordinates
        self.XOX = self.mv('XOX','vector')  # Versor test vector

    def make_grad(self, a, cmpflg=False):  # make gradient operator with respect to vector a

        if isinstance(a,(list,tuple)):
            for ai in a:
                self.make_grad(ai)
            return

        if a in list(self._agrads.keys()):
            return self._agrads[a]

        if isinstance(a, mv.Mv):
            ai = a.get_coefs(1)
        else:
            ai = a
        coefs = []
        pdiffs = []
        for (base, coord) in zip(self.r_basis_mv, ai):
            coefs.append(base)
            pdiffs.append(mv.Pdop({coord: 1}, ga=self))
        self._agrads[a] = mv.Dop(coefs, pdiffs, ga=self, cmpflg=cmpflg)
        self.a.append(a)
        return self._agrads[a]

    def __str__(self):
        return self.name

    def E(self):  # Unnoromalized pseudo-scalar
        return self.e

    def I(self):  # Noromalized pseudo-scalar
        return self.i

    @property
    def mv_I(self):
        # This exists for backwards compatibility. Note this is not `I()`!
        # default pseudoscalar
        return self.E()

    @property
    def mv_x(self):
        # This exists for backwards compatibility.
        # testing vectors
        return Mv('XxXx', 'vector', ga=self)

    def X(self):
        return self.mv(sum([coord*base for (coord, base) in zip(self.coords, self.basis)]))

    def sdop(self, coefs, pdiffs=None):
        return mv.Sdop(coefs, pdiffs, ga=self)

    def mv(self, root=None, *args, **kwargs):
        """
        Instanciate and return a multivector for this, 'self',
        geometric algebra.
        """
        if root is None:  # Return ga basis and compute grad and rgrad
            return self.mv_basis

        kwargs['ga'] = self

        if not utils.isstr(root):
            return mv.Mv(root, *args, **kwargs)

        if ' ' in root and ' ' not in args[0]:
            root_lst = root.split(' ')
            mv_lst = []
            for root in root_lst:
                mv_lst.append(mv.Mv(root, *args, **kwargs))
            return tuple(mv_lst)

        if ' ' in root and ' ' in args[0]:
            root_lst = root.split(' ')
            mvtype_lst = args[0].split(' ')
            if len(root_lst) != len(mvtype_lst):
                raise ValueError('In Ga.mv() for multiple multivectors and ' +
                                 'multivector types incompatible args ' +
                                 str(root_lst) + ' and ' + str(mvtype_lst))

            mv_lst = []
            for (root, mv_type) in zip(root_lst, mvtype_lst):
                args = list(args)
                args[0] = mv_type
                args = tuple(args)
                mv_lst.append(mv.Mv(root, *args, **kwargs))
            return tuple(mv_lst)

        return mv.Mv(root, *args, **kwargs)

    def mvr(self,norm=True):
        r"""
        Returns tumple of reciprocal basis vectors.  If norm=True or
        basis vectors are orthogonal the reciprocal basis is normalized
        in the sense that

        .. math:: {i}\cdot e^{j} = \delta_{i}^{j}.

        If the basis is not orthogonal and norm=False then

        .. math:: e_{i}\cdot e^{j} = I^{2}\delta_{i}^{j}.
        """

        if self.r_basis_mv is None:
            self._build_reciprocal_basis(self.gsym)
        if norm and not self.is_ortho:
            return tuple([self.r_basis_mv[i] / self.e_sq for i in self.n_range])
        else:
            return tuple(self.r_basis_mv)

    def bases_dict(self, prefix=None):
        '''
        returns a dictionary mapping basis element names to their MultiVector
        instances, optionally for specific grades

        if you are lazy,  you might do this to populate your namespace
        with the variables of a given layout.

        >>> locals().update(ga.bases())
        '''
        if prefix is None:
            prefix='e'
        bl = self._all_mv_blades_lst[1:]  # do not include the scalar, which is not named
        var_names = [prefix+''.join([k for k in str(b) if k.isdigit()]) for b in bl]

        return {key:val for key,val in zip(var_names, bl)}

    def _build_grads(self):
        if not self.is_ortho:
            r_basis = [x / self.e_sq for x in self.r_basis_mv]
        else:
            r_basis = self.r_basis_mv
        if self.norm:
            r_basis = [x / e_norm for (x, e_norm) in zip(self.r_basis_mv, self.e_norm)]

        pdx = [self.Pdiffs[x] for x in self.coords]

        self.grad = mv.Dop(r_basis, pdx, ga=self)
        self.rgrad = mv.Dop(r_basis, pdx, ga=self, cmpflg=True)

    def grads(self):
        if self.coords is None:
            raise ValueError("Ga must have been initialized with coords to compute grads")
        return self.grad, self.rgrad

    def dop(self, *args, **kwargs):
        """
        Instanciate and return a multivector differential operator for
        this, 'self', geometric algebra.
        """
        kwargs['ga'] = self
        return mv.Dop(*args, **kwargs)

    def lt(self, *args, **kwargs):
        """
        Instanciate and return a linear transformation for this, 'self',
        geometric algebra.
        """
        if not self._lt_flg:
            self._lt_flg = True
            (self.lt_coords, self.lt_x) = lt.Lt.setup(ga=self)

        kwargs['ga'] = self
        return lt.Lt(*args, **kwargs)

    def sm(self, *args, **kwargs):
        """
        Instanciate and return a submanifold for this
        geometric algebra.  See :class:`Sm` for instantiation inputs.
        """
        kwargs['ga'] = self
        SM = Sm(*args, **kwargs)
        return SM

    def parametric(self, coords):
        if not isinstance(coords, list):
            raise TypeError('In Ga.parametric coords = ' + str(coords) +
                            ' is not a list.')
        if len(coords) != self.n:
            raise ValueError('In Ga.parametric number of parametric functions' +
                             ' not equal to number of coordinates.')

        self.par_coords = {}

        for (coord, par_coord) in zip(self.coords, coords):
            self.par_coords[coord] = par_coord
        return

    def basis_vectors(self):
        return tuple(self.basis)

    def _build_basis_base_symbol(self, base_index):
        """ Build a symbol used for the `base_rep` from the given tuple """
        if not base_index:
            return S(1)
        symbol_str = '*'.join([str(self.basis[i]) for i in base_index])
        return Symbol(symbol_str, commutative=False)

    def _build_basis_blade_symbol(self, base_index):
        """ Build a symbol used for the `blade_rep` from the given tuple """
        if not base_index:
            return S(1)
        if self.wedge_print:
            symbol_str = '^'.join([str(self.basis[i]) for i in base_index])
        else:
            sub_str = []
            root_str = []
            for i in base_index:
                basis_vec_str = str(self.basis[i])
                split_lst = basis_vec_str.split('_')
                if len(split_lst) != 2:
                    raise ValueError('!!!!Incompatible basis vector '+basis_vec_str+' for wedge_print = False!!!!')
                else:
                    sub_str.append(split_lst[1])
                    root_str.append(split_lst[0])
            if all_same(root_str):
                symbol_str = root_str[0] + '_' + ''.join(sub_str)
            else:
                raise ValueError('!!!!No unique root symbol for wedge_print = False!!!!')
        return Symbol(symbol_str, commutative=False)

    def _build_bases(self):
        r"""
        The bases for the multivector (geometric) algebra are formed from
        all combinations of the bases of the vector space and the scalars.

        Each base is represented as a non-commutative symbol of the form

        .. math:: e_{i_{1}}e_{i_{2}}...e_{i_{r}}

        where :math:`0 < i_{1} < i_{2} < ... < i_{r}` and :math:`0 < r \le n` the
        dimension of the vector space and :math:`0 < i_{j} \le n`. The total
        number of all symbols of this form plus the scalars is :math:`2^{n}`.
        Any multivector can be represented as a linear combination
        of these bases and the scalars.

        If the basis vectors are not orthogonal a second set of symbols
        is required given by -

        .. math:: e_{i_{1}}\wedge e_{i_{2}}\wedge ...\wedge e_{i_{r}}.

        These are called the blade basis for the geometric algebra and
        and multivector can also be represented by a linears combination
        of these blades and the scalars.  The number of basis vectors
        that are in the symbol for the blade is call the grade of the
        blade.

        Representing the multivector as a linear combination of blades
        gives a blade decomposition of the multivector.

        There is a linear mapping from bases to blades and blades to
        bases so that one can easily convert from one representation to
        another.  For the case of an orthogonal set of basis vectors the
        bases and blades are identical.
        """

        # index list for multivector bases and blades by grade
        basis_indexes = tuple(self.n_range)
        self.indexes = []
        self._all_indexes_lst = []
        for i in range(len(basis_indexes) + 1):
            base_tuple = tuple(combinations(basis_indexes, i))
            self.indexes.append(base_tuple)
            self._all_indexes_lst += list(base_tuple)
        self.indexes = tuple(self.indexes)

        # list of non-commutative symbols for multivector bases and blades
        # by grade and as a flattened list

        self.blades = []
        self._all_blades_lst = []
        for grade_index in self.indexes:
            blades = []
            super_scripts = []
            for base_index in grade_index:
                blade_symbol = self._build_basis_blade_symbol(base_index)

                blades.append(blade_symbol)
                self._all_blades_lst.append(blade_symbol)
            self.blades.append(blades)

        self.blades_to_indexes = []
        self.indexes_to_blades = []
        for (index, blade) in zip(self._all_indexes_lst, self._all_blades_lst):
            self.blades_to_indexes.append((blade, index))
            self.indexes_to_blades.append((index, blade))
        self.blades_to_indexes_dict = OrderedDict(self.blades_to_indexes)
        self.indexes_to_blades_dict = OrderedDict(self.indexes_to_blades)

        self.blades_to_grades_dict = {}
        for igrade, grade in enumerate(self.blades):
            for blade in grade:
                self.blades_to_grades_dict[blade] = igrade

        if not self.is_ortho:
            self.bases = []
            self._all_bases_lst = []
            for grade_index in self.indexes:
                bases = []
                for base_index in grade_index:
                    base_symbol = self._build_basis_base_symbol(base_index)
                    bases.append(base_symbol)
                    self._all_bases_lst.append(base_symbol)
                self.bases.append(bases)

            self.bases_to_indexes = []
            self.indexes_to_bases = []
            for (index, base) in zip(self._all_indexes_lst, self._all_bases_lst):
                self.bases_to_indexes.append((base, index))
                self.indexes_to_bases.append((index, base))
            self.bases_to_indexes_dict = OrderedDict(self.bases_to_indexes)
            self.indexes_to_bases_dict = OrderedDict(self.indexes_to_bases)

            self.bases_to_grades_dict = {}
            for igrade, grade in enumerate(self.bases):
                for base in grade:
                    self.bases_to_grades_dict[base] = igrade

        if self.coords is None:
            base0 = str(self.basis[0])
            if '_' in base0:
                sub_index = base0.index('_')
                self.basis_super_scripts = [str(base)[sub_index + 1:] for base in self.basis]
            else:
                self.basis_super_scripts = [str(i + 1) for i in self.n_range]
        else:
            self.basis_super_scripts = [str(coord) for coord in self.coords]

        self.blade_super_scripts = []

        for grade_index in self.indexes:
            super_scripts = []
            for base_index in grade_index:
                super_scripts.append(''.join([self.basis_super_scripts[i]
                                     for i in base_index]))
            self.blade_super_scripts.append(super_scripts)

        if self.debug:
<<<<<<< HEAD
            printer.oprint('indexes', self.indexes, 'list(indexes)', self.indexes_lst,
                           'blades', self.blades, 'list(blades)', self.blades_lst,
                           'blades_to_indexes_dict', self.blades_to_indexes_dict,
                           'indexes_to_blades_dict', self.indexes_to_blades_dict,
                           'blades_to_grades_dict', self.blades_to_grades_dict,
                           'blade_super_scripts', self.blade_super_scripts)
            if not self.is_ortho:
                printer.oprint('bases', self.bases, 'list(bases)', self.bases_lst,
                               'bases_to_indexes_dict', self.bases_to_indexes_dict,
                               'indexes_to_bases_dict', self.indexes_to_bases_dict,
                               'bases_to_grades_dict', self.bases_to_grades_dict)
=======
            printer.oprint('indexes', self.indexes, 'list(indexes)', self._all_indexes_lst,
                            'blades', self.blades, 'list(blades)', self._all_blades_lst,
                            'blades_to_indexes_dict', self.blades_to_indexes_dict,
                            'indexes_to_blades_dict', self.indexes_to_blades_dict,
                            'blades_to_grades_dict', self.blades_to_grades_dict,
                            'blade_super_scripts', self.blade_super_scripts)
            if not self.is_ortho:
                printer.oprint('bases', self.bases, 'list(bases)', self._all_bases_lst,
                                'bases_to_indexes_dict', self.bases_to_indexes_dict,
                                'indexes_to_bases_dict', self.indexes_to_bases_dict,
                                'bases_to_grades_dict', self.bases_to_grades_dict)
>>>>>>> 09ecbd1a

        # create the Mv wrappers
        self._all_mv_blades_lst = [
            mv.Mv(obj, ga=self)
            for obj in self._all_blades_lst
        ]
        self.mv_basis = [
            mv.Mv(obj, ga=self)
            for obj in self.basis
        ]

        # TODO[gh-64]: For compatibility with old behavior, the public
        # properties do not include the scalar. We should consider making the
        # breaking change such that they do.
        self.indexes_lst = self._all_indexes_lst[1:]
        self.blades_lst = self._all_blades_lst[1:]
        self.mv_blades_lst = self._all_mv_blades_lst[1:]
        if not self.is_ortho:
            self.bases_lst = self._all_bases_lst[1:]

    def _build_basis_product_tables(self):
        """
        For the different products of geometric algebra bases/blade
        initialize auto-updating of bases/blades product lists.  For
        orthogonal bases all basis product lists are generated on the
        fly using functions and the base and blade representations
        are identical.  For a non-orthogonal basis the multiplication
        table for the geometric product is pre-calcuated for base pairs.
        The tables for all other products (including the geometric
        product) are calulated on the fly and updated and are for blade
        pairs.

        All tables are of the form::

            [(blade1*blade2, f(blade1, blade1)), ...]
        """
        self.mul_table_dict = lazy_dict({}, f_value=self.geometric_product_basis_blades)  # Geometric product (*) of blades

        if not self.is_ortho:
            self._build_non_orthogonal_mul_table()  # Fully populated geometric product (*) multiplication table
            self._build_base_blade_conversions()  # Generates conversion dictionaries between bases and blades

        self.wedge_table_dict = lazy_dict({}, f_value=self.wedge_product_basis_blades)  # Outer product (^)

        # All three (|,<,>) types of contractions use the same generation function
        # self.dot_product_basis_blades.  The type of dictionary entry generated depend
        # on self.dot_mode = '|', '<', or '>' as set in self.dot.
        if self.is_ortho:
            dot_product_basis_blades = self.dot_product_basis_blades
        else:
            dot_product_basis_blades = self.non_orthogonal_dot_product_basis_blades

        self.dot_table_dict = lazy_dict({}, f_value=functools.partial(dot_product_basis_blades, mode='|'))
        self.left_contract_table_dict = lazy_dict({}, f_value=functools.partial(dot_product_basis_blades, mode='<'))
        self.right_contract_table_dict = lazy_dict({}, f_value=functools.partial(dot_product_basis_blades, mode='>'))

        if self.debug:
            print('Exit _build_basis_product_tables.\n')
        return

    def _build_connection(self):
        # Partial derivatives of multivector bases multiplied (*,^,|,<,>)
        # on left and right (True and False) by reciprocal basis vectors.
        self.connect = {('*', True): [], ('^', True): [], ('|', True): [],
                        ('<', True): [], ('>', True): [], ('*', False): [],
                        ('^', False): [], ('|', False): [], ('<', False): [],
                        ('>', False): []}
        # Partial derivatives of multivector bases
        self._dbases = {}

        return

    ######## Functions for Calculation products of blades/bases ########

    #******************** Geometric Product (*) ***********************#

    def geometric_product_basis_blades(self, blade12):
        # geometric (*) product for orthogonal basis
        if self.is_ortho:
            (blade1, blade2) = blade12
            index1 = self.blades_to_indexes_dict[blade1]
            index2 = self.blades_to_indexes_dict[blade2]
            blade_index = list(index1 + index2)
            repeats = []
            sgn = 1
            for i in range(1, len(blade_index)):
                save = blade_index[i]
                j = i
                while j > 0 and blade_index[j - 1] > save:
                    sgn = -sgn
                    blade_index[j] = blade_index[j - 1]
                    j -= 1
                blade_index[j] = save
                if blade_index[j] == blade_index[j - 1]:
                    repeats.append(save)
            result = S(sgn)
            for i in repeats:
                blade_index.remove(i)
                blade_index.remove(i)
                result *= self.g[i, i]
            if len(blade_index) > 0:
                result *= self.indexes_to_blades_dict[tuple(blade_index)]
            return result
        else:
            (blade1, blade2) = blade12
            base1 = self.blade_to_base_rep(blade1)
            base2 = self.blade_to_base_rep(blade2)
            base12 = expand(base1 * base2)
            base12 = nc_subs(base12, self.basic_mul_keys, self.basic_mul_values)
            return self.base_to_blade_rep(base12)

    def reduce_basis(self, blst):
        """
        Repetitively applies reduce_basis_loop to blst
        product representation until normal form is
        realized for non-orthogonal basis
        """
        blst = list(blst)
        if blst == []:  # blst represents scalar
            blst_coef = [1]
            blst_expand = [[]]
            return blst_coef, blst_expand
        blst_expand = [blst]
        blst_coef = [1]
        blst_flg = [False]
        # reduce untill all blst revise flgs are True
        while not reduce(operator.and_, blst_flg):
            for i in range(len(blst_flg)):
                if not blst_flg[i]:  # keep revising if revise flg is False
                    tmp = Ga.reduce_basis_loop(self.g, blst_expand[i])
                    if isinstance(tmp, bool):
                        blst_flg[i] = tmp  # revision of blst_expand[i] complete
                    elif len(tmp) == 3:  # blst_expand[i] contracted
                        blst_coef[i] = tmp[0] * blst_coef[i]
                        blst_expand[i] = tmp[1]
                        blst_flg[i] = tmp[2]
                    else:  # blst_expand[i] revised
                        blst_coef[i] = -blst_coef[i]
                        #if revision force one more pass in case revision
                        #causes repeated index previous to revised pair of
                        #indexes
                        blst_flg[i] = False
                        blst_expand[i] = tmp[3]
                        blst_coef.append(-blst_coef[i] * tmp[0])
                        blst_expand.append(tmp[1])
                        blst_flg.append(tmp[2])
        new_blst_coef = []
        new_blst_expand = []
        for (coef, xpand) in zip(blst_coef, blst_expand):
            if xpand in new_blst_expand:
                i = new_blst_expand.index(xpand)
                new_blst_coef[i] += coef
            else:
                new_blst_expand.append(xpand)
                new_blst_coef.append(coef)
        return new_blst_coef, new_blst_expand

    @staticmethod
    def reduce_basis_loop(g, blst):
        r"""
        blst is a list of integers :math:`[i_{1},...,i_{r}]` representing the geometric
        product of r basis vectors :math:`a_{{i_1}}*...*a_{{i_r}}`. :meth:`reduce_basis_loop`
        searches along the list :math:`[i_{1},...,i_{r}]` untill it finds :math:`i_{j} = i_{j+1}`
        and in this case contracts the list, or if :math:`i_{j} > i_{j+1}` it revises
        the list (:math:`\sim i_{j}` means remove :math:`i_{j}` from the list)

        * Case 1: If :math:`i_{j} = i_{j+1}`, return
          :math:`a_{i_{j}}^2` and
          :math:`[i_{1},..,\sim i_{j},\sim i_{j+1},...,i_{r}]`

        * Case 2: If :math:`i_{j} > i_{j+1}`, return
          :math:`a_{i_{j}}.a_{i_{j+1}}`,
          :math:`[i_{1},..,\sim i_{j},\sim i_{j+1},...,i_{r}]`, and
          :math:`[i_{1},..,i_{j+1},i_{j},...,i_{r}]`
        """
        nblst = len(blst)  # number of basis vectors
        if nblst <= 1:
            return True  # a scalar or vector is already reduced
        for jstep in range(1, nblst):
            istep = jstep - 1
            if blst[istep] == blst[jstep]:  # basis vectorindex is repeated
                i = blst[istep]  # save basis vector index
                if len(blst) > 2:
                    blst = blst[:istep] + blst[jstep + 1:]  # contract blst
                else:
                    blst = []
                if len(blst) <= 1 or jstep == nblst - 1:
                    blst_flg = True  # revision of blst is complete
                else:
                    blst_flg = False  # more revision needed
                return g[i, i], blst, blst_flg
            if blst[istep] > blst[jstep]:  # blst not in normal order
                blst1 = blst[:istep] + blst[jstep + 1:]  # contract blst
                a1 = 2 * g[blst[jstep], blst[istep]]  # coef of contraction
                blst = blst[:istep] + [blst[jstep]] + [blst[istep]] + blst[jstep + 1:]  # revise blst
                if len(blst1) <= 1:
                    blst1_flg = True  # revision of blst is complete
                else:
                    blst1_flg = False  # more revision needed
                return a1, blst1, blst1_flg, blst
 
        return True  # revision complete, blst in normal order

    #******************* Outer/wedge (^) product **********************#

    @staticmethod
    def blade_reduce(lst):
        sgn = 1
        for i in range(1, len(lst)):
            save = lst[i]
            j = i
            while j > 0 and lst[j - 1] > save:
                sgn = -sgn
                lst[j] = lst[j - 1]
                j -= 1
            lst[j] = save
            if lst[j] == lst[j - 1]:
                return 0, None
        return sgn, lst

    def wedge_product_basis_blades(self, blade12):  # blade12 = blade1*blade2
        # outer (^) product of basis blades
        # this method works for both orthogonal and non-orthogonal basis
        (blade1, blade2) = blade12
        index1 = self.blades_to_indexes_dict[blade1]
        index2 = self.blades_to_indexes_dict[blade2]
        index12 = list(index1 + index2)

        if len(index12) > self.n:
            return 0
        (sgn, wedge12) = Ga.blade_reduce(index12)
        if sgn != 0:
            return(sgn * self.indexes_to_blades_dict[tuple(wedge12)])
        else:
            return 0

    #****** Dot (|) product, reft (<) and right (>) contractions ******#

    def dot_product_basis_blades(self, blade12, mode):
        # dot (|), left (<), and right (>) products
        # dot product for orthogonal basis
        (blade1, blade2) = blade12
        index1 = self.blades_to_indexes_dict[blade1]
        index2 = self.blades_to_indexes_dict[blade2]
        index = list(index1 + index2)
        grade1 = len(index1)
        grade2 = len(index2)

        if mode == '|':
            grade = abs(grade1 - grade2)
        elif mode == '<':
            grade = grade2 - grade1
            if grade < 0:
                return 0
        elif mode == '>':
            grade = grade1 - grade2
            if grade < 0:
                return 0
        n = len(index)
        sgn = 1
        result = 1
        ordered = False
        while n > grade:
            ordered = True
            i2 = 1
            while i2 < n:
                i1 = i2 - 1
                index1 = index[i1]
                index2 = index[i2]
                if index1 == index2:
                    n -= 2
                    if n < grade:
                        return 0
                    result *= self.g[index1, index1]
                    index = index[:i1] + index[i2 + 1:]
                elif index1 > index2:
                    ordered = False
                    index[i1] = index2
                    index[i2] = index1
                    sgn = -sgn
                    i2 += 1
                else:
                    i2 += 1
            if ordered:
                break
        if n > grade:
            return 0
        else:
            if index == []:
                return sgn * result
            else:
                return sgn * result * self.indexes_to_blades_dict[tuple(index)]

    def non_orthogonal_dot_product_basis_blades(self, blade12, mode):  # blade12 = (blade1,blade2)
        # dot product of basis blades if basis vectors are non-orthogonal
        # inner (|), left (<), and right (>) products of basis blades
        # blade12 is the sympy product of two basis blades
        (blade1, blade2) = blade12
        # Need base rep for blades since that is all we can multiply
        base1 = self.blade_expansion_dict[blade1]
        base2 = self.blade_expansion_dict[blade2]
        # geometric product of basis blades
        base12 = self.mul(base1, base2)
        # blade rep of geometric product
        blade12 = self.base_to_blade_rep(base12)
        # decompose geometric product by grades
        grade_dict = self.grade_decomposition(blade12)
        # grades of input blades
        grade1 = self.blades_to_grades_dict[blade1]
        grade2 = self.blades_to_grades_dict[blade2]
        if mode == '|':
            grade_dot = abs(grade2 - grade1)
            if grade_dot in grade_dict:
                return grade_dict[grade_dot]
            else:
                return zero
        elif mode == '<':
            grade_contract = grade2 - grade1
            if grade_contract in grade_dict:
                return grade_dict[grade_contract]
            else:
                return zero
        elif mode == '>':
            grade_contract = grade1 - grade2
            if grade_contract in grade_dict:
                return grade_dict[grade_contract]
            else:
                return zero
        else:
            raise ValueError('"' + str(mode) + '" not allowed '
                             'dot mode in non_orthogonal_dot_basis')

    ############# Non-Orthogonal Tables and Dictionaries ###############

    def _build_non_orthogonal_mul_table(self):
        mul_table = []
        self.basic_mul_keys = []
        self.basic_mul_values = []
        for base1 in self._all_bases_lst:
            for base2 in self._all_bases_lst:
                key = base1 * base2
                value = self.non_orthogonal_bases_products((base1, base2))
                mul_table.append((key, value))
                self.basic_mul_keys.append(key)
                self.basic_mul_values.append(value)
        self.basic_mul_table = mul_table
        self.basic_mul_table_dict = OrderedDict(mul_table)

        if self.debug:
            print('basic_mul_table =\n', self.basic_mul_table)
        return

    def non_orthogonal_bases_products(self, base12):  # base12 = (base1,base2)
        # geometric product of bases for non-orthogonal basis vectors
        (base1, base2) = base12
        index = self.bases_to_indexes_dict[base1] + self.bases_to_indexes_dict[base2]

        (coefs, indexes) = self.reduce_basis(index)

        s = 0

        if [] in indexes:  # extract scalar part from multivector expansion
            iscalar = indexes.index([])
            s += coefs[iscalar]
            del indexes[iscalar]
            del coefs[iscalar]

        for (coef, index) in zip(coefs, indexes):
            s += coef * self.indexes_to_bases_dict[tuple(index)]

        return s

    def _build_base_blade_conversions(self):

        blade_expansion = []
        blade_index = []

        # expand blade basis in terms of base basis
        for blade in self._all_blades_lst:
            index = self.blades_to_indexes_dict[blade]
            grade = len(index)
            if grade <= 1:
                blade_expansion.append(blade)
                blade_index.append(index)
            else:
                a = self.indexes_to_blades_dict[(index[0],)]
                Aexpand = blade_expansion[blade_index.index(index[1:])]
                # Formula for outer (^) product of a vector and grade-r multivector
                # a^A_{r} = (a*A + (-1)^{r}*A*a)/2
                # The folowing evaluation takes the most time for setup it is the due to
                # the substitution required for the multiplications
                a_W_A = half * (self.basic_mul(a, Aexpand) - ((-1) ** grade) * self.basic_mul(Aexpand, a))
                blade_index.append(index)
                blade_expansion.append(expand(a_W_A))

        self.blade_expansion = blade_expansion
        self.blade_expansion_dict = OrderedDict(list(zip(self._all_blades_lst, blade_expansion)))

        if self.debug:
            print('blade_expansion_dict =', self.blade_expansion_dict)

        # expand base basis in terms of blade basis

        base_expand = []

        for (base, blade, index) in zip(self._all_bases_lst, self._all_blades_lst, self._all_indexes_lst):
            grade = len(index)
            if grade <= 1:
                base_expand.append((base, base))
            else:  # back substitution of tridiagonal system
                tmp = self.blade_expansion_dict[blade]
                tmp = tmp.subs(base, -blade)
                tmp = -tmp.subs(base_expand)
                base_expand.append((base, expand(tmp)))

        self.base_expand = base_expand
        self.base_expansion_dict = OrderedDict(base_expand)

        if self.debug:
            print('base_expansion_dict =', self.base_expansion_dict)

        return

    def base_to_blade_rep(self, A):

        if self.is_ortho:
            return A
        else:
            #return(expand(A).subs(self.base_expansion_dict))
            return nc_subs(expand(A), self.base_expand)

    def blade_to_base_rep(self, A):

        if self.is_ortho:
            return A
        else:
            #return(expand(A).subs(self.blade_expansion_dict))
            return nc_subs(expand(A), self._all_blades_lst, self.blade_expansion)

    ###### Products (*,^,|,<,>) for multivector representations ########

    def basic_mul(self, A, B):  # geometric product (*) of base representations
        # only multiplicative operation to assume A and B are in base representation
        AxB = expand(A * B)
        AxB = nc_subs(AxB, self.basic_mul_keys, self.basic_mul_values)
        return expand(AxB)

    def Mul(self, A, B, mode='*'):  # Unifies all products into one function
        if mode == '*':
            return self.mul(A, B)
        elif mode == '^':
            return self.wedge(A, B)
        else:
            return self._dot(A, B, mode=mode)

    def mul(self, A, B):  # geometric (*) product of blade representations
        if A == 0 or B == 0:
            return 0
        return update_and_substitute(A, B, self.mul_table_dict)

    def wedge(self, A, B):
        # wedge assumes A and B are in blade rep
        # wedge product is same for both orthogonal and non-orthogonal for A and B in blade rep
        if A == 0 or B == 0:
            return 0
        return update_and_substitute(A, B, self.wedge_table_dict)


    def _dot(self, A, B, mode):
        if A == 0 or B == 0:
            return 0

        if mode == '|':  # Hestenes dot product
            A = self.remove_scalar_part(A)
            B = self.remove_scalar_part(B)
            return update_and_substitute(A, B, self.dot_table_dict)
        elif mode == '<' or mode == '>':
            r"""
            Let :math:`A = a + A'` and :math:`B = b + B'` where :math:`a` and
            :math:`b` are the scalar parts of :math:`A` and :math:`B`, and
            :math:`A'` and :math:`B'` are the remaining parts of :math:`A` and
            :math:`B`. Then we have:

            .. math::

                (a+A') \rfloor (b+B') &= a(b+B') + A' \rfloor B' \\
                (a+A') \lfloor (b+B') &= b(a+A') + A' \lfloor B'

            We use these relations to reduce :math:`A \rfloor B` (``A<B``) and 
            :math:`A \lfloor B` (``A>B``).
            """
            (a, Ap) = self.split_multivector(A)  # Ap = A'
            (b, Bp) = self.split_multivector(B)  # Bp = B'
            if mode == '<':  # Left contraction
                if Ap != 0 and Bp != 0:  # Neither nc part of A or B is zero
                    prod = update_and_substitute(Ap, Bp, self.left_contract_table_dict)
                    return prod + a * B
                else:  # Ap or Bp is zero
                    return a * B
            elif mode == '>':  # Right contraction
                if Ap != 0 and Bp != 0: # Neither nc part of A or B is zero
                    prod = update_and_substitute(Ap, Bp, self.right_contract_table_dict)
                    return prod + b * A
                else:  # Ap or Bp is zero
                    return b * A
        else:
            raise ValueError('"' + str(mode) + '" not a legal mode in dot')

    def hestenes_dot(self, A, B):
        r""" compute the hestenes dot product, :math:`A \bullet B` """
        return self._dot(A, B, mode='|')

    def left_contract(self, A, B):
        r""" compute the left contraction, :math:`A \rfloor B`  """
        return self._dot(A, B, mode='<')

    def right_contract(self, A, B):
        r""" compute the right contraction, :math:`A \lfloor B` """
        return self._dot(A, B, mode='>')

    def dot(self, A, B):
        r"""
        Inner product ``|``, ``<``, or ``>``.

        The :attr:`dot_mode` attribute determines which of these is used.
        """
        return self._dot(A, B, mode=self.dot_mode)

    ######################## Helper Functions ##########################

    def grade_decomposition(self, A):
        """
        Returns dictionary with grades as keys of grades of A.  For example
        if A is a rotor the dictionary keys would be 0 and 2. For a vector
        the single key would be 1.  Note A can be input as a multivector or
        an multivector object (sympy expression).  If A is a multivector the
        dictionary entries are multivectors.  If A is a sympy expression
        (in this case a linear combination of non-commutative symbols) the
        dictionary entries are sympy expressions.
        """
        if isinstance(A,mv.Mv):
            A.blade_rep()
            A.characterise_Mv()
            Aobj = expand(A.obj)
        else:
            Aobj = A
        coefs,blades = metric.linear_expand(Aobj)
        grade_dict = {}
        for (coef,blade) in zip(coefs,blades):
            if blade == one:
                if 0 in list(grade_dict.keys()):
                    grade_dict[0] += coef
                else:
                    grade_dict[0] = coef
            else:
                grade = self.blades_to_grades_dict[blade]
                if grade in grade_dict:
                    grade_dict[grade] += coef * blade
                else:
                    grade_dict[grade] = coef * blade
        if isinstance(A, mv.Mv):
            for grade in list(grade_dict.keys()):
                grade_dict[grade] = self.mv(grade_dict[grade])
        return grade_dict

    def split_multivector(self, A):
        """
        Split multivector :math:`A` into commutative part :math:`a` and
        non-commutative part :math:`A'` so that :math:`A = a+A'`
        """
        if isinstance(A, mv.Mv):
            return self.split_multivector(A.obj)
        else:
            A = expand(A)
            if isinstance(A, Add):
                a = sum([x for x in A.args if x.is_commutative])
                Ap = sum([x for x in A.args if not x.is_commutative])
                return (a, Ap)
            elif isinstance(A, Symbol):
                if A.is_commutative:
                    return (A, 0)
                else:
                    return (0, A)
            else:
                if A.is_commutative:
                    return (A, 0)
                else:
                    return (0, A)


    def remove_scalar_part(self, A):
        """
        Return non-commutative part (sympy object) of ``A.obj``.
        """
        if isinstance(A, mv.Mv):
            return self.remove_scalar_part(A.obj)
        else:
            if isinstance(A, Add):
                A = expand(A)
                return(sum([x for x in A.args if not x.is_commutative]))
            elif isinstance(A, Symbol):
                if A.is_commutative:
                    return 0
                else:
                    return A
            else:
                if A.is_commutative:
                    return 0
                else:
                    return A


    def scalar_part(self, A):

        if isinstance(A, mv.Mv):
            return self.scalar_part(A.obj)
        else:
            A = expand(A)
            if isinstance(A, Add):
                return(sum([x for x in A.args if x.is_commutative]))
            elif isinstance(A, Symbol):
                if A.is_commutative:
                    return A
                else:
                    return 0
            else:
                if A.is_commutative:
                    return A
                else:
                    return 0


    """
        else:
            if A.is_commutative:
                return A
            else:
                return zero
    """

    def grades(self, A):  # Return list of grades present in A
        A = self.base_to_blade_rep(A)
        A = expand(A)
        blades = []
        if isinstance(A, Add):
            args = A.args
        else:
            args = [A]
        for term in args:
            blade = term.args_cnc()[1]
            l_blade = len(blade)
            if l_blade > 0:
                if blade[0] not in blades:
                    blades.append(blade[0])
            else:
                if one not in blades:
                    blades.append(one)
        grade_lst = []
        if one in blades:
            grade_lst.append(0)
        for blade in blades:
            if blade != one:
                grade = self.blades_to_grades_dict[blade]
                if grade not in grade_lst:
                    grade_lst.append(grade)
        grade_lst.sort()
        return(grade_lst)

    def reverse(self, A):  # Calculates reverse of A (see documentation)
        A = expand(A)
        blades = {}
        if isinstance(A, Add):
            args = A.args
        else:
            if A.is_commutative:
                return A
            else:
                args = [A]
        for term in args:
            if term.is_commutative:
                if 0 in blades:
                    blades[0] += term
                else:
                    blades[0] = term
            else:
                _c, nc = term.args_cnc()
                blade = nc[0]
                grade = self.blades_to_grades_dict[blade]
                if grade in blades:
                    blades[grade] += term
                else:
                    blades[grade] = term
        s = zero
        for grade in blades:
            if (grade * (grade - 1)) / 2 % 2 == 0:
                s += blades[grade]
            else:
                s -= blades[grade]
        return s

    def get_grade(self, A, r):  # Return grade r of A, <A>_{r}
        if r == 0:
            return self.scalar_part(A)
        coefs, bases = metric.linear_expand(A)
        s = zero
        for (coef, base) in zip(coefs, bases):
            if base != one and self.blades_to_grades_dict[base] == r:
                s += coef * base
        return s

    def even_odd(self, A, even=True):  # Return even or odd part of A
        A = expand(A)
        if A.is_commutative and even:
            return A
        if isinstance(A, Add):
            args = A.args
        else:
            args = [A]
        s = zero
        for term in args:
            if term.is_commutative:
                if even:
                    s += term
            else:
                c, nc = term.args_cnc(split_1=False)
                blade = nc[0]
                grade = self.blades_to_grades_dict[blade]
                if even and grade % 2 == 0:
                    s += Mul._from_args(c) * blade
                elif not even and grade % 2 == 1:
                    s += Mul._from_args(c) * blade
        return s

    ##################### Multivector derivatives ######################

    def _build_reciprocal_basis(self,gsym):
        r"""
        Calculate reciprocal basis vectors :math:`e^{j}` where

        .. math:: e^{j}\cdot e_{k} = \delta_{k}^{j}

        and :math:`\delta_{k}^{j}` is the kronecker delta.  We use the formula
        from Doran and Lasenby 4.94:

        .. math:: e^{j} = (-1)^{j-1}e_{1} \wedge ...e_{j-1} \wedge e_{j+1} \wedge ... \wedge e_{n}*E_{n}^{-1}

        where :math:`E_{n} = e_{1}\wedge ...\wedge e_{n}`.

        For non-orthogonal basis :math:`e^{j}` is not normalized and must be
        divided by :math:`E_{n}^2` (``self.e_sq``) in any relevant calculations.

        If ``gsym = True`` then :math:`E_{n}^2` is not evaluated, but is represented
        as :math:`E_{n}^2 = (-1)^{n*(n-1)/2}\operatorname{det}(g)` where
        :math:`\operatorname{det}(g)` the determinant
        of the metric tensor can be general scalar function of the coordinates.
        """

        if self.debug:
            print('Enter _build_reciprocal_basis.\n')

        if self.is_ortho:
            self.r_basis = [self.basis[i] / self.g[i, i] for i in self.n_range]
        else:
            if gsym is not None:
                # Define name of metric tensor determinant as sympy symbol
                if printer.GaLatexPrinter.latex_flg:
                    det_str = r'\det\left ( ' + gsym + r'\right ) '
                else:
                    det_str = 'det(' + gsym + ')'
                # Define square of pseudo-scalar in terms of metric tensor
                # determinant
                n = self.n
                if self.coords is None:  # Metric tensor is constant
                    self.e_sq = (-1) ** (n*(n - 1)/2) * Symbol(det_str,real=True)
                else:  # Metric tensor is function of coordinates
                    n = len(self.coords)
                    self.e_sq = (-1) ** (n*(n - 1)/2) * Function(det_str,real=True)(*self.coords)
            else:
                self.e_sq = simplify((self.e * self.e).obj)
            if self.debug:
                print('E**2 =', self.e_sq)

            duals = list(self.blades[self.n - 1])
            # After reverse, the j-th of them is exactly e_{1}^...e_{j-1}^e_{j+1}^...^e_{n}
            duals.reverse()

            sgn = 1
            self.r_basis = []
            for dual in duals:
                dual_base_rep = self.blade_to_base_rep(dual)
                # {E_n}^{-1} = \frac{E_n}{{E_n}^{2}}
                # r_basis_j = sgn * duals[j] * E_n so it's not normalized, missing a factor of {E_n}^{-2}
                """
                print('blades list =',self._all_blades_lst)
                print('debug =',expand(self.base_to_blade_rep(self.mul(sgn * dual_base_rep, self.e.obj))))
                print('collect arg =',expand(self.base_to_blade_rep(self.mul(sgn * dual_base_rep, self.e.obj))))
                """
                r_basis_j = metric.collect(expand(self.base_to_blade_rep(self.mul(sgn * dual_base_rep, self.e.obj))), self._all_blades_lst)
                self.r_basis.append(r_basis_j)
                # sgn = (-1)**{j-1}
                sgn = -sgn

            if self.debug:
                printer.oprint('E', self.e, 'E**2', self.e_sq, 'unnormalized reciprocal basis =\n', self.r_basis)
                print('reciprocal basis test =')
                for ei in self.basis:
                    for ej in self.r_basis:
                        ei_dot_ej = self.hestenes_dot(ei, ej)
                        if ei_dot_ej == zero:
                            print('e_{i}|e_{j} = ' + str(ei_dot_ej))
                        else:
                            print('e_{i}|e_{j} = ' + str(expand(ei_dot_ej / self.e_sq)))

        # Dictionary to represent reciprocal basis vectors as expansions
        # in terms of basis vectors.

        self.r_basis_dict = {}
        self.r_basis_mv = []
        for (r_symbol, r_base) in zip(self.r_symbols, self.r_basis):
            self.r_basis_dict[r_symbol] = r_base
            self.r_basis_mv.append(mv.Mv(r_base, ga=self))

        # Replace reciprocal basis vectors with expansion in terms of
        # basis vectors in derivatives of basis vectors

        if self.connect_flg:
            for x_i in self.n_range:
                for jb in self.n_range:
                    if not self.is_ortho:
                        self.de[x_i][jb] = metric.Simp.apply(self.de[x_i][jb].subs(self.r_basis_dict) / self.e_sq)
                    else:
                        self.de[x_i][jb] = metric.Simp.apply(self.de[x_i][jb].subs(self.r_basis_dict))

        g_inv = eye(self.n)

        # Calculate inverse of metric tensor, g^{ij}

        for i in self.n_range:
            rx_i = self.r_symbols[i]
            for j in self.n_range:
                rx_j = self.r_symbols[j]
                if j >= i:
                    g_inv[i, j] = self.hestenes_dot(self.r_basis_dict[rx_i], self.r_basis_dict[rx_j])
                    if not self.is_ortho:
                        g_inv[i, j] /= self.e_sq**2
                else:
                    g_inv[i, j] = g_inv[j, i]

        self.g_inv = simplify(g_inv)

        if self.debug:
            print('reciprocal basis dictionary =\n', self.r_basis_dict)

        # True is for left derivative and False is for right derivative
        self.deriv = {('*', True): [], ('^', True): [], ('|', True): [],
                      ('<', True): [], ('>', True): [], ('*', False): [],
                      ('^', False): [], ('|', False): [], ('<', False): [],
                      ('>', False): []}
        return

    def er_blade(self, er, blade, mode='*', left=True):
        r"""
        Product (``*``, ``^``, ``|``, ``<``, ``>``) of reciprocal basis vector
        'er' and basis
        blade 'blade' needed for application of derivatives to
        multivectors.  left is 'True' means 'er' is multiplying 'blade'
        on the left, 'False' is for 'er' multiplying 'blade' on the
        right.  Symbolically for left geometric product:

        .. math:: e^{j}*(e_{i_{1}}\wedge ...\wedge e_{i_{r}})
        """
        if mode == '*':
            base = self.blade_to_base_rep(blade)
            if left:
                return self.base_to_blade_rep(self.mul(er, base))
            else:
                return self.base_to_blade_rep(self.mul(base, er))
        elif mode == '^':
            if left:
                return self.wedge(er, blade)
            else:
                return self.wedge(blade, er)
        else:
            if left:
                return self._dot(er, blade, mode=mode)
            else:
                return self._dot(blade, er, mode=mode)

    def blade_derivation(self, blade, ib):
        """
        Calculate derivatives of basis blade 'blade' using derivative of
        basis vectors calculated by metric. 'ib' is the index of the
        coordinate the derivation is with respect to or the coordinate
        symbol.  These are requried for the calculation of the geometric
        derivatives in curvilinear coordinates or for more general
        manifolds.

        'blade_derivation' caches the results in a dictionary, ``self._dbases``,
        so that the derivation for a given blade and coordinate is never
        calculated more that once.

        Note that the return value is not a multivector, but linear combination
        of basis blade symbols.
        """

        if isinstance(ib, int):
            coord = self.coords[ib]
        else:
            coord = ib
            ib = self.coords.index(coord)

        key = (coord, blade)
        if key in self._dbases:
            return self._dbases[key]

        index = self.blades_to_indexes_dict[blade]
        grade = len(index)
        if grade == 1:
            db = self.de[ib][index[0]]
        elif grade == 2:
            db = self.wedge(self.de[ib][index[0]], self.basis[index[1]]) + \
                self.wedge(self.basis[index[0]], self.de[ib][index[1]])
        else:
            db = self.wedge(self.de[ib][index[0]], self.indexes_to_blades[index[1:]]) + \
                self.wedge(self.indexes_to_blades[index[:-1]], self.de[ib][index[-1]])
            for i in range(1, grade - 1):
                db += self.wedge(self.wedge(self.indexes_to_blades[index[:i]], self.de[ib][index[i]]),
                                 self.indexes_to_blades[index[i + 1:]])
        self._dbases[key] = db
        return db

    def pdop(self,*args):
        return mv.Pdop(args,ga=self)

    def pDiff(self, A, coord):
        """
        Compute partial derivative of multivector function 'A' with
        respect to coordinate 'coord'.
        """

        if isinstance(coord, list):
            # Perform multiple partial differentiation where coord is
            # a list of differentiation orders for each coordinate and
            # the coordinate is determinded by the list index.  If the
            # element in the list is zero no differentiation is to be
            # performed for that coordinate index.

            dA = copy.copy(A)  # Make copy of A

            for i in self.n_range:
                x = self.coords[i]
                xn = coord[i]
                if xn > 0:  # Differentiate with respect to coordinate x
                    for _j in range(xn):  # xn > 1 multiple differentiation
                        dA = self.pDiff(dA, x)

            return dA

        # Simple partial differentiation, once with respect to a single
        # variable, but including case of non-constant basis vectors

        dA = self.mv(expand(diff(A.obj, coord)))

        if self.connect_flg and self.dslot == -1 and not A.is_scalar():  # Basis blades are function of coordinates
            B = self.remove_scalar_part(A)
            if B != zero:
                if isinstance(B, Add):
                    args = B.args
                else:
                    args = [B]
                for term in args:
                    if not term.is_commutative:
                        c, nc = term.args_cnc(split_1=False)
                        x = self.blade_derivation(nc[0], coord)
                        if x != zero:
                            if len(c) == 1:
                                dA += c[0] * x
                            elif len(c) == 0:
                                dA += x
                            else:
                                dA += reduce(operator.mul, c, one) * x

        return dA

    def grad_sqr(self, A, grad_sqr_mode, mode, left):
        r"""
        Calculate :math:`(grad *_{1} grad) *_{2} A` or :math:`A *_{2} (grad *_{1} grad)`
        where ``grad_sqr_mode`` = :math:`*_{1}` = ``*``, ``^``, or ``|`` and
        ``mode`` = :math:`*_{2}` = ``*``, ``^``, or ``|``.
        """
        (Sop, Bop) = Ga.DopFop[(grad_sqr_mode, mode)]
        print('(Sop, Bop) =', Sop, Bop)

        print('grad_sqr:A =', A)

        s = zero

        if Sop is False and Bop is False:
            return s

        dA_i = []
        for coord_i in self.coords:
            dA_i.append(self.pDiff(A, coord_i))

        print('dA_i =', dA_i)

        if Sop:
            for i in self.n_range:
                coord_i = self.coords[i]
                if self.connect_flg:
                    s += self.grad_sq_scl_connect[coord_i] * dA_i[i]

                for j in self.n_range:
                    d2A_j = self.pDiff(dA_i[i], self.coords[j])
                    s += self.g_inv[i, j] * d2A_j

        if Bop and self.connect_flg:
            for i in self.n_range:
                coord_i = self.coords[i]
                print('mode =', mode)
                print('dA_i[i] =', dA_i[i])
                if left:
                    if mode == '|':
                        s += self.dot(self.grad_sq_mv_connect[coord_i], dA_i[i])
                    if mode == '^':
                        s += self.wedge(self.grad_sq_mv_connect[coord_i], dA_i[i])
                    if mode == '*':
                        s += self.mul(self.grad_sq_mv_connect[coord_i], dA_i[i])
                else:
                    if mode == '|':
                        s += self.dot(dA_i[i], self.grad_sq_mv_connect[coord_i])
                    if mode == '^':
                        s += self.wedge(dA_i[i], self.grad_sq_mv_connect[coord_i])
                    if mode == '*':
                        s += self.mul(dA_i[i], self.grad_sq_mv_connect[coord_i])
        return s

    def connection(self, rbase, key_base, mode, left):
        """
        Compute required multivector connections of the form
        (Einstein summation convention) :math:`e^{j}*(D_{j}e_{i_{1}...i_{r}})`
        and :math:`(D_{j}e_{i_{1}...i_{r}})*e^{j}` where :math:`*` could be
        ``*``, ``^``, ``|``, ``<``, or ``>`` depending upon the mode, and
        :math:`e^{j}` are reciprocal basis vectors.
        """
        mode_key = (mode, left)
        keys = [i for i, j in self.connect[mode_key]]
        if left:
            key = rbase * key_base
        else:
            key = key_base * rbase
        if key not in keys:
            keys.append(key)
            C = zero
            for ib in self.n_range:
                x = self.blade_derivation(key_base, ib)
                if self.norm:
                    x /= self.e_norm[ib]
                C += self.er_blade(self.r_basis[ib], x, mode, left)
            # Update connection dictionaries
            self.connect[mode_key].append((key, C))
        return C

    def ReciprocalFrame(self, basis, mode='norm'):
        dim = len(basis)

        indexes = tuple(range(dim))
        index = [()]

        for i in indexes[-2:]:
            index.append(tuple(combinations(indexes, i + 1)))

        MFbasis = []

        for igrade in index[-2:]:
            grade = []
            for iblade in igrade:
                blade = self.mv('1', 'scalar')
                for ibasis in iblade:
                    blade ^= basis[ibasis]
                blade = blade.trigsimp()
                grade.append(blade)
            MFbasis.append(grade)
        E = MFbasis[-1][0]
        E_sq = trigsimp((E * E).scalar())

        duals = copy.copy(MFbasis[-2])

        duals.reverse()
        sgn = 1
        rbasis = []
        for dual in duals:
            recpv = (sgn * dual * E).trigsimp()
            rbasis.append(recpv)
            sgn = -sgn

        if mode != 'norm':
            rbasis.append(E_sq)
        else:
            for i in range(dim):
                rbasis[i] = rbasis[i] / E_sq

        return tuple(rbasis)

    def Mlt(self,*args,**kwargs):
        return lt.Mlt(args[0], self, *args[1:], **kwargs)

class Sm(Ga):
    """
    Submanifold is a geometric algebra defined on a submanifold of a
    base geometric algebra defined on a manifold.  The submanifold is
    defined by a mapping from the coordinates of the base manifold to
    the coordinates of the submanifold. The inputs required to define
    the submanifold are:

    Parameters
    ----------
    u :
        (``args[0]``) The coordinate map defining the submanifold
        which is a list of functions of coordinates of the base
        manifold in terms of the coordinates of the submanifold.
        for example if the manifold is a unit sphere then -
        ``u = [sin(u)*cos(v),sin(u)*sin(v),cos(u)]``.

        Alternatively (``args[0]``) is a parametric vector function
        of the basis vectors of the base manifold.  The
        coefficients of the bases are functions of the coordinates
        (``args[1]``).  In this case we would call the submanifold
        a "vector" manifold and additional characteristics of the
        manifold can be calculated since we have given an explicit
        embedding of the manifold in the base manifold.

    coords :
        (``args[1]``) The coordinate list for the submanifold, for
        example ``[u, v]``.

    Notes
    -----

    See 'init_slots' for possible other inputs.  The 'Ga' member function
    'sm' can be used to instantiate the submanifold via (o3d is the base
    manifold)::

        coords = (u,v) = symbols(',v',real=True)
        sm_example = o3d.sm([sin(u)*cos(v),sin(u)*sin(v),cos(u)],coords)

        (eu,ev) = sm_example.mv()
        sm_grad = sm_example.grad
    """
    init_slots = {'debug': (False, 'True for debug output'),
                  'root': ('e', 'Root symbol for basis vectors'),
                  'name': (None, 'Name of submanifold'),
                  'norm': (False, 'Normalize basis if True'),
                  'ga': (None, 'Base Geometric Algebra')}

    def __init__(self, *args, **kwargs):

        #print '!!!Enter Sm!!!'

        if printer.GaLatexPrinter.latex_flg:
            printer.GaLatexPrinter.restore()
            Ga.restore = True

        kwargs = metric.test_init_slots(Sm.init_slots, **kwargs)
        u = args[0]  # Coordinate map or vector embedding to define submanifold
        coords = args[1]  # List of cordinates
        ga = kwargs['ga']  # base geometric algebra
        if ga is None:
            raise ValueError('Base geometric algebra must be specified for submanifold.')

        g_base = ga.g_raw
        n_base = ga.n
        n_sub = len(coords)

        # Construct names of basis vectors
        root = kwargs['root']
        """
        basis_str = ''
        for x in coords:
            basis_str += root + '_' + str(x) + ' '
        basis_str = basis_str[:-1]
        """

        #print 'u =', u

        if isinstance(u,mv.Mv):  #Define vector manifold
            self.ebasis = []
            for coord in coords:
                #Partial derivation of vector function to get basis vectors
                self.ebasis.append(u.diff(coord))

            #print 'sm ebasis =', self.ebasis

            self.g = []
            for b1 in self.ebasis:
                #Metric tensor from dot products of basis vectors
                tmp = []
                for b2 in self.ebasis:
                    tmp.append(b1 | b2)
                self.g.append(tmp)

        else:

            if len(u) != n_base:
                raise ValueError('In submanifold dimension of base manifold' +
                                 ' not equal to dimension of mapping.')
            dxdu = []
            for x_i in u:
                tmp = []
                for u_j in coords:
                    tmp.append(diff(x_i, u_j))
                dxdu.append(tmp)

            #print 'dxdu =', dxdu

            sub_pairs = list(zip(ga.coords, u))

            #Construct metric tensor form coordinate maps
            g = eye(n_sub)  #Zero n_sub x n_sub sympy matrix
            n_range = list(range(n_sub))
            for i in n_range:
                for j in n_range:
                    s = zero
                    for k in ga.n_range:
                        for l in ga.n_range:
                            s += dxdu[k][i] * dxdu[l][j] * g_base[k, l].subs(sub_pairs)
                    g[i, j] = trigsimp(s)

        norm = kwargs['norm']
        debug = kwargs['debug']

        if Ga.restore:  # restore printer to appropriate enhanced mode after sm is instantiated
            printer.GaLatexPrinter.redirect()

        Ga.__init__(self, root, g=g, coords=coords, norm=norm, debug=debug)

        if isinstance(u,mv.Mv):  #Construct additional functions for vector manifold
            #self.r_basis_mv under construction

            pass

        self.ga = ga
        self.u = u

        if debug:
            print('Exit Sm.__init__()')

    def vpds(self):
        if not self.is_ortho:
            r_basis = [x / self.e_sq for x in self.r_basis_mv]
        else:
            r_basis = self.r_basis_mv
        if self.norm:
            r_basis = [x / e_norm for (x, e_norm) in zip(self.r_basis_mv, self.e_norm)]

        pdx = [self.Pdiffs[x] for x in self.coords]

        self.vpd = mv.Dop(r_basis, pdx, ga=self)
        self.rvpd = mv.Dop(r_basis, pdx, ga=self, cmpflg=True)
        return self.vpd, self.rvpd<|MERGE_RESOLUTION|>--- conflicted
+++ resolved
@@ -817,31 +817,17 @@
             self.blade_super_scripts.append(super_scripts)
 
         if self.debug:
-<<<<<<< HEAD
-            printer.oprint('indexes', self.indexes, 'list(indexes)', self.indexes_lst,
-                           'blades', self.blades, 'list(blades)', self.blades_lst,
+            printer.oprint('indexes', self.indexes, 'list(indexes)', self._all_indexes_lst,
+                           'blades', self.blades, 'list(blades)', self._all_blades_lst,
                            'blades_to_indexes_dict', self.blades_to_indexes_dict,
                            'indexes_to_blades_dict', self.indexes_to_blades_dict,
                            'blades_to_grades_dict', self.blades_to_grades_dict,
                            'blade_super_scripts', self.blade_super_scripts)
             if not self.is_ortho:
-                printer.oprint('bases', self.bases, 'list(bases)', self.bases_lst,
+                printer.oprint('bases', self.bases, 'list(bases)', self._all_bases_lst,
                                'bases_to_indexes_dict', self.bases_to_indexes_dict,
                                'indexes_to_bases_dict', self.indexes_to_bases_dict,
                                'bases_to_grades_dict', self.bases_to_grades_dict)
-=======
-            printer.oprint('indexes', self.indexes, 'list(indexes)', self._all_indexes_lst,
-                            'blades', self.blades, 'list(blades)', self._all_blades_lst,
-                            'blades_to_indexes_dict', self.blades_to_indexes_dict,
-                            'indexes_to_blades_dict', self.indexes_to_blades_dict,
-                            'blades_to_grades_dict', self.blades_to_grades_dict,
-                            'blade_super_scripts', self.blade_super_scripts)
-            if not self.is_ortho:
-                printer.oprint('bases', self.bases, 'list(bases)', self._all_bases_lst,
-                                'bases_to_indexes_dict', self.bases_to_indexes_dict,
-                                'indexes_to_bases_dict', self.indexes_to_bases_dict,
-                                'bases_to_grades_dict', self.bases_to_grades_dict)
->>>>>>> 09ecbd1a
 
         # create the Mv wrappers
         self._all_mv_blades_lst = [
