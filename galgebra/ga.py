"""
Geometric Algebra (inherits Metric)

    If s is a sympy expression then s.args_cnc is used as follows:

    args_cnc(cset=False, warn=True)[source]
    Return [commutative factors, non-commutative factors] of self.
    self is treated as a Mul and the ordering of the factors is
    maintained. If cset is True the commutative factors will be returned
    in a set. If there were repeated factors (as may happen with an
    unevaluated Mul) then an error will be raised unless it is
    explicitly supressed by setting warn to False.

    Note: -1 is always separated from a Number.
"""
import warnings
import operator
import copy
from collections import OrderedDict
from itertools import combinations
import functools
from functools import reduce

from sympy import (
    diff, Rational, Symbol, S, Mul, Add,
    expand, simplify, eye, trigsimp,
    symbols, sqrt, Function
)

from . import printer
from . import metric
from . import mv
from . import dop
from . import lt

half = Rational(1, 2)
one = S(1)
zero = S(0)

def all_same(items):
    return all(x == items[0] for x in items)


def is_bases_product(w):
    nc_w = w.args_cnc()
    nc = nc_w[1]
    return len(nc) == 2 or len(nc) == 1 and nc[0].is_Pow and nc[0].exp == 2


class lazy_dict(dict):
    """
    A dictionary that creates missing entries on the fly.

    When the dictionary is indexed and the key used is not one of the existing
    keys, ``self.f_value(key)`` is called to evaluate the key.  The
    result is then added to the dictionary so that ``self.f_value`` is not
    used to evaluate the same key again.

    Parameters
    ----------
    d :
        Arguments to pass on to the :class:`dict` constructor, typically
        a regular dictionary
    f_value : function
        The function to call to generate a value for a given key
    """
    def __init__(self, d, f_value):
        dict.__init__(self, d)
        self.f_value = f_value

    def __missing__(self, key):
        value = self.f_value(key)
        self[key] = value
        return value

    def __repr__(self):
        return '{}({}, f_value={!r})'.format(
            type(self).__qualname__, dict.__repr__(self), self.f_value)

    def _repr_pretty_(self, p, cycle):
        # ipython support
        p_open, p_close = type(self).__qualname__ + '(', ')'
        with p.group(len(p_open), p_open, p_close):
            p.type_pprinters[dict](self, p, cycle)
            p.text(',')
            p.breakable()
            p.text('f_value={}'.format(self.f_value))


def update_and_substitute(expr1, expr2, mul_dict):
    """
    Linear expand expr1 and expr2 to get (summation convention)::

        expr1 = coefs1[i] * bases1[i]
        expr2 = coefs2[j] * bases2[j]

    where ``coefs1`` and ``coefs2`` are lists of are commutative expressions and
    ``bases1`` and ``bases2`` are lists of bases for the geometric algebra.

    Then evaluate::

        expr = coefs1[i] * coefs2[j] * mul_dict[bases1[i], bases2[j]]

    where ``mul_dict[bases1[i], bases2[j]]`` contains the appropriate
    product of ``bases1[i]*bases2[j]`` as a linear combination of scalars and
    bases of the geometric algebra.
    """
    (coefs1, bases1) = metric.linear_expand(expr1)
    (coefs2, bases2) = metric.linear_expand(expr2)
    expr = S(0)
    for (coef1, base1) in zip(coefs1, bases1):
        for (coef2, base2) in zip(coefs2, bases2):
            expr += coef1 * coef2 * mul_dict[base1, base2]
    return expr


def nc_subs(expr, base_keys, base_values=None):
    """
    See if expr contains nc (non-commutative) keys in base_keys and substitute corresponding
    value in base_values for nc key.  This was written since standard
    sympy subs was very slow in performing this operation for non-commutative
    keys for long lists of keys.
    """
    if base_values is None:
        [base_keys, base_values] = list(zip(*base_keys))

    if expr.is_commutative:
        return expr
    if isinstance(expr, Add):
        args = expr.args
    else:
        args = [expr]
    s = zero
    for term in args:
        if term.is_commutative:
            s += term
        else:
            c, nc = term.args_cnc(split_1=False)
            key = Mul._from_args(nc)
            coef = Mul._from_args(c)
            if key in base_keys:
                base = base_values[base_keys.index(key)]
                s += coef * base
            else:
                s += term
    return s


class Ga(metric.Metric):
    r"""
    The vector space (basis, metric, derivatives of basis vectors) is
    defined by the base class :class:`~galgebra.metric.Metric`.

    The instanciating the class :class:`Ga` constructs the geometric algebra of
    the vector space defined by the metric.

    The construction includes the multivector bases, multiplication
    tables or functions for the geometric (``*``), inner (``|``), outer (``^``)
    products, plus the left (``<``) and right (``>``) contractions.  The
    geometric derivative operator and any required connections for the
    derivative are also calculated.

    Except for the geometric product in the case of a non-orthogonal
    set of basis vectors all products and connections (if needed) are
    calculated when needed and place in dictionaries (lists of tuples)
    to be used when needed.  This greatly speeds up evaluations of
    multivector expressions over previous versions of this code since
    the products of multivector bases and connection are not calculated
    unless they are actually needed in the current calculation.

    Only instantiate the :class:`Ga` class via the :class:`~galgebra.mv.Mv` class or any use
    of enhanced printing (text or latex) will cause the bases and multiplication
    table entries to be incorrectly labeled .

    .. rubric:: Inherited from Metric class

    .. autosummary::

        ~galgebra.metric.Metric.g
        ~galgebra.metric.Metric.g_inv
        ~galgebra.metric.Metric.norm
        ~galgebra.metric.Metric.coords
        ~galgebra.metric.Metric.is_ortho
        ~galgebra.metric.Metric.connect_flg
        ~galgebra.metric.Metric.basis
        ~galgebra.metric.Metric.r_symbols
        ~galgebra.metric.Metric.n
        ~galgebra.metric.Metric.n_range
        ~galgebra.metric.Metric.de

    .. rubric:: Basis, basis bases, and basis blades data structures

    .. attribute:: indexes

        Index list for multivector bases and blades by grade (tuple of tuples).  Tuple
        so that indexes can be used to index dictionaries.

    .. attribute:: bases

        List of bases (non-commutative sympy symbols) by grade.
        Only created for non-orthogonal basis vectors.

    .. attribute:: blades

        List of basis blades (non-commutative sympy symbols) by grade.
        For orthogonal basis vectors the same as bases.

    .. attribute:: coord_vec

        Linear combination of coordinates and basis vectors.  For
        example in orthogonal 3D :math:`x*e_x+y*e_y+z*e_z`.

    .. attribute:: blades_to_indexes_dict

        Map basis blades to index tuples (dictionary).

    .. attribute:: indexes_to_blades_dict

        Map index tuples to basis blades (dictionary).

    .. attribute:: bases_to_indexes_dict

        Map basis bases to index tuples (dictionary).

    .. attribute:: indexes_to_bases_dict

        Map index tuples to basis bases (dictionary).

    .. rubric:: Multiplication tables data structures

    Keys in all multiplication tables (``*``, ``^``, ``|``, ``<``, ``>``) are always ``symbol1*symbol2``.
    The correct operation is known by the context (name) of the relevant list or dictionary). These dictionaries are
    lazy, meaning they may be empty until an attempt is made to index them.

    .. attribute:: mul_table_dict

        Geometric products of basis blades as a :class:`lazy_dict`, ``{base1*base2: Expansion of base1*base2,...}``

    .. attribute:: wedge_table_dict

        Outer products of basis blades as a :class:`lazy_dict`, ``{base1*base2: Expansion of base1^base2,...}`

    .. attribute:: dot_table_dict

        Hestenes inner products of basis blades as a :class:`lazy_dict`, ``{base1*base2: Expansion of base1|base2,...}``

    .. attribute:: left_contract_table_dict

        Left contraction of basis blades as a :class:`lazy_dict`, ``{base1*base2: Expansion of base1<base2,...}``

    .. attribute:: right_contract_table_dict

        Right contraction of basis blades as a :class:`lazy_dict`, ``{base1*base2: Expansion of base1>base2,...}``

    .. rubric:: Reciprocal basis data structures

    .. attribute:: r_symbols

        Reciprocal basis vector symbols (list of non-commutative sympy variables)

    .. attribute:: r_basis

        List of reciprocal basis vectors expanded as linear combination of basis vector symbols.

    .. attribute:: r_basis_dict

        Dictionary to map reciprocal basis symbols to reciprocal basis expanded in terms of basis symbols
        ``{reciprocal basis symbol: linear combination of basis symbols, ...}``

    .. attribute:: r_basis_mv

        List of reciprocal basis vectors in terms of basis multivectors (elements of list can be used in
        multivector expressions.)


    .. rubric:: Derivative data structures

    .. attribute:: de

        Derivatives of basis functions.  Two dimensional list. First entry is differentiating coordinate index.
        Second entry is basis vector index.  Quantities are linear combinations of basis vector symbols.

    .. attribute:: grad

        Geometric derivative operator from left. ``grad*F`` returns multivector
        derivative, ``F*grad`` returns differential operator.

    .. attribute:: rgrad

        Geometric derivative operator from right. ``rgrad*F`` returns differential
        operator, ``F*rgrad`` returns multivector derivative.

    .. Sphinx adds all the other members below this docstring

    .. rubric:: Other members

    .. attribute:: dot_mode

        Controls the behavior of :meth:`dot`

        =======  ======================
        value    ``dot`` aliases
        =======  ======================
        ``'|'``  :meth:`hestenes_dot`
        ``'<'``  :meth:`left_contract`
        ``'>'``  :meth:`right_contract`
        =======  ======================
    """

    dual_mode_value = 'I+'
    dual_mode_lst = ['+I', 'I+', '-I', 'I-', '+Iinv', 'Iinv+', '-Iinv', 'Iinv-']

    restore = False

    a = []

    presets = {'o3d': 'x,y,z:[1,1,1]:[1,1,0]',
               'cyl3d': 'r,theta,z:[1,r**2,1]:[1,1,0]:norm=True',
               'sph3d': 'r,theta,phi:[1,X[0]**2,X[0]**2*cos(X[1])**2]:[1,1,0]:norm=True',
               'para3d': 'u,v,z:[u**2+v**2,u**2+v**2,1]:[1,1,0]:norm=True'}


    @staticmethod
    def dual_mode(mode='I+'):
        """
        Sets mode of multivector dual function for all geometric algebras
        in users program.

        If Ga.dual_mode(mode) not called the default mode is ``'I+'``.

        =====  ============
        mode   return value
        =====  ============
        +I      I*self
        -I     -I*self
        I+      self*I
        I-     -self*I
        +Iinv   Iinv*self
        -Iinv  -Iinv*self
        Iinv+   self*Iinv
        Iinv-  -self*Iinv
        =====  ============
        """
        if mode not in Ga.dual_mode_lst:
            raise ValueError('mode = ' + mode + ' not allowed for Ga.dual_mode.')

        Ga.dual_mode_value = mode

    @staticmethod
    def com(A, B):
        return half * (A * B - B * A)

    @staticmethod
    def build(*args, **kwargs):
        """
        Static method to instantiate geometric algebra and return geometric
        algebra, basis vectors, and grad operator as a tuple.
        """
        GA = Ga(*args, **kwargs)
        basis = list(GA.mv())
        return tuple([GA] + basis)

    @staticmethod
    def preset(setting, root='e', debug=False):

        if setting not in Ga.presets:
            raise ValueError(str(setting) + 'not in Ga.presets.')
        set_lst = Ga.presets[setting].split(':')
        X = symbols(set_lst[0], real=True)
        g = eval(set_lst[1])
        simps = eval(set_lst[2])
        args = [root]
        kwargs = {'g': g, 'coords': X, 'debug': debug, 'I': True, 'gsym': False}

        if len(set_lst) > 3:
            args_lst = set_lst[-1].split(';')
            for arg in args_lst:
                [name, value] = arg.split('=')
                kwargs[name] = eval(value)

        Ga.set_simp(*simps)
        return Ga(*args, **kwargs)

    def __hash__(self):
        return hash(self.name)

    def __eq__(self, ga):
        return self.name == ga.name

    def __init__(self, bases, *, wedge=True, **kwargs):
        """
        Parameters
        ----------
        bases :
            Passed as ``basis`` to ``Metric``.
        wedge :
            Use ``^`` symbol to print basis blades
        **kwargs :
            See :class:`galgebra.metric.Metric`.
        """

        # Each time a geometric algebra is intialized in setup of append
        # the printer must be restored to the simple text mode (not
        # enhanced text of latex printing) so that when 'str' is used to
        # create symbol names the names are not mangled.

        self.wedge_print = wedge

        if printer.GaLatexPrinter.latex_flg:
            printer.GaLatexPrinter.restore()
            Ga.restore = True

        metric.Metric.__init__(self, bases, **kwargs)

        self.par_coords = None
        self._build_bases()
        self.dot_mode = '|'
        self._build_basis_product_tables()

        if self.coords is not None:
            self.coords = list(self.coords)

        self.e = mv.Mv(self._all_blades_lst[-1], ga=self)  # Pseudo-scalar for geometric algebra
        self.e_sq = simplify(expand((self.e*self.e).scalar()))

        if self.coords is not None:
            self.coord_vec = sum([coord * base for (coord, base) in zip(self.coords, self.basis)])
            self._build_reciprocal_basis(self.gsym)
            self._build_grads()
        else:
            self.r_basis_mv = None

        if self.connect_flg:
            self._build_connection()

        self._lt_flg = False  # cache for `self.lt`

        # Calculate normalized pseudo scalar (I**2 = +/-1)

        self.sing_flg = False

        if self.e_sq.is_number:
            if self.e_sq == S(0):
                self.sing_flg = True
                print('!!!!If I**2 = 0, I cannot be normalized!!!!')
                #raise ValueError('!!!!If I**2 = 0, I cannot be normalized!!!!')
            if self.e_sq > S(0):
                self.i = self.e/sqrt(self.e_sq)
                self.i_inv = self.i
            else:  # I**2 = -1
                self.i = self.e/sqrt(-self.e_sq)
                self.i_inv = -self.i
        else:
            if self.Isq == '+': # I**2 = 1
                self.i = self.e/sqrt(self.e_sq)
                self.i_inv = self.i
            else:  # I**2 = -1
                self.i = self.e/sqrt(-self.e_sq)
                self.i_inv = -self.i

        if Ga.restore:  # restore printer to appropriate enhanced mode after ga is instantiated
            printer.GaLatexPrinter.redirect()

        if self.debug:
            print('Exit Ga.__init__()')

        self.a = []  # List of dummy vectors for Mlt calculations
        self._agrads = {}  # cache of gradient operator with respect to vector a
        self.dslot = -1  # args slot for dervative, -1 for coordinates
        self._XOX = self.mv('XOX','vector')  # cached vector for use in is_versor

    def make_grad(self, a, cmpflg=False):  # make gradient operator with respect to vector a

        if isinstance(a,(list,tuple)):
            for ai in a:
                self.make_grad(ai)
            return

        if a in list(self._agrads.keys()):
            return self._agrads[a]

        if isinstance(a, mv.Mv):
            ai = a.get_coefs(1)
        else:
            ai = a
        coefs = []
        pdiffs = []
        for (base, coord) in zip(self.r_basis_mv, ai):
            coefs.append(base)
            pdiffs.append(dop.Pdop({coord: 1}, ga=self))
        self._agrads[a] = mv.Dop(coefs, pdiffs, ga=self, cmpflg=cmpflg)
        self.a.append(a)
        return self._agrads[a]

    def __str__(self):
        return self.name

    def E(self):  # Unnoromalized pseudo-scalar
        return self.e

    def I(self):  # Noromalized pseudo-scalar
        return self.i

    @property
    def mv_I(self):
        # This exists for backwards compatibility. Note this is not `I()`!
        # galgebra 0.4.5
        warnings.warn(
            "`ga.mv_I` is deprecated, use `ga.E()` instead, or perhaps `ga.I()`",
            DeprecationWarning, stacklevel=2)
        # default pseudoscalar
        return self.E()

    @property
    def mv_x(self):
        # This exists for backwards compatibility.
        # galgebra 0.4.5
        warnings.warn(
            "`ga.mv_x` is deprecated, use `ga.mv(your_name, 'vector')` instead",
            DeprecationWarning, stacklevel=2)
        # testing vectors
        return mv.Mv('XxXx', 'vector', ga=self)

    def X(self):
        return self.mv(sum([coord*base for (coord, base) in zip(self.coords, self.basis)]))

    @property
    def Pdiffs(self):
        # galgebra 0.4.5
        warnings.warn(
            "ga.Pdiffs[x] is deprecated, use `Pdop(x)` instead",
            DeprecationWarning, stacklevel=2)
        return {x: dop.Pdop(x) for x in self.coords}

    @property
    def sPds(self):
        # galgebra 0.4.5
        warnings.warn(
            "ga.sPds[x] is deprecated, use `Sdop(x)` instead",
            DeprecationWarning, stacklevel=2)
        return {x: dop.Sdop(x) for x in self.coords}

    @property
    def Pdop_identity(self):
        # galgebra 0.4.5
        warnings.warn(
            "ga.Pdop_identity is deprecated, use `Pdop({})` instead",
            DeprecationWarning, stacklevel=2)
        return dop.Pdop({})

    def mv(self, root=None, *args, **kwargs):
        """
        Instanciate and return a multivector for this, 'self',
        geometric algebra.
        """
        if root is None:  # Return ga basis and compute grad and rgrad
            return self.mv_basis

        # ensure that ga is not already in kwargs
        kwargs = dict(ga=self, **kwargs)

        if not isinstance(root, str):
            return mv.Mv(root, *args, **kwargs)

        if ' ' in root and ' ' not in args[0]:
            root_lst = root.split(' ')
            mv_lst = []
            for root in root_lst:
                mv_lst.append(mv.Mv(root, *args, **kwargs))
            return tuple(mv_lst)

        if ' ' in root and ' ' in args[0]:
            root_lst = root.split(' ')
            mvtype_lst = args[0].split(' ')
            if len(root_lst) != len(mvtype_lst):
                raise ValueError('In Ga.mv() for multiple multivectors and ' +
                                 'multivector types incompatible args ' +
                                 str(root_lst) + ' and ' + str(mvtype_lst))

            mv_lst = []
            for (root, mv_type) in zip(root_lst, mvtype_lst):
                args = list(args)
                args[0] = mv_type
                args = tuple(args)
                mv_lst.append(mv.Mv(root, *args, **kwargs))
            return tuple(mv_lst)

        return mv.Mv(root, *args, **kwargs)

    def mvr(self,norm=True):
        r"""
        Returns tumple of reciprocal basis vectors.  If norm=True or
        basis vectors are orthogonal the reciprocal basis is normalized
        in the sense that

        .. math:: {i}\cdot e^{j} = \delta_{i}^{j}.

        If the basis is not orthogonal and norm=False then

        .. math:: e_{i}\cdot e^{j} = I^{2}\delta_{i}^{j}.
        """

        if self.r_basis_mv is None:
            self._build_reciprocal_basis(self.gsym)
        if norm and not self.is_ortho:
            return tuple([self.r_basis_mv[i] / self.e_sq for i in self.n_range])
        else:
            return tuple(self.r_basis_mv)

    def bases_dict(self, prefix=None):
        '''
        returns a dictionary mapping basis element names to their MultiVector
        instances, optionally for specific grades

        if you are lazy,  you might do this to populate your namespace
        with the variables of a given layout.

        >>> locals().update(ga.bases())
        '''
        if prefix is None:
            prefix='e'
        bl = self._all_mv_blades_lst[1:]  # do not include the scalar, which is not named
        var_names = [prefix+''.join([k for k in str(b) if k.isdigit()]) for b in bl]

        return {key:val for key,val in zip(var_names, bl)}

    def _build_grads(self):
        if not self.is_ortho:
            r_basis = [x / self.e_sq for x in self.r_basis_mv]
        else:
            r_basis = self.r_basis_mv
        if self.norm:
            r_basis = [x / e_norm for (x, e_norm) in zip(self.r_basis_mv, self.e_norm)]

        pdx = [dop.Pdop(x) for x in self.coords]

        self.grad = mv.Dop(r_basis, pdx, ga=self)
        self.rgrad = mv.Dop(r_basis, pdx, ga=self, cmpflg=True)

    def grads(self):
        if self.coords is None:
            raise ValueError("Ga must have been initialized with coords to compute grads")
        return self.grad, self.rgrad

    def pdop(self, *args, **kwargs):
        """ Shorthand to construct a :class:`~galgebra.dop.Pdop` """
        # galgebra 0.4.5
        warnings.warn(
            "`ga.pdop` is deprecated, use `Pdop()` directly.",
            DeprecationWarning, stacklevel=2)
        return dop.Pdop(*args, **kwargs)

    def dop(self, *args, **kwargs):
        """ Shorthand to construct a :class:`~galgebra.mv.Dop` for this algebra """
        return mv.Dop(*args, ga=self, **kwargs)

    def sdop(self, *args, **kwargs):
        """ Shorthand to construct a :class:`~galgebra.dop.Sdop` """
        # galgebra 0.4.5
        warnings.warn(
            "`ga.sdop` is deprecated, use `Sdop()` directly.",
            DeprecationWarning, stacklevel=2)
        return dop.Sdop(*args, **kwargs)

    def lt(self, *args, **kwargs):
        """
        Instanciate and return a linear transformation for this, 'self',
        geometric algebra.
        """
        if not self._lt_flg:
            self._lt_flg = True
            (self.lt_coords, self.lt_x) = lt.Lt.setup(ga=self)

        return lt.Lt(*args, ga=self, **kwargs)

    def sm(self, *args, **kwargs):
        """
        Instanciate and return a submanifold for this
        geometric algebra.  See :class:`Sm` for instantiation inputs.
        """
        return Sm(*args, ga=self, **kwargs)

    def parametric(self, coords):
        if not isinstance(coords, list):
            raise TypeError('In Ga.parametric coords = ' + str(coords) +
                            ' is not a list.')
        if len(coords) != self.n:
            raise ValueError('In Ga.parametric number of parametric functions' +
                             ' not equal to number of coordinates.')

        self.par_coords = {}

        for (coord, par_coord) in zip(self.coords, coords):
            self.par_coords[coord] = par_coord

    def basis_vectors(self):
        return tuple(self.basis)

    def _build_basis_base_symbol(self, base_index):
        """ Build a symbol used for the `base_rep` from the given tuple """
        if not base_index:
            return S(1)
        symbol_str = '*'.join([str(self.basis[i]) for i in base_index])
        return Symbol(symbol_str, commutative=False)

    def _build_basis_blade_symbol(self, base_index):
        """ Build a symbol used for the `blade_rep` from the given tuple """
        if not base_index:
            return S(1)
        if self.wedge_print:
            symbol_str = '^'.join([str(self.basis[i]) for i in base_index])
        else:
            sub_str = []
            root_str = []
            for i in base_index:
                basis_vec_str = str(self.basis[i])
                split_lst = basis_vec_str.split('_')
                if len(split_lst) != 2:
                    raise ValueError('!!!!Incompatible basis vector '+basis_vec_str+' for wedge_print = False!!!!')
                else:
                    sub_str.append(split_lst[1])
                    root_str.append(split_lst[0])
            if all_same(root_str):
                symbol_str = root_str[0] + '_' + ''.join(sub_str)
            else:
                raise ValueError('!!!!No unique root symbol for wedge_print = False!!!!')
        return Symbol(symbol_str, commutative=False)

    def _build_bases(self):
        r"""
        The bases for the multivector (geometric) algebra are formed from
        all combinations of the bases of the vector space and the scalars.

        Each base is represented as a non-commutative symbol of the form

        .. math:: e_{i_{1}}e_{i_{2}}...e_{i_{r}}

        where :math:`0 < i_{1} < i_{2} < ... < i_{r}` and :math:`0 < r \le n` the
        dimension of the vector space and :math:`0 < i_{j} \le n`. The total
        number of all symbols of this form plus the scalars is :math:`2^{n}`.
        Any multivector can be represented as a linear combination
        of these bases and the scalars.

        If the basis vectors are not orthogonal a second set of symbols
        is required given by -

        .. math:: e_{i_{1}}\wedge e_{i_{2}}\wedge ...\wedge e_{i_{r}}.

        These are called the blade basis for the geometric algebra and
        and multivector can also be represented by a linears combination
        of these blades and the scalars.  The number of basis vectors
        that are in the symbol for the blade is call the grade of the
        blade.

        Representing the multivector as a linear combination of blades
        gives a blade decomposition of the multivector.

        There is a linear mapping from bases to blades and blades to
        bases so that one can easily convert from one representation to
        another.  For the case of an orthogonal set of basis vectors the
        bases and blades are identical.
        """

        # index list for multivector bases and blades by grade
        basis_indexes = tuple(self.n_range)
        self.indexes = []
        self._all_indexes_lst = []
        for i in range(len(basis_indexes) + 1):
            base_tuple = tuple(combinations(basis_indexes, i))
            self.indexes.append(base_tuple)
            self._all_indexes_lst += list(base_tuple)
        self.indexes = tuple(self.indexes)

        # list of non-commutative symbols for multivector bases and blades
        # by grade and as a flattened list

        self.blades = []
        self._all_blades_lst = []
        for grade_index in self.indexes:
            blades = []
            super_scripts = []
            for base_index in grade_index:
                blade_symbol = self._build_basis_blade_symbol(base_index)

                blades.append(blade_symbol)
                self._all_blades_lst.append(blade_symbol)
            self.blades.append(blades)

        self.blades_to_indexes = []
        self.indexes_to_blades = []
        for (index, blade) in zip(self._all_indexes_lst, self._all_blades_lst):
            self.blades_to_indexes.append((blade, index))
            self.indexes_to_blades.append((index, blade))
        self.blades_to_indexes_dict = OrderedDict(self.blades_to_indexes)
        self.indexes_to_blades_dict = OrderedDict(self.indexes_to_blades)

        self.blades_to_grades_dict = {}
        for igrade, grade in enumerate(self.blades):
            for blade in grade:
                self.blades_to_grades_dict[blade] = igrade

        if not self.is_ortho:
            self.bases = []
            self._all_bases_lst = []
            for grade_index in self.indexes:
                bases = []
                for base_index in grade_index:
                    base_symbol = self._build_basis_base_symbol(base_index)
                    bases.append(base_symbol)
                    self._all_bases_lst.append(base_symbol)
                self.bases.append(bases)

            self.bases_to_indexes = []
            self.indexes_to_bases = []
            for (index, base) in zip(self._all_indexes_lst, self._all_bases_lst):
                self.bases_to_indexes.append((base, index))
                self.indexes_to_bases.append((index, base))
            self.bases_to_indexes_dict = OrderedDict(self.bases_to_indexes)
            self.indexes_to_bases_dict = OrderedDict(self.indexes_to_bases)

            self.bases_to_grades_dict = {}
            for igrade, grade in enumerate(self.bases):
                for base in grade:
                    self.bases_to_grades_dict[base] = igrade

        if self.coords is None:
            base0 = str(self.basis[0])
            if '_' in base0:
                sub_index = base0.index('_')
                self.basis_super_scripts = [str(base)[sub_index + 1:] for base in self.basis]
            else:
                self.basis_super_scripts = [str(i + 1) for i in self.n_range]
        else:
            self.basis_super_scripts = [str(coord) for coord in self.coords]

        self.blade_super_scripts = []

        for grade_index in self.indexes:
            super_scripts = []
            for base_index in grade_index:
                super_scripts.append(''.join([self.basis_super_scripts[i]
                                     for i in base_index]))
            self.blade_super_scripts.append(super_scripts)

        if self.debug:
            printer.oprint('indexes', self.indexes, 'list(indexes)', self._all_indexes_lst,
                           'blades', self.blades, 'list(blades)', self._all_blades_lst,
                           'blades_to_indexes_dict', self.blades_to_indexes_dict,
                           'indexes_to_blades_dict', self.indexes_to_blades_dict,
                           'blades_to_grades_dict', self.blades_to_grades_dict,
                           'blade_super_scripts', self.blade_super_scripts)
            if not self.is_ortho:
                printer.oprint('bases', self.bases, 'list(bases)', self._all_bases_lst,
                               'bases_to_indexes_dict', self.bases_to_indexes_dict,
                               'indexes_to_bases_dict', self.indexes_to_bases_dict,
                               'bases_to_grades_dict', self.bases_to_grades_dict)

        # create the Mv wrappers
        self._all_mv_blades_lst = [
            mv.Mv(obj, ga=self)
            for obj in self._all_blades_lst
        ]
        self.mv_basis = [
            mv.Mv(obj, ga=self)
            for obj in self.basis
        ]

        # TODO[gh-64]: For compatibility with old behavior, the public
        # properties do not include the scalar. We should consider making the
        # breaking change such that they do.
        self.indexes_lst = self._all_indexes_lst[1:]
        self.blades_lst = self._all_blades_lst[1:]
        self.mv_blades_lst = self._all_mv_blades_lst[1:]
        if not self.is_ortho:
            self.bases_lst = self._all_bases_lst[1:]

    def _build_basis_product_tables(self):
        """
        For the different products of geometric algebra bases/blade
        initialize auto-updating of bases/blades product lists.  For
        orthogonal bases all basis product lists are generated on the
        fly using functions and the base and blade representations
        are identical.  For a non-orthogonal basis the multiplication
        table for the geometric product is pre-calcuated for base pairs.
        The tables for all other products (including the geometric
        product) are calulated on the fly and updated and are for blade
        pairs.

        All tables are of the form::

            [(blade1*blade2, f(blade1, blade1)), ...]
        """
        self.mul_table_dict = lazy_dict({}, f_value=self.geometric_product_basis_blades)  # Geometric product (*) of blades

        if not self.is_ortho:
            self._build_non_orthogonal_mul_table()  # Fully populated geometric product (*) multiplication table
            self._build_base_blade_conversions()  # Generates conversion dictionaries between bases and blades

        self.wedge_table_dict = lazy_dict({}, f_value=self.wedge_product_basis_blades)  # Outer product (^)

        # All three (|,<,>) types of contractions use the same generation function
        # self.dot_product_basis_blades.  The type of dictionary entry generated depend
        # on self.dot_mode = '|', '<', or '>' as set in self.dot.
        if self.is_ortho:
            dot_product_basis_blades = self.dot_product_basis_blades
        else:
            dot_product_basis_blades = self.non_orthogonal_dot_product_basis_blades

        self.dot_table_dict = lazy_dict({}, f_value=functools.partial(dot_product_basis_blades, mode='|'))
        self.left_contract_table_dict = lazy_dict({}, f_value=functools.partial(dot_product_basis_blades, mode='<'))
        self.right_contract_table_dict = lazy_dict({}, f_value=functools.partial(dot_product_basis_blades, mode='>'))

        if self.debug:
            print('Exit _build_basis_product_tables.\n')

    def _build_connection(self):
        # Partial derivatives of multivector bases multiplied (*,^,|,<,>)
        # on left and right (True and False) by reciprocal basis vectors.
        self.connect = {('*', True): [], ('^', True): [], ('|', True): [],
                        ('<', True): [], ('>', True): [], ('*', False): [],
                        ('^', False): [], ('|', False): [], ('<', False): [],
                        ('>', False): []}
        # Partial derivatives of multivector bases
        self._dbases = {}

    ######## Functions for Calculation products of blades/bases ########

    #******************** Geometric Product (*) ***********************#

    def geometric_product_basis_blades(self, blade12):
        # geometric (*) product for orthogonal basis
        if self.is_ortho:
            (blade1, blade2) = blade12
            index1 = self.blades_to_indexes_dict[blade1]
            index2 = self.blades_to_indexes_dict[blade2]
            blade_index = list(index1 + index2)
            repeats = []
            sgn = 1
            for i in range(1, len(blade_index)):
                save = blade_index[i]
                j = i
                while j > 0 and blade_index[j - 1] > save:
                    sgn = -sgn
                    blade_index[j] = blade_index[j - 1]
                    j -= 1
                blade_index[j] = save
                if blade_index[j] == blade_index[j - 1]:
                    repeats.append(save)
            result = S(sgn)
            for i in repeats:
                blade_index.remove(i)
                blade_index.remove(i)
                result *= self.g[i, i]
            if len(blade_index) > 0:
                result *= self.indexes_to_blades_dict[tuple(blade_index)]
            return result
        else:
            (blade1, blade2) = blade12
            base1 = self.blade_to_base_rep(blade1)
            base2 = self.blade_to_base_rep(blade2)
            base12 = expand(base1 * base2)
            base12 = nc_subs(base12, self.basic_mul_keys, self.basic_mul_values)
            return self.base_to_blade_rep(base12)

    def reduce_basis(self, blst):
        """
        Repetitively applies reduce_basis_loop to basis
        product representation until normal form is
        realized for non-orthogonal basis

        If the basis vectors are represented by the non-
        commutative symbols e_1,...,e_n then a grade r base
        is the geometric product e_i_1*e_i_2*...*e_i_r where
        i_1<i_2<...<i_r (normal form).  Then in galgebra this
        base is represented by a single indexed non-commutative
        symbol with indexes [i_1,i_2,...,i_r].  The total number
        of these bases in an n-dimensional vector space is 2**n.
        reduce basis takes the geometric products of basis vectors that
        are not in normal form (out of order) and reduces them to a sum
        of bases that are in normal form (in order).  It does this by
        recursively applying the geometric algebra formula -

            e_i*e_j = 2*(e_i|e_j) - e_j*e_i

        where the scalar product (e_i|e_j) is obtained from the metric
        tensor of the vector space.  This also allows one to calculate
        the geometric product of any two bases of and grade of the
        geometric algebra, the multiplication table.
        """
        blst = list(blst)
        if blst == []:  # blst represents scalar
            blst_coef = [1]
            blst_expand = [[]]
            return blst_coef, blst_expand
        blst_expand = [blst]
        blst_coef = [1]
        blst_flg = [False]
        # reduce untill all blst revise flgs are True
        while not reduce(operator.and_, blst_flg):
            for i in range(len(blst_flg)):
                if not blst_flg[i]:  # keep revising if revise flg is False
                    tmp = Ga.reduce_basis_loop(self.g, blst_expand[i])
                    if isinstance(tmp, bool):
                        blst_flg[i] = tmp  # revision of blst_expand[i] complete
                    elif len(tmp) == 3:  # blst_expand[i] contracted
                        blst_coef[i] = tmp[0] * blst_coef[i]
                        blst_expand[i] = tmp[1]
                        blst_flg[i] = tmp[2]
                    else:  # blst_expand[i] revised
                        blst_coef[i] = -blst_coef[i]
                        #if revision force one more pass in case revision
                        #causes repeated index previous to revised pair of
                        #indexes
                        blst_flg[i] = False
                        blst_expand[i] = tmp[3]
                        blst_coef.append(-blst_coef[i] * tmp[0])
                        blst_expand.append(tmp[1])
                        blst_flg.append(tmp[2])
        new_blst_coef = []
        new_blst_expand = []
        for (coef, xpand) in zip(blst_coef, blst_expand):
            if xpand in new_blst_expand:
                i = new_blst_expand.index(xpand)
                new_blst_coef[i] += coef
            else:
                new_blst_expand.append(xpand)
                new_blst_coef.append(coef)
        return new_blst_coef, new_blst_expand

    @staticmethod
    def reduce_basis_loop(g, blst):
        r"""
        blst is a list of integers :math:`[i_{1},...,i_{r}]` representing the geometric
        product of r basis vectors :math:`a_{{i_1}}*...*a_{{i_r}}`. :meth:`reduce_basis_loop`
        searches along the list :math:`[i_{1},...,i_{r}]` untill it finds :math:`i_{j} = i_{j+1}`
        and in this case contracts the list, or if :math:`i_{j} > i_{j+1}` it revises
        the list (:math:`\sim i_{j}` means remove :math:`i_{j}` from the list)

        * Case 1: If :math:`i_{j} = i_{j+1}`, return
          :math:`a_{i_{j}}^2` and
          :math:`[i_{1},..,\sim i_{j},\sim i_{j+1},...,i_{r}]`

        * Case 2: If :math:`i_{j} > i_{j+1}`, return
          :math:`a_{i_{j}}.a_{i_{j+1}}`,
          :math:`[i_{1},..,\sim i_{j},\sim i_{j+1},...,i_{r}]`, and
          :math:`[i_{1},..,i_{j+1},i_{j},...,i_{r}]`

        This is an implementation of the formula:

            e_i*e_j = 2(e_i|e_j) - e_j*e_i

        Where e_i and e_j are basis vectors, * the geometric product, and
        | the dot product.
        """
        nblst = len(blst)  # number of basis vectors
        if nblst <= 1:
            return True  # a scalar or vector is already reduced
        for jstep in range(1, nblst):
            istep = jstep - 1
            if blst[istep] == blst[jstep]:  # basis vectorindex is repeated
                i = blst[istep]  # save basis vector index
                if len(blst) > 2:
                    blst = blst[:istep] + blst[jstep + 1:]  # contract blst
                else:
                    blst = []
                if len(blst) <= 1 or jstep == nblst - 1:
                    blst_flg = True  # revision of blst is complete
                else:
                    blst_flg = False  # more revision needed
                return g[i, i], blst, blst_flg
            if blst[istep] > blst[jstep]:  # blst not in normal order
                blst1 = blst[:istep] + blst[jstep + 1:]  # contract blst
                a1 = 2 * g[blst[jstep], blst[istep]]  # coef of contraction
                blst = blst[:istep] + [blst[jstep]] + [blst[istep]] + blst[jstep + 1:]  # revise blst
                if len(blst1) <= 1:
                    blst1_flg = True  # revision of blst is complete
                else:
                    blst1_flg = False  # more revision needed
                return a1, blst1, blst1_flg, blst
 
        return True  # revision complete, blst in normal order

    #******************* Outer/wedge (^) product **********************#

    @staticmethod
    def blade_reduce(lst):
<<<<<<< HEAD
        """
        Reduce wedge product of basis vectors to normal order.  lst is
        list of indicies of basis vectors.  blade_reduce sorts the list
        and determines if overall number of exchanges in list is odd or
        even and returns sign changes (sgn) and sorted list.  If any two
        indicies in list are equal (wedge product is zero) sgn = 0 and
        lst = None are returned.
        """
        sgn = 1
=======
        sgn = S(1)
>>>>>>> f30de306
        for i in range(1, len(lst)):
            save = lst[i]
            j = i
            while j > 0 and lst[j - 1] > save:
                sgn = -sgn
                lst[j] = lst[j - 1]
                j -= 1
            lst[j] = save
            if lst[j] == lst[j - 1]:
                return S(0), None
        return sgn, lst

    def wedge_product_basis_blades(self, blade12):  # blade12 = blade1*blade2
        # outer (^) product of basis blades
        # this method works for both orthogonal and non-orthogonal basis
        (blade1, blade2) = blade12
        index1 = self.blades_to_indexes_dict[blade1]
        index2 = self.blades_to_indexes_dict[blade2]
        index12 = list(index1 + index2)

        if len(index12) > self.n:
            return S(0)
        (sgn, wedge12) = Ga.blade_reduce(index12)
        if sgn != 0:
            return(sgn * self.indexes_to_blades_dict[tuple(wedge12)])
        else:
            return S(0)

    #****** Dot (|) product, reft (<) and right (>) contractions ******#

    def _dot_product_grade(self, grade1, grade2, mode):
        """
        Get the grade to select from the geometric product, for a given
        dot product
        """
        if mode == '|':
            if grade1 == 0 or grade2 == 0:
                return None
            return abs(grade1 - grade2)
        elif mode == '<':
            grade = grade2 - grade1
            if grade < 0:
                return None
            return grade
        elif mode == '>':
            grade = grade1 - grade2
            if grade < 0:
                return None
            return grade
        else:
            raise ValueError('mode={!r} not allowed'.format(mode))

    def dot_product_basis_blades(self, blade12, mode):
        # dot (|), left (<), and right (>) products
        # dot product for orthogonal basis
        (blade1, blade2) = blade12
        index1 = self.blades_to_indexes_dict[blade1]
        index2 = self.blades_to_indexes_dict[blade2]
        index = list(index1 + index2)

        grade = self._dot_product_grade(len(index1), len(index2), mode=mode)
        if grade is None:
            return zero

        n = len(index)
        sgn = S(1)
        result = S(1)
        ordered = False
        while n > grade:
            ordered = True
            i2 = 1
            while i2 < n:
                i1 = i2 - 1
                index1 = index[i1]
                index2 = index[i2]
                if index1 == index2:
                    n -= 2
                    if n < grade:
                        return zero
                    result *= self.g[index1, index1]
                    index = index[:i1] + index[i2 + 1:]
                elif index1 > index2:
                    ordered = False
                    index[i1] = index2
                    index[i2] = index1
                    sgn = -sgn
                    i2 += 1
                else:
                    i2 += 1
            if ordered:
                break
        if n > grade:
            return zero
        else:
            if index == []:
                return sgn * result
            else:
                return sgn * result * self.indexes_to_blades_dict[tuple(index)]

    def non_orthogonal_dot_product_basis_blades(self, blade12, mode):  # blade12 = (blade1,blade2)
        # dot product of basis blades if basis vectors are non-orthogonal
        # inner (|), left (<), and right (>) products of basis blades
        # blade12 is the sympy product of two basis blades
        (blade1, blade2) = blade12
        # Need base rep for blades since that is all we can multiply
        base1 = self.blade_expansion_dict[blade1]
        base2 = self.blade_expansion_dict[blade2]
        # geometric product of basis blades
        base12 = self.mul(base1, base2)
        # blade rep of geometric product
        blade12 = self.base_to_blade_rep(base12)
        # decompose geometric product by grades
        grade_dict = self.grade_decomposition(blade12)
        # grades of input blades
        grade1 = self.blades_to_grades_dict[blade1]
        grade2 = self.blades_to_grades_dict[blade2]

        grade = self._dot_product_grade(grade1, grade2, mode=mode)
        if grade is None:
            return zero
        return grade_dict.get(grade, zero)

    ############# Non-Orthogonal Tables and Dictionaries ###############

    def _build_non_orthogonal_mul_table(self):
        mul_table = []
        self.basic_mul_keys = []
        self.basic_mul_values = []
        for base1 in self._all_bases_lst:
            for base2 in self._all_bases_lst:
                key = base1 * base2
                value = self.non_orthogonal_bases_products((base1, base2))
                mul_table.append((key, value))
                self.basic_mul_keys.append(key)
                self.basic_mul_values.append(value)
        self.basic_mul_table = mul_table
        self.basic_mul_table_dict = OrderedDict(mul_table)

        if self.debug:
            print('basic_mul_table =\n', self.basic_mul_table)

    def non_orthogonal_bases_products(self, base12):  # base12 = (base1,base2)
        # geometric product of bases for non-orthogonal basis vectors
        (base1, base2) = base12
        index = self.bases_to_indexes_dict[base1] + self.bases_to_indexes_dict[base2]

        (coefs, indexes) = self.reduce_basis(index)

        s = 0

        if [] in indexes:  # extract scalar part from multivector expansion
            iscalar = indexes.index([])
            s += coefs[iscalar]
            del indexes[iscalar]
            del coefs[iscalar]

        for (coef, index) in zip(coefs, indexes):
            s += coef * self.indexes_to_bases_dict[tuple(index)]

        return s

    def _build_base_blade_conversions(self):

        blade_expansion = []
        blade_index = []

        # expand blade basis in terms of base basis
        for blade in self._all_blades_lst:
            index = self.blades_to_indexes_dict[blade]
            grade = len(index)
            if grade <= 1:
                blade_expansion.append(blade)
                blade_index.append(index)
            else:
                a = self.indexes_to_blades_dict[(index[0],)]
                Aexpand = blade_expansion[blade_index.index(index[1:])]
                # Formula for outer (^) product of a vector and grade-r multivector
                # a^A_{r} = (a*A + (-1)^{r}*A*a)/2
                # The folowing evaluation takes the most time for setup it is the due to
                # the substitution required for the multiplications
                a_W_A = half * (self.basic_mul(a, Aexpand) - ((-1) ** grade) * self.basic_mul(Aexpand, a))
                blade_index.append(index)
                blade_expansion.append(expand(a_W_A))

        self.blade_expansion = blade_expansion
        self.blade_expansion_dict = OrderedDict(list(zip(self._all_blades_lst, blade_expansion)))

        if self.debug:
            print('blade_expansion_dict =', self.blade_expansion_dict)

        # expand base basis in terms of blade basis

        base_expand = []

        for (base, blade, index) in zip(self._all_bases_lst, self._all_blades_lst, self._all_indexes_lst):
            grade = len(index)
            if grade <= 1:
                base_expand.append((base, base))
            else:  # back substitution of tridiagonal system
                tmp = self.blade_expansion_dict[blade]
                tmp = tmp.subs(base, -blade)
                tmp = -tmp.subs(base_expand)
                base_expand.append((base, expand(tmp)))

        self.base_expand = base_expand
        self.base_expansion_dict = OrderedDict(base_expand)

        if self.debug:
            print('base_expansion_dict =', self.base_expansion_dict)

    def base_to_blade_rep(self, A):

        if self.is_ortho:
            return A
        else:
            #return(expand(A).subs(self.base_expansion_dict))
            return nc_subs(expand(A), self.base_expand)

    def blade_to_base_rep(self, A):

        if self.is_ortho:
            return A
        else:
            #return(expand(A).subs(self.blade_expansion_dict))
            return nc_subs(expand(A), self._all_blades_lst, self.blade_expansion)

    ###### Products (*,^,|,<,>) for multivector representations ########

    def basic_mul(self, A, B):  # geometric product (*) of base representations
        # only multiplicative operation to assume A and B are in base representation
        AxB = expand(A * B)
        AxB = nc_subs(AxB, self.basic_mul_keys, self.basic_mul_values)
        return expand(AxB)

    def Mul(self, A, B, mode='*'):  # Unifies all products into one function
        if mode == '*':
            return self.mul(A, B)
        elif mode == '^':
            return self.wedge(A, B)
        elif mode == '|':
            return self.hestenes_dot(A, B)
        elif mode == '<':
            return self.left_contract(A, B)
        elif mode == '>':
            return self.right_contract(A, B)
        else:
            raise ValueError('Unknown multiplication operator {!r}', mode)

    def mul(self, A, B):  # geometric (*) product of blade representations
        return update_and_substitute(A, B, self.mul_table_dict)

    def wedge(self, A, B):
        # wedge assumes A and B are in blade rep
        # wedge product is same for both orthogonal and non-orthogonal for A and B in blade rep
        return update_and_substitute(A, B, self.wedge_table_dict)

    def hestenes_dot(self, A, B):
        r""" compute the hestenes dot product, :math:`A \bullet B` """
        return update_and_substitute(A, B, self.dot_table_dict)

    def left_contract(self, A, B):
        r""" compute the left contraction, :math:`A \rfloor B`  """
        return update_and_substitute(A, B, self.left_contract_table_dict)

    def right_contract(self, A, B):
        r""" compute the right contraction, :math:`A \lfloor B` """
        return update_and_substitute(A, B, self.right_contract_table_dict)

    def dot(self, A, B):
        r"""
        Inner product ``|``, ``<``, or ``>``.

        The :attr:`dot_mode` attribute determines which of these is used.
        """
        # forbid something silly like setting dot_mode to the wedge or geometric
        # product
        if self.dot_mode in '^*':
            raise ValueError('"' + str(self.dot_mode) + '" not a legal mode in dot')
        return self.Mul(A, B, mode=self.dot_mode)

    ######################## Helper Functions ##########################

    def grade_decomposition(self, A):
        """
        Returns dictionary with grades as keys of grades of A.  For example
        if A is a rotor the dictionary keys would be 0 and 2. For a vector
        the single key would be 1.  Note A can be input as a multivector or
        an multivector object (sympy expression).  If A is a multivector the
        dictionary entries are multivectors.  If A is a sympy expression
        (in this case a linear combination of non-commutative symbols) the
        dictionary entries are sympy expressions.
        """
        if isinstance(A,mv.Mv):
            A.blade_rep()
            A.characterise_Mv()
            Aobj = expand(A.obj)
        else:
            Aobj = A
        coefs,blades = metric.linear_expand(Aobj)
        grade_dict = {}
        for (coef,blade) in zip(coefs,blades):
            if blade == one:
                if 0 in list(grade_dict.keys()):
                    grade_dict[0] += coef
                else:
                    grade_dict[0] = coef
            else:
                grade = self.blades_to_grades_dict[blade]
                if grade in grade_dict:
                    grade_dict[grade] += coef * blade
                else:
                    grade_dict[grade] = coef * blade
        if isinstance(A, mv.Mv):
            for grade in list(grade_dict.keys()):
                grade_dict[grade] = self.mv(grade_dict[grade])
        return grade_dict

    def split_multivector(self, A):
        """
        Split multivector :math:`A` into commutative part :math:`a` and
        non-commutative part :math:`A'` so that :math:`A = a+A'`
        """
        if isinstance(A, mv.Mv):
            return self.split_multivector(A.obj)
        else:
            A = expand(A)
            if isinstance(A, Add):
                a = sum([x for x in A.args if x.is_commutative])
                Ap = sum([x for x in A.args if not x.is_commutative])
                return (a, Ap)
            elif isinstance(A, Symbol):
                if A.is_commutative:
                    return (A, 0)
                else:
                    return (0, A)
            else:
                if A.is_commutative:
                    return (A, 0)
                else:
                    return (0, A)


    def remove_scalar_part(self, A):
        """
        Return non-commutative part (sympy object) of ``A.obj``.
        """
        if isinstance(A, mv.Mv):
            return self.remove_scalar_part(A.obj)
        else:
            if isinstance(A, Add):
                A = expand(A)
                return(sum([x for x in A.args if not x.is_commutative]))
            elif isinstance(A, Symbol):
                if A.is_commutative:
                    return 0
                else:
                    return A
            else:
                if A.is_commutative:
                    return 0
                else:
                    return A


    def scalar_part(self, A):

        if isinstance(A, mv.Mv):
            return self.scalar_part(A.obj)
        else:
            A = expand(A)
            if isinstance(A, Add):
                return(sum([x for x in A.args if x.is_commutative]))
            elif isinstance(A, Symbol):
                if A.is_commutative:
                    return A
                else:
                    return 0
            else:
                if A.is_commutative:
                    return A
                else:
                    return 0


    """
        else:
            if A.is_commutative:
                return A
            else:
                return zero
    """

    def grades(self, A):  # Return list of grades present in A
        A = self.base_to_blade_rep(A)
        A = expand(A)
        blades = []
        if isinstance(A, Add):
            args = A.args
        else:
            args = [A]
        for term in args:
            blade = term.args_cnc()[1]
            l_blade = len(blade)
            if l_blade > 0:
                if blade[0] not in blades:
                    blades.append(blade[0])
            else:
                if one not in blades:
                    blades.append(one)
        grade_lst = []
        if one in blades:
            grade_lst.append(0)
        for blade in blades:
            if blade != one:
                grade = self.blades_to_grades_dict[blade]
                if grade not in grade_lst:
                    grade_lst.append(grade)
        grade_lst.sort()
        return(grade_lst)

    def reverse(self, A):  # Calculates reverse of A (see documentation)
        A = expand(A)
        blades = {}
        if isinstance(A, Add):
            args = A.args
        else:
            if A.is_commutative:
                return A
            else:
                args = [A]
        for term in args:
            if term.is_commutative:
                if 0 in blades:
                    blades[0] += term
                else:
                    blades[0] = term
            else:
                _c, nc = term.args_cnc()
                blade = nc[0]
                grade = self.blades_to_grades_dict[blade]
                if grade in blades:
                    blades[grade] += term
                else:
                    blades[grade] = term
        s = zero
        for grade in blades:
            if (grade * (grade - 1)) / 2 % 2 == 0:
                s += blades[grade]
            else:
                s -= blades[grade]
        return s

    def get_grade(self, A, r):  # Return grade r of A, <A>_{r}
        if r == 0:
            return self.scalar_part(A)
        coefs, bases = metric.linear_expand(A)
        s = zero
        for (coef, base) in zip(coefs, bases):
            if base != one and self.blades_to_grades_dict[base] == r:
                s += coef * base
        return s

    def even_odd(self, A, even=True):  # Return even or odd part of A
        A = expand(A)
        if A.is_commutative and even:
            return A
        if isinstance(A, Add):
            args = A.args
        else:
            args = [A]
        s = zero
        for term in args:
            if term.is_commutative:
                if even:
                    s += term
            else:
                c, nc = term.args_cnc(split_1=False)
                blade = nc[0]
                grade = self.blades_to_grades_dict[blade]
                if even and grade % 2 == 0:
                    s += Mul._from_args(c) * blade
                elif not even and grade % 2 == 1:
                    s += Mul._from_args(c) * blade
        return s

    ##################### Multivector derivatives ######################

    def _build_reciprocal_basis(self,gsym):
        r"""
        Calculate reciprocal basis vectors :math:`e^{j}` where

        .. math:: e^{j}\cdot e_{k} = \delta_{k}^{j}

        and :math:`\delta_{k}^{j}` is the kronecker delta.  We use the formula
        from Doran and Lasenby 4.94:

        .. math:: e^{j} = (-1)^{j-1}e_{1} \wedge ...e_{j-1} \wedge e_{j+1} \wedge ... \wedge e_{n}*E_{n}^{-1}

        where :math:`E_{n} = e_{1}\wedge ...\wedge e_{n}`.

        For non-orthogonal basis :math:`e^{j}` is not normalized and must be
        divided by :math:`E_{n}^2` (``self.e_sq``) in any relevant calculations.

        If ``gsym = True`` then :math:`E_{n}^2` is not evaluated, but is represented
        as :math:`E_{n}^2 = (-1)^{n*(n-1)/2}\operatorname{det}(g)` where
        :math:`\operatorname{det}(g)` the determinant
        of the metric tensor can be general scalar function of the coordinates.
        """

        if self.debug:
            print('Enter _build_reciprocal_basis.\n')

        if self.is_ortho:
            self.r_basis = [self.basis[i] / self.g[i, i] for i in self.n_range]
        else:
            if gsym is not None:
                # Define name of metric tensor determinant as sympy symbol
                if printer.GaLatexPrinter.latex_flg:
                    det_str = r'\det\left ( ' + gsym + r'\right ) '
                else:
                    det_str = 'det(' + gsym + ')'
                # Define square of pseudo-scalar in terms of metric tensor
                # determinant
                n = self.n
                if self.coords is None:  # Metric tensor is constant
                    self.e_sq = (-1) ** (n*(n - 1)/2) * Symbol(det_str,real=True)
                else:  # Metric tensor is function of coordinates
                    n = len(self.coords)
                    self.e_sq = (-1) ** (n*(n - 1)/2) * Function(det_str,real=True)(*self.coords)
            else:
                self.e_sq = simplify((self.e * self.e).obj)
            if self.debug:
                print('E**2 =', self.e_sq)

            duals = list(self.blades[self.n - 1])
            # After reverse, the j-th of them is exactly e_{1}^...e_{j-1}^e_{j+1}^...^e_{n}
            duals.reverse()

            sgn = 1
            self.r_basis = []
            for dual in duals:
                dual_base_rep = self.blade_to_base_rep(dual)
                # {E_n}^{-1} = \frac{E_n}{{E_n}^{2}}
                # r_basis_j = sgn * duals[j] * E_n so it's not normalized, missing a factor of {E_n}^{-2}
                """
                print('blades list =',self._all_blades_lst)
                print('debug =',expand(self.base_to_blade_rep(self.mul(sgn * dual_base_rep, self.e.obj))))
                print('collect arg =',expand(self.base_to_blade_rep(self.mul(sgn * dual_base_rep, self.e.obj))))
                """
                r_basis_j = metric.collect(expand(self.base_to_blade_rep(self.mul(sgn * dual_base_rep, self.e.obj))), self._all_blades_lst)
                self.r_basis.append(r_basis_j)
                # sgn = (-1)**{j-1}
                sgn = -sgn

            if self.debug:
                printer.oprint('E', self.e, 'E**2', self.e_sq, 'unnormalized reciprocal basis =\n', self.r_basis)
                print('reciprocal basis test =')
                for ei in self.basis:
                    for ej in self.r_basis:
                        ei_dot_ej = self.hestenes_dot(ei, ej)
                        if ei_dot_ej == zero:
                            print('e_{i}|e_{j} = ' + str(ei_dot_ej))
                        else:
                            print('e_{i}|e_{j} = ' + str(expand(ei_dot_ej / self.e_sq)))

        # Dictionary to represent reciprocal basis vectors as expansions
        # in terms of basis vectors.

        self.r_basis_dict = {}
        self.r_basis_mv = []
        for (r_symbol, r_base) in zip(self.r_symbols, self.r_basis):
            self.r_basis_dict[r_symbol] = r_base
            self.r_basis_mv.append(mv.Mv(r_base, ga=self))

        # Replace reciprocal basis vectors with expansion in terms of
        # basis vectors in derivatives of basis vectors

        if self.connect_flg:
            for x_i in self.n_range:
                for jb in self.n_range:
                    if not self.is_ortho:
                        self.de[x_i][jb] = metric.Simp.apply(self.de[x_i][jb].subs(self.r_basis_dict) / self.e_sq)
                    else:
                        self.de[x_i][jb] = metric.Simp.apply(self.de[x_i][jb].subs(self.r_basis_dict))

        g_inv = eye(self.n)

        # Calculate inverse of metric tensor, g^{ij}

        for i in self.n_range:
            rx_i = self.r_symbols[i]
            for j in self.n_range:
                rx_j = self.r_symbols[j]
                if j >= i:
                    g_inv[i, j] = self.hestenes_dot(self.r_basis_dict[rx_i], self.r_basis_dict[rx_j])
                    if not self.is_ortho:
                        g_inv[i, j] /= self.e_sq**2
                else:
                    g_inv[i, j] = g_inv[j, i]

        self.g_inv = simplify(g_inv)

        if self.debug:
            print('reciprocal basis dictionary =\n', self.r_basis_dict)

        # True is for left derivative and False is for right derivative
        self.deriv = {('*', True): [], ('^', True): [], ('|', True): [],
                      ('<', True): [], ('>', True): [], ('*', False): [],
                      ('^', False): [], ('|', False): [], ('<', False): [],
                      ('>', False): []}

    def er_blade(self, er, blade, mode='*', left=True):
        r"""
        Product (``*``, ``^``, ``|``, ``<``, ``>``) of reciprocal basis vector
        'er' and basis
        blade 'blade' needed for application of derivatives to
        multivectors.  left is 'True' means 'er' is multiplying 'blade'
        on the left, 'False' is for 'er' multiplying 'blade' on the
        right.  Symbolically for left geometric product:

        .. math:: e^{j}*(e_{i_{1}}\wedge ...\wedge e_{i_{r}})
        """
        if mode == '*':
            base = self.blade_to_base_rep(blade)
            if left:
                return self.base_to_blade_rep(self.mul(er, base))
            else:
                return self.base_to_blade_rep(self.mul(base, er))
        elif mode == '^':
            if left:
                return self.wedge(er, blade)
            else:
                return self.wedge(blade, er)
        else:
            if left:
                return self.Mul(er, blade, mode=mode)
            else:
                return self.Mul(blade, er, mode=mode)

    def blade_derivation(self, blade, ib):
        """
        Calculate derivatives of basis blade 'blade' using derivative of
        basis vectors calculated by metric. 'ib' is the index of the
        coordinate the derivation is with respect to or the coordinate
        symbol.  These are requried for the calculation of the geometric
        derivatives in curvilinear coordinates or for more general
        manifolds.

        'blade_derivation' caches the results in a dictionary, ``self._dbases``,
        so that the derivation for a given blade and coordinate is never
        calculated more that once.

        Note that the return value is not a multivector, but linear combination
        of basis blade symbols.
        """

        if isinstance(ib, int):
            coord = self.coords[ib]
        else:
            coord = ib
            ib = self.coords.index(coord)

        key = (coord, blade)
        if key in self._dbases:
            return self._dbases[key]

        index = self.blades_to_indexes_dict[blade]
        grade = len(index)
        if grade == 1:
            db = self.de[ib][index[0]]
        elif grade == 2:
            db = self.wedge(self.de[ib][index[0]], self.basis[index[1]]) + \
                self.wedge(self.basis[index[0]], self.de[ib][index[1]])
        else:
            db = self.wedge(self.de[ib][index[0]], self.indexes_to_blades[index[1:]]) + \
                self.wedge(self.indexes_to_blades[index[:-1]], self.de[ib][index[-1]])
            for i in range(1, grade - 1):
                db += self.wedge(self.wedge(self.indexes_to_blades[index[:i]], self.de[ib][index[i]]),
                                 self.indexes_to_blades[index[i + 1:]])
        self._dbases[key] = db
        return db

    def pDiff(self, A, coord):
        """
        Compute partial derivative of multivector function 'A' with
        respect to coordinate 'coord'.
        """

        if isinstance(coord, list):
            # Perform multiple partial differentiation where coord is
            # a list of differentiation orders for each coordinate and
            # the coordinate is determinded by the list index.  If the
            # element in the list is zero no differentiation is to be
            # performed for that coordinate index.

            dA = copy.copy(A)  # Make copy of A

            for i in self.n_range:
                x = self.coords[i]
                xn = coord[i]
                if xn > 0:  # Differentiate with respect to coordinate x
                    for _j in range(xn):  # xn > 1 multiple differentiation
                        dA = self.pDiff(dA, x)

            return dA

        # Simple partial differentiation, once with respect to a single
        # variable, but including case of non-constant basis vectors

        dA = self.mv(expand(diff(A.obj, coord)))

        if self.connect_flg and self.dslot == -1 and not A.is_scalar():  # Basis blades are function of coordinates
            B = self.remove_scalar_part(A)
            if B != zero:
                if isinstance(B, Add):
                    args = B.args
                else:
                    args = [B]
                for term in args:
                    if not term.is_commutative:
                        c, nc = term.args_cnc(split_1=False)
                        x = self.blade_derivation(nc[0], coord)
                        if x != zero:
                            dA += reduce(operator.mul, c, x)

        return dA

    def grad_sqr(self, A, grad_sqr_mode, mode, left):
        r"""
        Calculate :math:`(grad *_{1} grad) *_{2} A` or :math:`A *_{2} (grad *_{1} grad)`
        where ``grad_sqr_mode`` = :math:`*_{1}` = ``*``, ``^``, or ``|`` and
        ``mode`` = :math:`*_{2}` = ``*``, ``^``, or ``|``.
        """
        (Sop, Bop) = Ga.DopFop[(grad_sqr_mode, mode)]
        print('(Sop, Bop) =', Sop, Bop)

        print('grad_sqr:A =', A)

        s = zero

        if Sop is False and Bop is False:
            return s

        dA_i = []
        for coord_i in self.coords:
            dA_i.append(self.pDiff(A, coord_i))

        print('dA_i =', dA_i)

        if Sop:
            for i in self.n_range:
                coord_i = self.coords[i]
                if self.connect_flg:
                    s += self.grad_sq_scl_connect[coord_i] * dA_i[i]

                for j in self.n_range:
                    d2A_j = self.pDiff(dA_i[i], self.coords[j])
                    s += self.g_inv[i, j] * d2A_j

        if Bop and self.connect_flg:
            for i in self.n_range:
                coord_i = self.coords[i]
                print('mode =', mode)
                print('dA_i[i] =', dA_i[i])
                if left:
                    if mode == '|':
                        s += self.dot(self.grad_sq_mv_connect[coord_i], dA_i[i])
                    if mode == '^':
                        s += self.wedge(self.grad_sq_mv_connect[coord_i], dA_i[i])
                    if mode == '*':
                        s += self.mul(self.grad_sq_mv_connect[coord_i], dA_i[i])
                else:
                    if mode == '|':
                        s += self.dot(dA_i[i], self.grad_sq_mv_connect[coord_i])
                    if mode == '^':
                        s += self.wedge(dA_i[i], self.grad_sq_mv_connect[coord_i])
                    if mode == '*':
                        s += self.mul(dA_i[i], self.grad_sq_mv_connect[coord_i])
        return s

    def connection(self, rbase, key_base, mode, left):
        """
        Compute required multivector connections of the form
        (Einstein summation convention) :math:`e^{j}*(D_{j}e_{i_{1}...i_{r}})`
        and :math:`(D_{j}e_{i_{1}...i_{r}})*e^{j}` where :math:`*` could be
        ``*``, ``^``, ``|``, ``<``, or ``>`` depending upon the mode, and
        :math:`e^{j}` are reciprocal basis vectors.
        """
        mode_key = (mode, left)
        keys = [i for i, j in self.connect[mode_key]]
        if left:
            key = rbase * key_base
        else:
            key = key_base * rbase
        if key not in keys:
            keys.append(key)
            C = zero
            for ib in self.n_range:
                x = self.blade_derivation(key_base, ib)
                if self.norm:
                    x /= self.e_norm[ib]
                C += self.er_blade(self.r_basis[ib], x, mode, left)
            # Update connection dictionaries
            self.connect[mode_key].append((key, C))
        return C

    def ReciprocalFrame(self, basis, mode='norm'):
        dim = len(basis)

        indexes = tuple(range(dim))
        index = [()]

        for i in indexes[-2:]:
            index.append(tuple(combinations(indexes, i + 1)))

        MFbasis = []

        for igrade in index[-2:]:
            grade = []
            for iblade in igrade:
                blade = self.mv(S(1), 'scalar')
                for ibasis in iblade:
                    blade ^= basis[ibasis]
                blade = blade.trigsimp()
                grade.append(blade)
            MFbasis.append(grade)
        E = MFbasis[-1][0]
        E_sq = trigsimp((E * E).scalar())

        duals = copy.copy(MFbasis[-2])

        duals.reverse()
        sgn = S(1)
        rbasis = []
        for dual in duals:
            recpv = (sgn * dual * E).trigsimp()
            rbasis.append(recpv)
            sgn = -sgn

        if mode != 'norm':
            rbasis.append(E_sq)
        else:
            for i in range(dim):
                rbasis[i] = rbasis[i] / E_sq

        return tuple(rbasis)

    def Mlt(self,*args,**kwargs):
        return lt.Mlt(args[0], self, *args[1:], **kwargs)

class Sm(Ga):
    """
    Submanifold is a geometric algebra defined on a submanifold of a
    base geometric algebra defined on a manifold.  The submanifold is
    defined by a mapping from the coordinates of the base manifold to
    the coordinates of the submanifold. The inputs required to define
    the submanifold are:

    Notes
    -----

    The 'Ga' member function
    'sm' can be used to instantiate the submanifold via (o3d is the base
    manifold)::

        coords = (u,v) = symbols(',v',real=True)
        sm_example = o3d.sm([sin(u)*cos(v),sin(u)*sin(v),cos(u)],coords)

        (eu,ev) = sm_example.mv()
        sm_grad = sm_example.grad
    """
    # __u is to emulate a Python 3.8 positional-only argument, with a clearer
    # spelling than `*args`.
    def __init__(self, __u, __coords, *, ga, norm=False, name=None, root='e', debug=False):
        """
        Parameters
        ----------
        u :
            The coordinate map defining the submanifold
            which is a list of functions of coordinates of the base
            manifold in terms of the coordinates of the submanifold.
            for example if the manifold is a unit sphere then -
            ``u = [sin(u)*cos(v),sin(u)*sin(v),cos(u)]``.

            Alternatively, a parametric vector function
            of the basis vectors of the base manifold.  The
            coefficients of the bases are functions of the coordinates
            (``coords``).  In this case we would call the submanifold
            a "vector" manifold and additional characteristics of the
            manifold can be calculated since we have given an explicit
            embedding of the manifold in the base manifold.
        coords :
            The coordinate list for the submanifold, for
            example ``[u, v]``.
        debug :
            True for debug output
        root : str
            Root symbol for basis vectors
        name : str
            Name of submanifold
        norm : bool
            Normalize basis if True
        ga :
            Base Geometric Algebra
        """

        #print '!!!Enter Sm!!!'

        if printer.GaLatexPrinter.latex_flg:
            printer.GaLatexPrinter.restore()
            Ga.restore = True

        u = __u
        coords = __coords
        if ga is None:
            raise ValueError('Base geometric algebra must be specified for submanifold.')

        g_base = ga.g_raw
        n_base = ga.n
        n_sub = len(coords)

        # Construct names of basis vectors
        """
        basis_str = ''
        for x in coords:
            basis_str += root + '_' + str(x) + ' '
        basis_str = basis_str[:-1]
        """

        #print 'u =', u

        if isinstance(u,mv.Mv):  #Define vector manifold
            self.ebasis = []
            for coord in coords:
                #Partial derivation of vector function to get basis vectors
                self.ebasis.append(u.diff(coord))

            #print 'sm ebasis =', self.ebasis

            self.g = []
            for b1 in self.ebasis:
                #Metric tensor from dot products of basis vectors
                tmp = []
                for b2 in self.ebasis:
                    tmp.append(b1 | b2)
                self.g.append(tmp)

        else:

            if len(u) != n_base:
                raise ValueError('In submanifold dimension of base manifold' +
                                 ' not equal to dimension of mapping.')
            dxdu = []
            for x_i in u:
                tmp = []
                for u_j in coords:
                    tmp.append(diff(x_i, u_j))
                dxdu.append(tmp)

            #print 'dxdu =', dxdu

            sub_pairs = list(zip(ga.coords, u))

            #Construct metric tensor form coordinate maps
            g = eye(n_sub)  #Zero n_sub x n_sub sympy matrix
            n_range = list(range(n_sub))
            for i in n_range:
                for j in n_range:
                    s = zero
                    for k in ga.n_range:
                        for l in ga.n_range:
                            s += dxdu[k][i] * dxdu[l][j] * g_base[k, l].subs(sub_pairs)
                    g[i, j] = trigsimp(s)

        if Ga.restore:  # restore printer to appropriate enhanced mode after sm is instantiated
            printer.GaLatexPrinter.redirect()

        Ga.__init__(self, root, g=g, coords=coords, norm=norm, debug=debug)

        if isinstance(u,mv.Mv):  #Construct additional functions for vector manifold
            #self.r_basis_mv under construction

            pass

        self.ga = ga
        self.u = u

        if debug:
            print('Exit Sm.__init__()')

    def vpds(self):
        if not self.is_ortho:
            r_basis = [x / self.e_sq for x in self.r_basis_mv]
        else:
            r_basis = self.r_basis_mv
        if self.norm:
            r_basis = [x / e_norm for (x, e_norm) in zip(self.r_basis_mv, self.e_norm)]

        pdx = [self.Pdiffs[x] for x in self.coords]

        self.vpd = mv.Dop(r_basis, pdx, ga=self)
        self.rvpd = mv.Dop(r_basis, pdx, ga=self, cmpflg=True)
        return self.vpd, self.rvpd<|MERGE_RESOLUTION|>--- conflicted
+++ resolved
@@ -1084,7 +1084,6 @@
 
     @staticmethod
     def blade_reduce(lst):
-<<<<<<< HEAD
         """
         Reduce wedge product of basis vectors to normal order.  lst is
         list of indicies of basis vectors.  blade_reduce sorts the list
@@ -1093,10 +1092,7 @@
         indicies in list are equal (wedge product is zero) sgn = 0 and
         lst = None are returned.
         """
-        sgn = 1
-=======
         sgn = S(1)
->>>>>>> f30de306
         for i in range(1, len(lst)):
             save = lst[i]
             j = i
