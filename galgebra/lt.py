"""
Multivector Linear Transformation
"""

import sys
import inspect
import types
import itertools
from sympy import collect, expand, symbols, Matrix, Transpose, zeros, Symbol, Function, S, Add
from copy import copy
from . import printer
from . import metric
from . import mv
from . import utils
from functools import reduce

def aprint(a):
    out = ''
    for ai in a:
        out += str(ai)+','
    print('['+out[:-1]+']')
    return

def Symbolic_Matrix(root,coords=None,mode='g',f=False,sub=True):
    if sub:
        pos = '_'
    else:
        pos = '__'
    if isinstance(coords,(list,tuple)):
        n = len(coords)
        n_range = range(n)
        mat = zeros(n)
        if mode == 'g':  # General symbolic matrix
            for row in n_range:
                row_index = str(coords[row])
                for col in n_range:
                    col_index = str(coords[col])
                    element = root + pos + row_index + col_index
                    if not f:
                        mat[row,col] = Symbol(element,real=True)
                    else:
                       mat[row,col] = Function(element)(*coords)

        elif mode == 's':  # Symmetric symbolic matrix
            for row in n_range:
                row_index = str(coords[row])
                for col in n_range:
                    col_index = str(coords[col])
                    if row <= col:
                        element = root + pos + row_index + col_index
                    else:
                        element = root + pos + col_index + row_index
                    if not f:
                        mat[row,col] = Symbol(element,real=True)
                    else:
                       mat[row,col] = Function(element)(*coords)

        elif mode == 'a':  # Asymmetric symbolic matrix
            for row in n_range:
                row_index = str(coords[row])
                for col in n_range:
                    col_index = str(coords[col])
                    if row <= col:
                        sign = S(1)
                        element = root + pos + row_index + col_index
                    else:
                        sign = -S(1)
                        element = root + pos + col_index + row_index
                    if row == col:
                        sign = S(0)
                    if not f:
                        mat[row,col] = sign * Symbol(element,real=True)
                    else:
                       mat[row,col] = sign * Function(element)(*coords)
        else:
            raise ValueError('In Symbolic_Matrix mode = ' + str(mode))
    else:
        raise ValueError('In Symbolic_Matrix coords = ' + str(coords))
    return mat


def Matrix_to_dictionary(mat_rep,basis):
    # Convert matrix representation of linear transformation to dictionary
    dict_rep = {}
    n = len(basis)
    if mat_rep.rows != n or mat_rep.cols != n:
        raise ValueError('Matrix and Basis dimensions not equal for Matrix = ' + str(mat_rep))
    n_range = list(range(n))
    for row in n_range:
        dict_rep[basis[row]] = S(0)
        for col in n_range:
            dict_rep[basis[row]] += mat_rep[col,row]*basis[col]
    return dict_rep

def Dictionary_to_Matrix(dict_rep, ga):
    # Convert dictionary representation of linear transformation to matrix
    basis = list(dict_rep.keys())
    n = len(basis)
    n_range = list(range(n))
    lst_mat = []  # list representation of sympy matrix
    for row in n_range:
        e_row = ga.basis[row]
        lst_mat_row = n * [S(0)]

        if e_row in basis:  # If not in basis row all zeros
            (coefs,bases) = metric.linear_expand(dict_rep[e_row])
            for (coef,base) in zip(coefs,bases):
                index = ga.basis.index(base)
                lst_mat_row[index] = coef

        lst_mat.append(lst_mat_row)
    return Transpose(Matrix(lst_mat))

class Lt(object):

    mat_fmt = False
    init_slots = {'ga': (None, 'Name of metric (geometric algebra)'),
                  'f': (False, 'True if Lt if function of coordinates.'),
                  'mode': ('g', 'g:general, s:symmetric, a:antisymmetric transformation.')}

    @staticmethod
    def setup(ga):
        #coords = [Symbol('mu_' + str(x)) for x in ga.coords]
        coords = ga.coords
        x = sum([coords[i] * ga.basis[i] for i in ga.n_range])
        return coords, x

    @staticmethod
    def format(mat_fmt=False):
        Lt.mat_fmt = mat_fmt
        return

    def __init__(self, *args, **kwargs):
        """
        Except for the spinor representation the linear transformation
        is stored as a dictionary with basis vector keys and vector
        values self.lt_dict so that a is a vector a = a^{i}e_{i} then

            self(a) = a^{i} * self.lt_dict[e_{i}].

        For the spinor representation the linear transformation is
        stored as the even multivector self.R so that if a is a
        vector

            self(a) = self.R * a * self.R.rev().

        For the general representation of a linear transformation the
        linear transformation is represented as a dictionary self.lt_dict
        where the keys are the basis symbols, {e_i}, and the dictionary
        entries are the object vector images (linear combination of sympy
        non-commutative basis symbols) of the keys so that if L is the
        linear transformation then

            L(e_i) = self.Ga.mv(L.lt_dict[e_i])

        """

        kwargs = metric.test_init_slots(Lt.init_slots, **kwargs)

        mat_rep = args[0]
        ga = kwargs['ga']
        self.fct_flg = kwargs['f']
        self.mode = kwargs['mode']  # General g, s, or a transformation
        self.Ga = ga
        self.coords = ga.lt_coords
        self.X = ga.lt_x
        self.spinor = False
        self.rho_sq = None

        self.lt_dict = {}
        self.mv_dict = None
        self.mat = None

        self.Ga.inverse_metric()  # g^{-1} needed for standard matrix representation

        if isinstance(mat_rep, tuple):  # tuple input
            for key in mat_rep:
                self.lt_dict[key] = mat_rep[key]

        elif isinstance(mat_rep, dict):  # Dictionary input
            for key in mat_rep:
                self.lt_dict[key] = mat_rep[key]

        elif isinstance(mat_rep, list):  # List of lists input
            if not isinstance(mat_rep[0], list):
                for (lt_i, base) in zip(mat_rep, self.Ga.basis):
                    self.lt_dict[base] = lt_i
            else:
                #mat_rep = map(list, zip(*mat_rep))  # Transpose list of lists
                for (row, base1) in zip(mat_rep, self.Ga.basis):
                    tmp = 0
                    for (col, base2) in zip(row, self.Ga.basis):
                        tmp += col * base2
                    self.lt_dict[base1] = tmp

        elif isinstance(mat_rep, Matrix):  # Matrix input
            self.mat = mat_rep
            mat_rep = self.mat * self.Ga.g_inv
            self.lt_dict = Matrix_to_dictionary(mat_rep, self.Ga.basis)

        elif isinstance(mat_rep, mv.Mv):  # Spinor input
            self.spinor = True
            self.R = mat_rep
            self.Rrev = mat_rep.rev()
            self.rho_sq = self.R * self.Rrev
            if self.rho_sq.is_scalar():
                self.rho_sq = self.rho_sq.scalar()
                if self.rho_sq == S(1):
                    self.rho_sq = None
            else:
                raise ValueError('In Spinor input for Lt, S*S.rev() not a scalar!\n')

        elif utils.isstr(mat_rep):  # String input
             Amat = Symbolic_Matrix(mat_rep, coords=self.Ga.coords,mode=self.mode,f=self.fct_flg)
             self.__init__(Amat, ga=self.Ga)

        else:  # Linear multivector function input
            # F is a multivector function to be tested for linearity
            F = mat_rep
            a = mv.Mv('a', 'vector', ga=self.Ga)
            b = mv.Mv('b', 'vector', ga=self.Ga)
            if F(a + b) == F(a) + F(b):
                self.lt_dict = {}
                for base in self.Ga.basis:
                    self.lt_dict[base] = (F(mv.Mv(base, ga=self.Ga))).obj
                    if not self.lt_dict[base].is_vector():
                        raise ValueError(str(mat_rep) + ' is not supported for Lt definition\n')
            else:
                raise ValueError(str(mat_rep) + ' is not supported for Lt definition\n')

    def __call__(self, v, obj=False):

        if isinstance(v, mv.Mv) and self.Ga.name != v.Ga.name:
                raise ValueError('In Lt call Lt and argument refer to different vector spaces')

        if self.spinor:
            if not isinstance(v, mv.Mv):
                v = mv.Mv(v, ga=self.Ga)
            if self.rho_sq == None:
                R_v_Rrev = self.R * v * self.Rrev
            else:
                R_v_Rrev = self.rho_sq * self.R * v * self.Rrev
            if obj:
                return R_v_Rrev.obj
            else:
                return R_v_Rrev

        if isinstance(v, mv.Mv):
            if v.is_vector():
                lt_v = v.obj.xreplace(self.lt_dict)
                if obj:
                    return lt_v
                else:
                    return mv.Mv(lt_v, ga=self.Ga)
            else:
                mv_obj = v.obj
        else:
            mv_obj = mv.Mv(v, ga=self.Ga).obj

        if self.mv_dict is None:  # Build dict for linear transformation of multivector
            self.mv_dict = copy(self.lt_dict)
            for key in self.Ga.blades[2:]:
                for blade in key:
                    index = self.Ga.blades_to_indexes_dict[blade]
                    lt_blade = self(self.Ga.basis[index[0]], obj=True)
                    for i in index[1:]:
                        lt_blade = self.Ga.wedge(lt_blade, self(self.Ga.basis[i], obj=True))
                    self.mv_dict[blade] = lt_blade

        lt_v = mv_obj.xreplace(self.mv_dict)
        if obj:
            return lt_v
        else:
            return mv.Mv(lt_v, ga=self.Ga)

    def __add__(self, LT):

        if self.Ga.name != LT.Ga.name:
            raise ValueError("Attempting addition of Lt's from different geometric algebras")

        self_add_LT = copy(self.lt_dict)
        for key in list(LT.lt_dict.keys()):
            if key in self_add_LT:
<<<<<<< HEAD
                self_add_LT[key] = metric.Collect(self_add_LT[key] + LT.lt_dict[key], self.Ga.basis)
=======
                self_add_LT[key] = metric.collect(self_add_LT[key] + LT.lt_dict[key], self.Ga.basis)
>>>>>>> 552600e2
            else:
                self_add_LT[key] = LT.lt_dict[key]
        return(Lt(self_add_LT, ga=self.Ga))

    def __sub__(self, LT):

        if self.Ga.name != LT.Ga.name:
            raise ValueError("Attempting subtraction of Lt's from different geometric algebras")

        self_add_LT = copy(self.lt_dict)
        for key in list(LT.lt_dict.keys()):
            if key in self_add_LT:
<<<<<<< HEAD
                self_add_LT[key] = metric.Collect(self_add_LT[key] - LT.lt_dict[key], self.Ga.basis)
=======
                self_add_LT[key] = metric.collect(self_add_LT[key] - LT.lt_dict[key], self.Ga.basis)
>>>>>>> 552600e2
            else:
                self_add_LT[key] = -LT.lt_dict[key]
        return(Lt(self_add_LT, ga=self.Ga))

    def __mul__(self, LT):

        if isinstance(LT, Lt):

            if self.Ga.name != LT.Ga.name:
                raise ValueError("Attempting multiplication of Lt's from different geometric algebras")
            self_mul_LT = {}
            for base in LT.lt_dict:
                self_mul_LT[base] = self(LT(base, obj=True), obj=True)
            for key in self_mul_LT:
<<<<<<< HEAD
                self_mul_LT[key] = metric.Collect(expand(self_mul_LT[key]),self.Ga.basis)
=======
                self_mul_LT[key] = metric.collect(expand(self_mul_LT[key]),self.Ga.basis)
>>>>>>> 552600e2
            return(Lt(self_mul_LT, ga=self.Ga))
        else:
            self_mul_LT = {}
            for key in self.lt_dict:
                self_mul_LT[key] = LT * self.lt_dict[key]
            return(Lt(self_mul_LT, ga=self.Ga))

    def __rmul__(self, LT):

        if not isinstance(LT, Lt):
            self_mul_LT = {}
            for key in self.lt_dict:
                self_mul_LT[key] = LT * self.lt_dict[key]
            return(Lt(self_mul_LT, ga=self.Ga))
        else:
            raise TypeError('Cannot have LT as left argument in Lt __rmul__\n')

    def __repr__(self):
        return str(self)

    def _repr_latex_(self):
        latex_str = printer.GaLatexPrinter.latex(self)
        if r'\begin{align*}' not in latex_str:
            latex_str = r'\begin{equation*} ' + latex_str + r' \end{equation*}'
        return latex_str

    def det(self):  # det(L) defined by L(I) = det(L)I

        lt_I = self(self.Ga.i, obj=True)
        det_lt_I = lt_I.subs(self.Ga.i.obj, S(1))
        return(det_lt_I)

    def tr(self):  # tr(L) defined by tr(L) = grad|L(x)

        connect_flg = self.Ga.connect_flg
        self.Ga.connect_flg = False

        F_x = mv.Mv(self(self.Ga.lt_x, obj=True), ga=self.Ga)
        tr_F = (self.Ga.grad | F_x).scalar()
        self.Ga.connect_flg = connect_flg
        return(tr_F)

    def adj(self):

        self_adj = []
        self.Ga.dot_mode = '|'
        for e_j in self.Ga.basis:
            s = S(0)
            for (e_i, er_i) in zip(self.Ga.basis, self.Ga.r_basis):
                s += er_i * self.Ga.dot(e_j, self(e_i, obj=True))
            if self.Ga.is_ortho:
                self_adj.append(expand(s))
            else:
                self_adj.append(expand(s) / self.Ga.e_sq)
        return Lt(self_adj, ga=self.Ga)

    def inv(self):
        if self.spinor:
            Lt_inv = Lt(self.Rrev,ga=self.Ga)
            Lt_inv.rho_sq = S(1)/(self.rho_sq**2)
        else:
            raise ValueError('Lt inverse currently implemented only for spinor!\n')
        return Lt_inv

    def Lt_str(self):

        if self.spinor:
            return 'R = ' + str(self.R)
        else:
            pre = 'Lt('
            s = ''
            for base in self.Ga.basis:
                if base in self.lt_dict:
                    s += pre + str(base) + ') = ' + str(mv.Mv(self.lt_dict[base], ga=self.Ga)) + '\n'
                else:
                    s += pre + str(base) + ') = 0\n'
            return s[:-1]

    def Lt_latex_str(self):

        if self.spinor:
            s = '\\left \\{ \\begin{array}{ll} '
            for base in self.Ga.basis:
                str_base = printer.latex(base)
                s += 'L \\left ( ' + str_base + '\\right ) =& ' + printer.latex(self.R * mv.Mv(base, ga=self.Ga) * self.Rrev) + ' \\\\ '
            s = s[:-3] + ' \\end{array} \\right \\} \n'
            return s
        else:
            s = '\\left \\{ \\begin{array}{ll} '
            for base in self.Ga.basis:
                str_base = printer.latex(base)
                if base in self.lt_dict:
                    s += 'L \\left ( ' + str_base + '\\right ) =& ' + printer.latex(mv.Mv(self.lt_dict[base], ga=self.Ga)) + ' \\\\ '
                else:
                    s += 'L \\left ( ' + str_base + '\\right ) =& 0 \\\\ '
            s = s[:-3] + ' \\end{array} \\right \\} \n'
            return s

    def Fmt(self, fmt=1, title=None):

        if printer.isinteractive():
            return self

        latex_str = printer.GaLatexPrinter.latex(self)

        r"""
        if printer.GaLatexPrinter.ipy:
            if title is None:
                if r'\begin{align*}' not in latex_str:
                    latex_str = r'\begin{equation*} ' + latex_str + r' \end{equation*}'
            else:
                if r'\begin{align*}' not in latex_str:
                    latex_str = r'\begin{equation*} ' + title + ' = ' + latex_str + r' \end{equation*}'
                else:
                    latex_str = latex_str.replace(r'\begin{align*}', r'\begin{align*} ' + title)
                    latex_str = latex_str.replace('&', '=&', 1)

            from IPython.core.display import display, Math
            display(Math(latex_str))
        else:
            if title is not None:
                return title + ' = ' + latex_str
            else:
                    return latex_str
        """
        if title is not None:
            return title + ' = ' + latex_str
        else:
            return latex_str

    def __str__(self):
        if printer.GaLatexPrinter.latex_flg:
            Printer = printer.GaLatexPrinter
        else:
            Printer = printer.GaPrinter
        return Printer().doprint(self)

    def matrix(self):

        if self.mat is not None:
            return self.mat
        else:
            if self.spinor:
                self.lt_dict = {}
                for base in self.Ga.basis:
                    self.lt_dict[base] = self(base).simplify()
                self.spinor = False
                mat = self.matrix()
                self.spinor = True
                return(mat)
            else:
                """
                mat_rep = []
                for base in self.Ga.basis:
                    if base in self.lt_dict:
                        row = []
                        image = (self.lt_dict[base])
                        if isinstance(image, mv.Mv):
                            image = image.obj
                        (coefs, bases) = metric.linear_expand(image)
                        for base in self.Ga.basis:
                            try:
                                i = bases.index(base)
                                row.append(coefs[i])
                            except:
                                row.append(0)
                        mat_rep.append(row)
                    else:
                        mat_rep.append(self.Ga.n * [0])
                return(Matrix(mat_rep).transpose())
                """
                self.mat = Dictionary_to_Matrix(self.lt_dict, self.Ga) * self.Ga.g
                return self.mat


class Mlt(object):
    """
    A multilinear transformation (mlt) is a multilinear multivector function of
    a list of vectors (*args) F(v_1,...,v_r) where for any argument slot
    j we have (a is a scalar and u_j a vector)
          F(v_1,...,a*v_j,...,v_r) = a*F(v_1,...,v_j,...,v_r)
          F(v_1,...,v_j+u_j,...,v_r) = F(v_1,...,v_j,...,v_r) + F(v_1,...,u_j,...,v_r).
    If F and G are two mlt's with the same number of argument slots then the sum is
          (F+G)F(v_1,...,v_r) = F(v_1,...,v_r) + G(v_1,...,v_r).
    If F and G two mlt's with r and s argument slots then their product is
          (F*G)(v_1,...,v_r,...,v_(r+s)) = F(v_1,...,v_r)*G(v_(r+1),...,v_(r+s)),
    where * is any of the multivector multiplicative operations.
    The derivative of a mlt with is defined as the directional derivative with respect
    with respect to the coordinate vector (we assume F is implicitely a function of the
    coordinates)
        F(v_1,...,v_r;v_(r+1)) = (v_(r+1)|grad)F(v_1,...,v_j,...,v_r).
    The contraction of a mlt between slots j and k is defined as the
    geometric derivative of F with respect to slot k and the inner geometric
    derivative with respect to slot j (this gives the standard tensor
    definition of contraction for the case that F is a scalar function)
        Contract(i,j,F) = grad_i|(grad_j*F(v_1,...,v_i,...,v_j,...,v_r))
                        = grad_j|(grad_i*F(v_1,...,v_i,...,v_j,...,v_r)).
    This returns a mlt with slot i and j removed.
    """

    @staticmethod
    def subs(Ga, anew):
        #  Generate coefficient substitution list for new Mlt slot
        #  vectors (arguments) where anew is a list of slot vectors
        #  to be substituted for the old slot vectors.
        #  This is used when one wishes to substitute specific vector
        #  values into the Mlt such as the basis/reciprocal basis vectors.
        sub_lst = []
        i = 0
        for a in anew:
            acoefs = a.get_coefs(1)
            sub_lst += list(zip(Ga.pdiffs[i], acoefs))
            i += 1
        return sub_lst

    @staticmethod
    def increment_slots(nargs, Ga):
        # Increment cache of available slots (vector variables) if needed for Mlt class
        n_a = len(Ga.a)
        if n_a < nargs:
            for i in range(n_a, nargs):
                #  New slot variable with coefficients a_{n_a}__k
                a = Ga.mv('a_' + str(i + 1), 'vector')
                #  Append new slot variable a_j
                Ga.a.append(a)
                #  Append slot variable coefficients a_j__k for purpose
                #  of differentiation
                coefs = a.get_coefs(1)
                Ga.pdiffs.append(coefs)
                Ga.acoefs += coefs
        return

    @staticmethod
    def extact_basis_indexes(Ga):
        base_indexes = []
        for base in Ga.basis:
            base_str = str(base)
            base_str = base_str.replace(r'\boldsymbol','')
            base_str = base_str.replace('{','')
            base_str = base_str.replace('}','')
            i = base_str.find('_') + 1
            if i == 0:
               base_indexes.append(base_str)
            else:
                if base_str[i] == '_':
                    i += 1
                base_indexes.append(base_str[i:])
        return base_indexes

    def Mlt_str(self):
        return str(self.fvalue)

    def Mlt_latex_str(self):
        if self.nargs <= 1:
            return printer.latex(self.fvalue)
        expr_lst = Mlt.expand_expr(self.fvalue,self.Ga)
        latex_str = '\\begin{align*} '
        first = True
        cnt = 1 #  Component count on line
        for term in expr_lst:
            coef_str = str(term[0])
            coef_latex = printer.latex(term[0])
            term_add_flg = isinstance(term[0],Add)
            if term_add_flg:
                coef_latex = r'\left ( ' + coef_latex + r'\right ) '
            if first:
                first = False
            else:
                if coef_str[0].strip() is not '-' or term_add_flg:
                    coef_latex = ' + ' + coef_latex
            for aij in term[1]:
                coef_latex += printer.latex(aij) + ' '
            if cnt == 1:
                latex_str += ' & ' + coef_latex
            else:
                latex_str += coef_latex
            if cnt%self.lcnt == 0:
                latex_str += '\\\\ '
                cnt = 1
            else:
                cnt += 1
        if self.lcnt == len(expr_lst) or self.lcnt == 1:
            latex_str = latex_str[:-3]
        latex_str = latex_str + ' \\end{align*} \n'
        return  latex_str

    def Fmt(self, lcnt=1, title=None):
        """
        Set format for printing of Tensors -

            lcnt = Number of components per line

        Usage for tensor T example is -

            T.fmt('2','T')

        output is

            print 'T = '+str(A)

        with two components per line.  Works for both standard printing and
        for latex.
        """
        self.lcnt = lcnt
        latex_str = printer.GaLatexPrinter.latex(self)
        self.lcnt = 1

        if printer.GaLatexPrinter.ipy:
            if title is None:
                if r'\begin{align*}' not in latex_str:
                    latex_str = r'\begin{equation*} ' + latex_str + r' \end{equation*}'
            else:
                if r'\begin{align*}' not in latex_str:
                    latex_str = r'\begin{equation*} ' + title + ' = ' + latex_str + r' \end{equation*}'
                else:
                    latex_str = latex_str.replace(r'\begin{align*}', r'\begin{align*} ' + title)
                    latex_str = latex_str.replace('&', '=&', 1)
            from IPython.core.display import display, Math
            display(Math(latex_str))
        else:
            if title is not None:
                print(title + ' = ' + latex_str)
            else:
                print(latex_str)
        return

    @staticmethod
    def expand_expr(expr,ga):
        lst_expr = []
        expr = expand(expr)
        for term in expr.args:
            coef = S(1)
            a_lst = []
            for factor in term.args:
                if factor in ga.acoefs:
                    a_lst.append(factor)
                else:
                    coef *= factor
            a_lst = tuple([x for x in a_lst if x in ga.acoefs])
            b_lst = tuple([ga.acoefs.index(x) for x in a_lst])
            lst_expr.append((coef,a_lst,b_lst))
        lst_expr = sorted(lst_expr, key=lambda x: x[2])
        new_lst_expr = []
        previous = (-1,)
        first = True
        a = None
        for term in lst_expr:
            if previous == term[2]:
                coef += term[0]
                previous = term[2]
            else:
                if not first:
                    new_lst_expr.append((coef, a))
                else:
                    first = False
                coef = term[0]
                previous = term[2]
                a = term[1]
        new_lst_expr.append((coef, a))
        return new_lst_expr

    def __init__(self, f, Ga, args, fct=False):
        #  f is a function, a multivector, a string, or a component expression
        #  self.f is a function or None such as T | a_1 where T and a_1 are vectors
        #  self.fvalue is a component expression such as
        #  T_x*a_1__x+T_y*a_1__y+T_z*a_1__z for a rank 1 tensor in 3 space and all
        #  symbols are sympy real scalar symbols
        self.Ga = Ga
        self.args = args
        self.nargs = len(args)
        self.lcnt = 1
        if isinstance(f, mv.Mv):
            if f.is_vector(): # f is vector T = f | a1
                if self.nargs != 1:
                    raise ValueError('For mlt nargs != 1 for vector!\n')
                Ga.make_grad(self.args)
                self.fvalue = (f | self.args[0]).obj
                self.f = None
            else: #  To be inplemented for f a general pure grade mulitvector
                self.nargs = len(args)
                self.fvalue = f
                self.f = None
        elif isinstance(f, Lt): #  f is linear transformation T = a1 | f(a2)
            if self.nargs != 2:
                raise ValueError('For mlt nargs != 2 for linear transformation!\n')
            Ga.make_grad(self.args)
            self.fvalue = (self.args[0] | f(self.args[1])).obj
            self.f = None
        elif utils.isstr(f) and args is not None:
            self.f = None
            if isinstance(args,(list,tuple)):
                self.args = args
                self.nargs = len(args)
            else:
                self.args = [args]
                self.nargs = 1
            if self.nargs > 1: #  General tensor of rank > 1
                t_indexes = self.nargs * [Mlt.extact_basis_indexes(self.Ga)]
                print(t_indexes)
                print(self.Ga.Pdiffs)
                self.fvalue = 0
                for (t_index,a_prod) in zip(itertools.product(*t_indexes),
                                            itertools.product(*self.Ga.Pdiffs)):
                    if fct: #  Tensor field
                        coef = Function(f+'_'+''.join(map(str,t_index)),real=True)(*self.Ga.coords)
                    else: #  Constant Tensor
                        coef = symbols(f+'_'+''.join(map(str,t_index)),real=True)
                    coef *= reduce(lambda x, y: x*y, a_prod)
                    self.fvalue += coef
            else: #  General tensor of rank = 1
                self.fvalue = 0
                for (t_index,a_prod) in zip(Mlt.extact_basis_indexes(self.Ga),self.Ga.pdiffs[0]):
                    if fct: #  Tensor field
                        coef = Function(f+'_'+''.join(map(str,t_index)),real=True)(*self.Ga.coords)
                    else: #  Constant Tensor
                        coef = symbols(f+'_'+''.join(map(str,t_index)),real=True)
                    self.fvalue += coef * a_prod
        else:
            if isinstance(f, types.FunctionType): #  Tensor defined by general multi-linear function
                args, _varargs, _kwargs, _defaults = inspect.getargspec(f)
                self.nargs = len(args)
                self.f = f
                Mlt.increment_slots(self.nargs, Ga)
                self.fvalue = f(*tuple(Ga.a[0:self.nargs]))
            else: # Tensor defined by component expression
                self.f = None
                self.nargs = len(args)
                Mlt.increment_slots(self.nargs, Ga)
                self.fvalue = f

    def __str__(self):
        if printer.GaLatexPrinter.latex_flg:
            Printer = printer.GaLatexPrinter
        else:
            Printer = printer.GaPrinter
        return Printer().doprint(self)

    def __call__(self, *args):
        if len(args) == 0:
            return self.fvalue
        if self.f is not None:
            return self.f(*args)
        else:
            sub_lst = []
            for (x, ai) in zip(args, self.Ga.pdiffs):
                for (r_base, aij) in zip(self.Ga.r_basis_mv, ai):
                    sub_lst.append((aij, (r_base | x).scalar()))
            return self.fvalue.subs(sub_lst,simultaneous=True)

    def __add__(self, X):
        if isinstance(Mlt, X):
            if self.nargs == X.nargs:
                return Mlt(self.fvalue + X.fvalue, self.Ga, self.nargs)
            else:
                raise ValueError('In Mlt add number of args not the same\n')
        else:
            raise TypeError('In Mlt add second argument not an Mkt\n')

    def __sub__(self, X):
        if isinstance(Mlt, X):
            if self.nargs == X.nargs:
                return Mlt(self.fvalue - X.fvalue, self.Ga, self.nargs)
            else:
                raise ValueError('In Mlt sub number of args not the same\n')
        else:
            raise TypeError('In Mlt sub second argument not an Mlt\n')

    def __mul__(self, X):
        if isinstance(X, Mlt):
            nargs = self.nargs + X.nargs
            Mlt.increment_slots(nargs, self.Ga)
            self_args = self.Ga.a[:self.nargs]
            X_args = X.Ga.a[self.nargs:nargs]
            value = expand(self(*self_args) * X(*X_args))
            return Mlt(value, self.Ga, nargs)
        else:
            return Mlt(X * self.fvalue, self.Ga, self.nargs)

    def __xor__(self, X):
        if isinstance(X, Mlt):
            nargs = self.nargs + X.nargs
            Mlt.increment_slots(nargs, self.Ga)
            value = self(*self.Ga.a[:self.nargs]) ^ X(X.Ga.a[self.nargs:nargs])
            return Mlt(value, self.Ga, nargs)
        else:
            return Mlt(X * self.fvalue, self.Ga, self.nargs)

    def __or__(self, X):
        if isinstance(X, Mlt):
            nargs = self.nargs + X.nargs
            Mlt.increment_slots(nargs, self.Ga)
            value = self(*self.Ga.a[:self.nargs]) | X(X.Ga.a[self.nargs:nargs])
            return Mlt(value, self.Ga, nargs)
        else:
            return Mlt(X * self.fvalue, self.Ga, self.nargs)

    def _repr_latex_(self):
        latex_str = printer.GaLatexPrinter.latex(self)
        if r'\begin{align*}' not in latex_str:
            latex_str = r'\begin{equation*} ' + latex_str + r' \end{equation*}'
        return latex_str

    def dd(self):
        Mlt.increment_slots(self.nargs + 1, self.Ga)
        dd_fvalue = (self.Ga.a[self.nargs] | self.Ga.grad) * self.fvalue
        return Mlt(dd_fvalue, self.Ga, self.nargs + 1)

    def pdiff(self, slot):
        # Take geometric derivative of mlt with respect to slot argument
        self.Ga.dslot = slot - 1
        return self.Ga.grad * self.Ga.mv(self.fvalue)

    @staticmethod
    def remove_slot(mv, slot, nargs, ga):
        if slot == nargs:
            return mv
        for islot in range(slot, nargs):
            mv = mv.subs(list(zip(ga.pdiffs[islot], ga.pdiffs[islot - 1])))
        return mv

    def contract(self, slot1, slot2):
        min_slot = min(slot1, slot2)
        max_slot = max(slot1, slot2)
        cnargs = self.nargs - 2
        self.Ga.dslot = min_slot - 1
        grad_self = self.Ga.grad * self.Ga.mv(self.fvalue)
        grad_self = Mlt.remove_slot(grad_self.obj, min_slot, self.nargs, self.Ga)
        self.Ga.dslot = max_slot - 2
        div_grad_self = self.Ga.grad | self.Ga.mv(grad_self)
        div_grad_self = Mlt.remove_slot(div_grad_self.obj, max_slot - 1, self.nargs - 1, self.Ga)
        return Mlt(div_grad_self, self.Ga, cnargs)

    def cderiv(self):
        Mlt.increment_slots(self.nargs + 1, self.Ga)
        agrad = self.Ga.a[self.nargs] | self.Ga.grad
        CD = Mlt((agrad * self.Ga.mv(self.fvalue)).obj, self.Ga, self.nargs + 1)
        if CD != 0:
            CD = CD.fvalue
        for i in range(self.nargs):
            args = self.Ga.a[:self.nargs]
            tmp = agrad * self.Ga.a[i]
            if tmp.obj != 0:
                args[i] = tmp
                CD = CD - self(*args)
        CD = Mlt(CD, self.Ga, self.nargs + 1)
        return CD

    def expand(self):
        self.fvalue = expand(self.fvalue)
        return self

    def comps(self):
        basis = self.Ga.mv()
        rank = self.nargs
        ndim = len(basis)
        i_indexes = rank*[list(range(ndim))]
        indexes = rank*[basis]
        i = 1
        output = ''
        for (e,i_index) in zip(itertools.product(*indexes),itertools.product(*i_indexes)):
            if i_index[-1] % ndim == 0: print('')
            output += str(i)+':'+str(i_index)+':'+str(self(*e)) + '\n'
            i += 1
        return output

if __name__ == "__main__":
    pass<|MERGE_RESOLUTION|>--- conflicted
+++ resolved
@@ -281,11 +281,7 @@
         self_add_LT = copy(self.lt_dict)
         for key in list(LT.lt_dict.keys()):
             if key in self_add_LT:
-<<<<<<< HEAD
-                self_add_LT[key] = metric.Collect(self_add_LT[key] + LT.lt_dict[key], self.Ga.basis)
-=======
                 self_add_LT[key] = metric.collect(self_add_LT[key] + LT.lt_dict[key], self.Ga.basis)
->>>>>>> 552600e2
             else:
                 self_add_LT[key] = LT.lt_dict[key]
         return(Lt(self_add_LT, ga=self.Ga))
@@ -298,11 +294,7 @@
         self_add_LT = copy(self.lt_dict)
         for key in list(LT.lt_dict.keys()):
             if key in self_add_LT:
-<<<<<<< HEAD
-                self_add_LT[key] = metric.Collect(self_add_LT[key] - LT.lt_dict[key], self.Ga.basis)
-=======
                 self_add_LT[key] = metric.collect(self_add_LT[key] - LT.lt_dict[key], self.Ga.basis)
->>>>>>> 552600e2
             else:
                 self_add_LT[key] = -LT.lt_dict[key]
         return(Lt(self_add_LT, ga=self.Ga))
@@ -317,11 +309,7 @@
             for base in LT.lt_dict:
                 self_mul_LT[base] = self(LT(base, obj=True), obj=True)
             for key in self_mul_LT:
-<<<<<<< HEAD
-                self_mul_LT[key] = metric.Collect(expand(self_mul_LT[key]),self.Ga.basis)
-=======
                 self_mul_LT[key] = metric.collect(expand(self_mul_LT[key]),self.Ga.basis)
->>>>>>> 552600e2
             return(Lt(self_mul_LT, ga=self.Ga))
         else:
             self_mul_LT = {}
