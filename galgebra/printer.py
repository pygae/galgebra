--- conflicted
+++ resolved
@@ -1264,12 +1264,7 @@
 
 
 def Print_Function():
-<<<<<<< HEAD
-    global prog_str, off_mode
     if off_mode or isinteractive():
-=======
-    if off_mode:
->>>>>>> 677360f1
         return
 
     tmp_str = inspect.getsource(inspect.currentframe().f_back)
