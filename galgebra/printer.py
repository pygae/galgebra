r"""
ANSI Enhanced Text Printing, Text Printer and LaTeX Printer for all Geometric Algebra classes
"""

import os
import sys
import io
<<<<<<< HEAD
import re
import subprocess
=======
import builtins
import functools
>>>>>>> 5108d162
from sympy import Matrix, Basic, S, Symbol, Function, Derivative, Pow
from itertools import islice
from sympy.printing.str import StrPrinter
from sympy.printing.conventions import split_super_sub
from sympy.printing.latex import LatexPrinter, accepted_latex_functions
from sympy.core.function import _coeff_isneg
from sympy.core.operations import AssocOp
from sympy import init_printing
import builtins
from . import printer

try:
    from IPython.display import display, Latex, Math, display_latex
except ImportError:
    pass
try:
    from sympy.interactive import printing
except ImportError:
    pass

from inspect import getouterframes, currentframe

<<<<<<< HEAD
#Save original print function
old_print = builtins.print
=======
from ._utils import parser as _parser

>>>>>>> 5108d162
ZERO_STR = ' 0 '
Format_cnt = 0
latex_str = ''
ip_cmds = \
r"""
\DeclareMathOperator{\Tr}{Tr}
\DeclareMathOperator{\Adj}{Adj}
\newcommand{\bfrac}[2]{\displaystyle\frac{#1}{#2}}
\newcommand{\lp}{\left (}
\newcommand{\rp}{\right )}
\newcommand{\paren}[1]{\lp {#1} \rp}
\newcommand{\half}{\frac{1}{2}}
\newcommand{\llt}{\left <}
\newcommand{\rgt}{\right >}
\newcommand{\abs}[1]{\left |{#1}\right | }
\newcommand{\pdiff}[2]{\bfrac{\partial {#1}}{\partial {#2}}}
\newcommand{\npdiff}[3]{\bfrac{\partial^{#3} {#1}}{\partial {#2}^{#3}}}
\newcommand{\lbrc}{\left \{}
\newcommand{\rbrc}{\right \]}
\newcommand{\lbrk}{\left \[}
\newcommand{\rbrk}{\right \}}
\newcommand{\W}{\wedge}
\newcommand{\prm}[1]{{#1}'}
\newcommand{\ddt}[1]{\bfrac{d{#1}}{dt}}
\newcommand{\R}{\dagger}
\newcommand{\deriv}[3]{\bfrac{d^{#3}#1}{d{#2}^{#3}}}
\newcommand{\grd}[1]{\left < {#1} \right >}
\newcommand{\f}[2]{{#1}\lp {#2} \rp}
\newcommand{\eval}[2]{\left . {#1} \right |_{#2}}
\newcommand{\bs}[1]{\boldsymbol{#1}}
\newcommand{\es}[1]{\boldsymbol{e}_{#1}}
\newcommand{\eS}[1]{\boldsymbol{e}^{#1}}
\newcommand{\grade}[2]{\left < {#1} \right >_{#2}}
\newcommand{\lc}{\rfloor}
\newcommand{\rc}{\lfloor}
\newcommand{\T}[1]{\text{#1}}
\newcommand{\lop}[1]{\overleftarrow{#1}}
\newcommand{\rop}[1]{\overrightarrow{#1}}
\newcommand{\ldot}{\lfloor}
\newcommand{\rdot}{\rfloor}

%MacDonald LaTeX macros

\newcommand   {\thalf}    {\textstyle \frac{1}{2}}
\newcommand   {\tthird}   {\textstyle \frac{1}{3}}
\newcommand   {\tquarter} {\textstyle \frac{1}{4}}
\newcommand   {\tsixth}   {\textstyle \frac{1}{6}}

\newcommand   {\RE}       {\mathbb{R}}
\newcommand   {\GA}       {\mathbb{G}}
\newcommand   {\inner}    {\mathbin{\pmb{\cdot}}}
\renewcommand {\outer}    {\mathbin{\wedge}}
\newcommand   {\cross}    {\mathbin{\times}}
\newcommand   {\meet}     {\mathbin{{\,\vee\;}}}
\renewcommand {\iff}              {\Leftrightarrow}
\renewcommand {\impliedby}{\Leftarrow}
\renewcommand {\implies}  {\Rightarrow}
\newcommand   {\perpc}    {\perp}  % Orthogonal complement
\newcommand   {\perpm}    {*}  % Dual of multivector
\newcommand   {\del}      {\mathbf{\nabla}}  %{\boldsymbol\nabla\!}
\newcommand   {\mpart}[2]{\left\langle\, #1 \,\right\rangle_{#2}} % AMS has a \part
\newcommand   {\spart}[1]{\mpart{#1}{0}}
\newcommand   {\ds}       {\displaystyle}
\newcommand   {\os}       {\overset}
\newcommand   {\galgebra} {\mbox{$\mathcal{G\!A}$\hspace{.01in}lgebra}}
\newcommand   {\latex}    {\LaTeX}
"""

preamble = \
"""
\\pagestyle{empty}
\\usepackage[latin1]{inputenc}
\\usepackage{amsmath}
\\usepackage{amsfonts}
\\usepackage{amssymb}
\\usepackage{amsbsy}
\\usepackage{tensor}
\\usepackage{listings}
\\usepackage{color}
\\usepackage{xcolor}
\\usepackage{bm}
\\usepackage{breqn}
\\definecolor{gray}{rgb}{0.95,0.95,0.95}
\\setlength{\\parindent}{0pt}
\\newcommand{\\eb}{\\boldsymbol{e}}
\\usepackage{float}
\\floatstyle{plain} % optionally change the style of the new float
\\newfloat{Code}{H}{myc}
\\lstloadlanguages{Python}
"""

print_replace_old = None
print_replace_new = None

SYS_CMD = {'linux2': {'rm': 'rm', 'evince': 'evince', 'null': ' > /dev/null', '&': '&'},
           'linux': {'rm': 'rm', 'evince': 'evince', 'null': ' > /dev/null', '&': '&'},
           'win32': {'rm': 'del', 'evince': 'start', 'null': ' > NUL', '&': ''},
           'darwin': {'rm': 'rm', 'evince': 'open', 'null': ' > /dev/null', '&': '&'}}


def print_replace(old='^', new='*'):
    global print_replace_old, print_replace_new
    print_replace_old = old
    print_replace_new = new
    return


def isinteractive():  #Is ipython running
    """
    We will assume that if ipython is running then jupyter notebook is
    running.
    """
    try:
        __IPYTHON__
        return True
    except NameError:
        return False


def find_executable(executable, path=None):
    """Try to find 'executable' in the directories listed in 'path' (a
    string listing directories separated by 'os.pathsep'; defaults to
    os.environ['PATH']).  Returns the complete filename or None if not
    found
    """
    if path is None:
        path = os.environ['PATH']
    paths = path.split(os.pathsep)
    extlist = ['']
    if os.name == 'os2':
        _base, ext = os.path.splitext(executable)
        # executable files on OS/2 can have an arbitrary extension, but
        # .exe is automatically appended if no dot is present in the name
        if not ext:
            executable = executable + ".exe"
    elif sys.platform == 'win32':
        pathext = os.environ['PATHEXT'].lower().split(os.pathsep)
        _base, ext = os.path.splitext(executable)
        if ext.lower() not in pathext:
            extlist = pathext
    for ext in extlist:
        execname = executable + ext
        if os.path.isfile(execname):
            return execname
        else:
            for p in paths:
                f = os.path.join(p, execname)
                if os.path.isfile(f):
                    return f
    else:
        return None


def ostr(obj, dict_mode=False, indent=True):
    """
    Recursively convert iterated object (list/tuple/dict/set) to string.
    """
    def ostr_rec(obj, dict_mode):
        global ostr_s
        if isinstance(obj, Matrix):
            ostr_s += str(obj)
        elif isinstance(obj, tuple):
            if len(obj) == 0:
                ostr_s += '(),'
            else:
                ostr_s += '('
                for obj_i in obj:
                    ostr_rec(obj_i, dict_mode)
                ostr_s = ostr_s[:-1] + '),'
        elif isinstance(obj, list):
            if len(obj) == 0:
                ostr_s += '[],'
            else:
                ostr_s += '['
                for obj_i in obj:
                    ostr_rec(obj_i, dict_mode)
                ostr_s = ostr_s[:-1] + '],'
        elif isinstance(obj, dict):
            if dict_mode:
                ostr_s += '\n'
                for key in list(obj.keys()):
                    ostr_rec(key, dict_mode)
                    if ostr_s[-1] == ',':
                        ostr_s = ostr_s[:-1]
                    ostr_s += ' -> '
                    ostr_rec(obj[key], dict_mode)
                    if ostr_s[-1] == ',':
                        ostr_s = ostr_s[:-1]
                    ostr_s += '\n'
            else:
                ostr_s += '{'
                for key in list(obj.keys()):
                    ostr_rec(key, dict_mode)
                    if ostr_s[-1] == ',':
                        ostr_s = ostr_s[:-1]
                    ostr_s += ':'
                    ostr_rec(obj[key], dict_mode)
                ostr_s = ostr_s[:-1] + '} '
        elif isinstance(obj, set):
            tmp_obj = list(obj)
            ostr_s += '{'
            for obj_i in tmp_obj:
                ostr_rec(obj_i, dict_mode)
            ostr_s = ostr_s[:-1] + '},'
        else:
            ostr_s += str(obj) + ','
        return
    global ostr_s
    ostr_s = ''
    if isinstance(obj, Matrix):
        ostr_s += '\n' + str(obj)
        return ostr_s
    elif isinstance(obj, (tuple, list, dict, set)):
        ostr_rec(obj, dict_mode)
        ostr_s = ostr_s[:-1]
    else:
        ostr_s = str(obj)
    return ostr_s


def find_functions(expr):
    f_lst = []
    for f in list(expr.atoms(Function)):
        if str(f) not in GaPrinter.function_names:
            f_lst.append(f)
    f_lst += list(expr.atoms(Derivative))
    return f_lst


def coef_simplify(expr):
    """
    fcts = find_functions(expr)
    return expr.collect(fcts)
    """
    return expr


def oprint(*args, dict_mode=False):
    """
    Debug printing for iterated (list/tuple/dict/set) objects. args is
    of form (title1, object1, title2, object2, ...) and prints:

        title1 = object1
        title2 = object2
        ...

    If you only wish to print a title set object = None.
    """

    if isinstance(args[0], str) or args[0] is None:
        titles = list(islice(args, None, None, 2))
        objs = tuple(islice(args, 1, None, 2))
        if len(args) > 2:
            if objs[0] is None:
                n = 0
            else:
                n = len(titles[0])
            for title, obj in zip(titles[1:], objs[1:]):
                if obj is None:
                    if not (dict_mode and isinstance(obj, dict)):
                        n = max(n, len(title))
        else:
            n = len(titles[0])

        for title, obj in zip(titles, objs):
            if obj is None:
                print(title)
            else:
                npad = n - len(title)
                if isinstance(obj, dict):
                    print(title + ':' + ostr(obj, dict_mode))
                else:
                    print(title + npad * ' ' + ' = ' + ostr(obj, dict_mode))
    else:
        for arg in args:
            print(ostr(arg, dict_mode))
    return


def hline():
    print('\n\\noindent\\rule{\\textwidth}{1pt}')
    return


class Eprint:

    ColorCode = {'black': '0;30', 'bright gray': '0;37',
                    'blue': '0;34', 'white': '1;37',
                    'green': '0;32', 'bright blue': '1;34',
                    'cyan': '0;36', 'bright green': '1;32',
                    'red': '0;31', 'bright cyan': '1;36',
                    'purple': '0;35', 'bright red': '1;31',
                    'yellow': '0;33', 'bright purple': '1;35',
                    'dark gray': '1;30', 'bright yellow': '1;33',
                    'normal': '0'}

    InvColorCode = dict(list(zip(list(ColorCode.values()), list(ColorCode.keys()))))

    normal = ''
    base = ''
    fct = ''
    deriv = ''
    bold = ''

    defaults = {('win', 'base'): 'blue', ('unix', 'base'): 'blue',
                ('win', 'fct'): 'red', ('unix', 'fct'): 'red',
                ('win', 'deriv'): 'cyan', ('unix', 'deriv'): 'cyan'}

    def __init__(self, base=None, fct=None, deriv=None, on=True, debug=False):
        if on:
            OS = 'unix'
            if 'win' in sys.platform and 'darwin' not in sys.platform:
                OS = 'win'

            if base is None:
                Eprint.base = Eprint.ColorCode[Eprint.defaults[(OS, 'base')]]
            else:
                Eprint.base = Eprint.ColorCode[base]
            if fct is None:
                Eprint.fct = Eprint.ColorCode[Eprint.defaults[(OS, 'fct')]]
            else:
                Eprint.fct = Eprint.ColorCode[fct]
            if deriv is None:
                Eprint.deriv = Eprint.ColorCode[Eprint.defaults[(OS, 'deriv')]]
            else:
                Eprint.deriv = Eprint.ColorCode[deriv]
            Eprint.normal = '\033[0m'

            if debug:
                print('Enhanced Printing is on:')
                print('Base/Blade color is ' + Eprint.InvColorCode[Eprint.base])
                print('Function color is ' + Eprint.InvColorCode[Eprint.fct])
                print('Derivative color is ' + Eprint.InvColorCode[Eprint.deriv] + '\n')

            Eprint.base = '\033[' + Eprint.base + 'm'
            Eprint.fct = '\033[' + Eprint.fct + 'm'
            Eprint.deriv = '\033[' + Eprint.deriv + 'm'

    @staticmethod
    def Base(s):
        return Eprint.base + s + Eprint.normal

    @staticmethod
    def Fct(s):
        return Eprint.fct + s + Eprint.normal

    @staticmethod
    def Deriv(s):
        return Eprint.deriv + s + Eprint.normal

    @staticmethod
    def Strip(s):
        new_s = s.replace(Eprint.base, '')
        new_s = new_s.replace(Eprint.normal, '')
        return new_s


class GaPrinter(StrPrinter):

    function_names = ('acos', 'acosh', 'acot', 'acoth', 'arg', 'asin', 'asinh',
                      'atan', 'atan2', 'atanh', 'ceiling', 'conjugate', 'cos',
                      'cosh', 'cot', 'coth', 'exp', 'floor', 'im', 'log', 're',
                      'root', 'sin', 'sinh', 'sqrt', 'sign', 'tan', 'tanh', 'Abs')

    str_flg = True
    prev_fmt = 1
    fmt = 1
    dop_fmt =1
    prev_dop_fmt = 1
    lt_fmt = 1
    prev_lt_fmt = 1

    def _print_Function(self, expr):
        name = expr.func.__name__

        if expr.func.nargs is not None:
            if name in GaPrinter.function_names:
                return expr.func.__name__ + "(%s)" % self.stringify(expr.args, ", ")

        return Eprint.Fct("%s" % (name,))

    def _print_Derivative(self, expr):
        # Break the following to support both py 2 & 3
        # function, *diff_args = expr.args
        function = expr.args[0]
        diff_args = expr.args[1:]

        xi = []
        ni = []
        for x, n in diff_args:
            if x in xi:
                i = xi.index(x)
                ni[i] += n
            else:
                xi.append(self._print(x))
                ni.append(n)

        s = 'D'
        for x, n in zip(xi, ni):
            s += '{' + str(x) + '}'
            if n > 1:
                s += '^' + str(n)
        s += str(self._print(function))
        return Eprint.Deriv(s)

    def _print_Matrix(self, expr):
        out_str = ostr(list(expr))
        return out_str


Basic.__ga_print_str__ = lambda self: GaPrinter().doprint(self)
Matrix.__ga_print_str__ = lambda self: GaPrinter().doprint(self)
Basic.__repr__ = lambda self: GaPrinter().doprint(self)
Matrix.__repr__ = lambda self: GaPrinter().doprint(self)


# This is the lesser of two evils. Previously, we overwrote `Basic.__str__` in
# order to customise `print(sympy)`. This broke a bunch of assumptions inside
# sympy, so isn't safe. Instead of clobbering `__str__`, we add a
# `__ga_print_str__` attribute, and have `print` use it if present.
_old_print = builtins.print


@functools.wraps(_old_print)
def _print(*values, **kwargs):
    values_new = []
    for v in values:
        try:
            f = type(v).__ga_print_str__
        except AttributeError:
            values_new.append(v)
        else:
            values_new.append(f(v))
    _old_print(*values_new, **kwargs)

builtins.print = _print


def enhance_print():
    Eprint()
    return


class GaLatexPrinter(LatexPrinter):
    r"""
    The latex printer is turned on with the function (in ga.py) -

        Format(Fmode=True, Dmode=True, ipy=False)

    where Fmode is the function printing mode that surpresses printing arguments,
    Dmode is the derivative printing mode that does not use fractions, and
    ipy=True is the Ipython notebook mode that does not redirect the print output.

    The latex output is post processed and displayed with the function (in GAPrint.py) -

        xpdf(filename='tmplatex.tex', debug=False)

    where filename is the name of the tex file one would keep for future
    inclusion in documents and debug=True would display the tex file
    immediately.

    There are three options for printing multivectors in latex.  They are
    acessed with the multivector member function -

        A.Fmt(self, fmt=1, title=None)

    where fmt=1, 2, or 3 determines whether the entire multivector A is
    printed entirely on one line, or one grade is printed per line, or
    one base is printed per line.  If title is not None then the latex
    string generated is of the form -

        title+' = '+str(A)

    where it is assumed that title is a latex math mode string. If title
    contains '%' it is treated as a pure latex math mode string.  If it
    does not contain '%' then the following character mappings are applied -

        'grad' -> '\bm{\nabla} '
        '*'    -> ''
        '^'    -> '\W '
        '|'    -> '\cdot '
        '>'    -> '\lfloor '
        '<'    -> '\rfloor '

    In the case of a print statement of the form -

        print title, A

    everthing in the title processing still applies except that the multivector
    formatting is one multivector per line.

    For print statements of the form -

        print title

    where no program variables are printed if title contains '#' then title
    is printed as regular latex line.  If title does not contain '#' then
    title is printed in equation mode. '%' has the same effect in title as
    in the Fmt() member function.
    """

    fmt = 1
    prev_fmt = 1
    dop_fmt =1
    prev_dop_fmt = 1
    lt_fmt = 1
    prev_lt_fmt = 1

    latex_flg = False
    latex_str = ''
    ipy = False

    inv_trig_style = None

    preamble = \
"""
\\pagestyle{empty}
\\usepackage[latin1]{inputenc}
\\usepackage{amsmath}
\\usepackage{amsfonts}
\\usepackage{amssymb}
\\usepackage{amsbsy}
\\usepackage{tensor}
\\usepackage{listings}
\\usepackage{color}
\\usepackage{xcolor}
\\usepackage{bm}
\\usepackage{breqn}
\\definecolor{gray}{rgb}{0.95,0.95,0.95}
\\setlength{\\parindent}{0pt}
\\DeclareMathOperator{\\Tr}{Tr}
\\DeclareMathOperator{\\Adj}{Adj}
\\newcommand{\\bfrac}[2]{\\displaystyle\\frac{#1}{#2}}
\\newcommand{\\lp}{\\left (}
\\newcommand{\\rp}{\\right )}
\\newcommand{\\paren}[1]{\\lp {#1} \\rp}
\\newcommand{\\half}{\\frac{1}{2}}
\\newcommand{\\llt}{\\left <}
\\newcommand{\\rgt}{\\right >}
\\newcommand{\\abs}[1]{\\left |{#1}\\right | }
\\newcommand{\\pdiff}[2]{\\bfrac{\\partial {#1}}{\\partial {#2}}}
\\newcommand{\\lbrc}{\\left \\{}
\\newcommand{\\rbrc}{\\right \\}}
\\newcommand{\\W}{\\wedge}
\\newcommand{\\prm}[1]{{#1}'}
\\newcommand{\\ddt}[1]{\\bfrac{d{#1}}{dt}}
\\newcommand{\\R}{\\dagger}
\\newcommand{\\deriv}[3]{\\bfrac{d^{#3}#1}{d{#2}^{#3}}}
\\newcommand{\\grade}[1]{\\left < {#1} \\right >}
\\newcommand{\\f}[2]{{#1}\\lp{#2}\\rp}
\\newcommand{\\eval}[2]{\\left . {#1} \\right |_{#2}}
\\newcommand{\\Nabla}{\\boldsymbol{\\nabla}}
\\newcommand{\\eb}{\\boldsymbol{e}}
\\usepackage{float}
\\floatstyle{plain} % optionally change the style of the new float
\\newfloat{Code}{H}{myc}
\\lstloadlanguages{Python}

\\begin{document}
"""
    postscript = '\\end{document}\n'
    macros = '\\newcommand{\\f}[2]{{#1}\\left ({#2}\\right )}'

    Dmode = False  # True - Print derivative contracted
    Fmode = False  # True - Print function contracted
    latex_flg = False
    ipy = False

    # translate name, supers and subs to tex keywords
    greek = set(['alpha', 'beta', 'gamma', 'delta', 'epsilon', 'zeta',
                 'eta', 'theta', 'iota', 'kappa', 'lambda', 'mu', 'nu',
                 'xi', 'omicron', 'pi', 'rho', 'sigma', 'tau', 'upsilon',
                 'phi', 'chi', 'psi', 'omega'])

    greek_translated = {'lamda': 'lambda', 'Lamda': 'Lambda'}

    other = set(['aleph', 'beth', 'daleth', 'gimel', 'ell', 'eth',
                 'hbar', 'hslash', 'mho', 'infty'])

    special_alphabet = list(reversed(sorted(list(greek) + list(other), key=len)))

    @staticmethod
    def redirect():
        GaLatexPrinter.latex_str = ''
        GaLatexPrinter.text_printer = print   #Save original print function
        builtins.print = printer.latex_print  #Redefine original print function
        GaLatexPrinter.latex_flg = True
<<<<<<< HEAD
        GaLatexPrinter.Basic__str__ = Basic.__str__
        GaLatexPrinter.Matrix__str__ = Matrix.__str__
        Basic.__str__ = lambda self: GaLatexPrinter().doprint(self)
        Matrix.__str__ = lambda self: GaLatexPrinter().doprint(self)
        return
=======
        GaLatexPrinter.Basic__ga_print_str__ = Basic.__ga_print_str__
        GaLatexPrinter.Matrix__ga_print_str__ = Matrix.__ga_print_str__
        Basic.__ga_print_str__ = lambda self: GaLatexPrinter().doprint(self)
        Matrix.__ga_print_str__ = lambda self: GaLatexPrinter().doprint(self)
        if GaLatexPrinter.ipy:
            pass
        else:
            GaLatexPrinter.stdout = sys.stdout
            sys.stdout = io.StringIO()
>>>>>>> 5108d162

    @staticmethod
    def restore():
        if GaLatexPrinter.latex_flg:
            builtins.print = GaLatexPrinter.text_printer  #Redefine orginal print function
            GaLatexPrinter.latex_flg = False
<<<<<<< HEAD
            Basic.__str__ = GaLatexPrinter.Basic__str__
            Matrix.__str__ = GaLatexPrinter.Matrix__str__
        return
=======
            if not GaLatexPrinter.ipy:
                sys.stdout = GaLatexPrinter.stdout
            Basic.__ga_print_str__ = GaLatexPrinter.Basic__ga_print_str__
            Matrix.__ga_print_str__ = GaLatexPrinter.Matrix__ga_print_str__
>>>>>>> 5108d162

    def _print_Pow(self, expr):
        base = self._print(expr.base)
        if ('_' in base or '^' in base) and 'cdot' not in base:
            mode = True
        else:
            mode = False

        # Treat x**Rational(1, n) as special case
        if expr.exp.is_Rational and abs(expr.exp.p) == 1 and expr.exp.q != 1:
            #base = self._print(expr.base)
            expq = expr.exp.q

            if expq == 2:
                tex = r"\sqrt{%s}" % base
            elif self._settings['itex']:
                tex = r"\root{%d}{%s}" % (expq, base)
            else:
                tex = r"\sqrt[%d]{%s}" % (expq, base)

            if expr.exp.is_negative:
                return r"\frac{1}{%s}" % tex
            else:
                return tex
        elif self._settings['fold_frac_powers'] \
            and expr.exp.is_Rational \
                and expr.exp.q != 1:
            base, p, q = self._print(expr.base), expr.exp.p, expr.exp.q
            if mode:
                return r"{\left ( %s \right )}^{%s/%s}" % (base, p, q)
            else:
                return r"%s^{%s/%s}" % (base, p, q)

        elif expr.exp.is_Rational and expr.exp.is_negative and expr.base.is_Function:
            # Things like 1/x
            return r"\frac{%s}{%s}" % \
                (1, self._print(Pow(expr.base, -expr.exp)))
        else:
            if expr.base.is_Function:
                return r"{%s}^{%s}" % (self._print(expr.base), self._print(expr.exp))
            else:
                if expr.is_commutative and expr.exp == -1:
                    #solves issue 1030
                    #As Mul always simplify 1/x to x**-1
                    #The objective is achieved with this hack
                    #first we get the latex for -1 * expr,
                    #which is a Mul expression
                    tex = self._print(S.NegativeOne * expr).strip()
                    #the result comes with a minus and a space, so we remove
                    if tex[:1] == "-":
                        return tex[1:].strip()
                if self._needs_brackets(expr.base):
                    tex = r"\left(%s\right)^{%s}"
                else:
                    if mode:
                        tex = r"{\left ( %s \right )}^{%s}"
                    else:
                        tex = r"%s^{%s}"

                return tex % (self._print(expr.base),
                              self._print(expr.exp))

    def _print_Symbol(self, expr, style='plain'):

        def str_symbol(name_str):

            def translate(s):
                tmp = s

                parse_dict = {}
                i_sub = 1

                for glyph in GaLatexPrinter.special_alphabet:
                    escaped_glyph = '\\' + glyph
                    if glyph in tmp:
                        parse_sym = '????' + str(i_sub)
                        i_sub += 1
                        # If this glyph is already escaped, avoid escaping again
                        translated_glyph = (escaped_glyph + ' ') if escaped_glyph not in tmp else glyph
                        parse_dict[parse_sym] = translated_glyph
                        tmp = tmp.replace(glyph, parse_sym)

                for parse_sym in parse_dict:
                    tmp = tmp.replace(parse_sym, parse_dict[parse_sym])

                for glyph in GaLatexPrinter.greek_translated:
                    if glyph in tmp:
                        tmp = tmp.replace(glyph, GaLatexPrinter.greek_translated[glyph])

                return tmp

            name, supers, subs = split_super_sub(name_str)

            name = translate(name)

            if style == 'bold':
                name = '\\boldsymbol{' + name +'}'

            supers = list(map(translate, supers))
            subs = list(map(translate, subs))

            # glue all items together:
            if len(supers) > 0:
                name += "^{%s}" % " ".join(supers)
            if len(subs) > 0:
                name += "_{%s}" % " ".join(subs)

            return name

        if expr in self._settings['symbol_names']:
            return self._settings['symbol_names'][expr]

        return str_symbol(expr.name)

    def _print_Function(self, expr, exp=None):

        func = expr.func.__name__
        name = func
        if hasattr(self, '_print_' + func):
            return getattr(self, '_print_' + func)(expr, exp)
        else:
            args = [str(self._print(arg)) for arg in expr.args]

            # How inverse trig functions should be displayed, formats are:
            # abbreviated: asin, full: arcsin, power: sin^-1
            #inv_trig_style = self._settings['inv_trig_style']
            _inv_trig_style = GaLatexPrinter.inv_trig_style
            # If we are dealing with a power-style inverse trig function
            inv_trig_power_case = False
            # If it is applicable to fold the argument brackets
            can_fold_brackets = self._settings['fold_func_brackets'] and \
                len(args) == 1 and not self._needs_function_brackets(expr.args[0])

            inv_trig_table = ["asin", "acos", "atan", "acot", "acosh", "asinh", "atanh"]

            # If the function is an inverse trig function, handle the style
            if func in inv_trig_table:
                if GaLatexPrinter.inv_trig_style == "abbreviated":
                    func = func
                elif GaLatexPrinter.inv_trig_style == "full":
                    func = "arc" + func[1:]
                elif GaLatexPrinter.inv_trig_style == "power":
                    func = func[1:]
                    inv_trig_power_case = True

                    # Can never fold brackets if we're raised to a power
                    if exp is not None:
                        can_fold_brackets = False

            if inv_trig_power_case:
                if func in accepted_latex_functions:
                    name = r"\%s^{-1}" % func
                else:
                    name = r"\operatorname{%s}^{-1}" % func
            elif exp is not None:
                if func in accepted_latex_functions:
                    name = r"\%s^{%s}" % (func, exp)
                else:
                    name = latex(Symbol(func)) + ' '
                    if '_' in func or '^' in func:
                        name = r'{\left ( ' + name + r'\right ) }^{' + exp + '}'
                    else:
                        name += '^{' + exp + '}'
            else:
                if func in accepted_latex_functions:
                    name = r"\%s" % func
                else:
                    name = latex(Symbol(func)) + ' '
                    if exp is not None:
                        if '_' in name or '^' in name:
                            name = r'\left ( ' + name + r'\right )^{' + exp + '}'
                        else:
                            name += '^{' + exp + '}'

            if can_fold_brackets:
                if func in accepted_latex_functions:
                    # Wrap argument safely to avoid parse-time conflicts
                    # with the function name itself
                    name += r" {%s}"
                else:
                    if not GaLatexPrinter.Fmode:
                        name += r"%s"
            else:
                if func in accepted_latex_functions or not GaLatexPrinter.Fmode:
                    name += r"{\left (%s \right )}"

            if inv_trig_power_case and exp is not None:
                name += r"^{%s}" % exp

            if func in accepted_latex_functions or not GaLatexPrinter.Fmode:
                if len(args) == 1:
                    name = name % args[0]
                else:
                    name = name % ",".join(args)

            if 'det(g)' in name:
                name = name.replace('det(g)', r'\det\left ( g \right )')

            return name

    def _print_Derivative(self, expr):
        dim = len(expr.variables)
        imax = 1
        if dim == 1:
            if GaLatexPrinter.Dmode:
                tex = r"\partial_{%s}" % self._print(expr.variables[0])
            else:
                tex = r"\frac{\partial}{\partial %s}" % self._print(expr.variables[0])
        else:
            multiplicity, i, tex = [], 1, ""
            current = expr.variables[0]
            for symbol in expr.variables[1:]:
                if symbol == current:
                    i = i + 1
                else:
                    multiplicity.append((current, i))
                    current, i = symbol, 1
            else:
                imax = max(imax, i)
                multiplicity.append((current, i))

            if GaLatexPrinter.Dmode:
                tex = ''
                for x, i in multiplicity:
                    if i == 1:
                        tex += r"\partial_{%s}" % (self._print(x),)
                    else:
                        tex += r"\partial^{%i}_{%s}" % (i, self._print(x))
            else:
                for x, i in multiplicity:
                    if i == 1:
                        tex += r"\partial %s" % self._print(x)
                    else:
                        tex += r"\partial^{%s} %s" % (i, self._print(x))
                tex = r"\frac{\partial^{%s}}{%s} " % (dim, tex)

        if isinstance(expr.expr, AssocOp):
            s = r"%s\left(%s\right)" % (tex, self._print(expr.expr))
        else:
            s = r"%s %s" % (tex, self._print(expr.expr))
        return s

    def _print_MatrixBase(self, expr):
        rows = expr.rows
        cols = expr.cols

        out_str = ' \\left [ \\begin{array}{' + (cols * 'c') + '} '
        for row in range(rows):
            for col in range(cols):
                out_str += latex(expr[row, col]) + ' & '
            out_str = out_str[:-2] + ' \\\\ '
        out_str = out_str[:-4] + ' \\end{array}\\right ] '

        return out_str

    @staticmethod
    def latex(expr, **settings):

        if not isinstance(expr, list):
            return GaLatexPrinter(settings).doprint(expr)
        else:
            s = '\\begin{align*}'
            for x in expr:
                s += '\n & ' + latex(x) + ' \\\\'
            s += '\n\\end{align*}'
            return s


def latex(expr, **settings):
    return GaLatexPrinter(settings).doprint(expr)


def latex_print(*s, **kws):

    s = list(s)

    GaLatexPrinter.fmt_dict = {'t': False, 'h': False}

    if isinstance(s[0], str):

        if s[0] == 'h':
            GaLatexPrinter.fmt_dict['h'] = True
            s = s[1:]

    latex_str = ''

    for arg in s:

        if isinstance(arg, str):
            if GaLatexPrinter.fmt_dict['t']:
                latex_str += r'\text{' + arg + '} '
            else:
                latex_str += arg + ' '
        else:
            if isinstance(arg, tuple):
                tmp = r'\lp ' + str(arg)[1:-1] + r'\rp '
                latex_str += tmp + ' '
            else:
                latex_str += str(arg) + ' '

    if GaLatexPrinter.fmt_dict['h']:
        latex_str = r'\begin{array}{c}\hline ' + latex_str + r' \\ \hline \end{array} '

    latex_str = latex_str.replace('$$', '')

    #latex_str = latex_str.lstrip()

    if isinteractive():
        return display(Latex('$$ ' + latex_str + ' $$'))
    else:
        if 'Print_Function()' and 'lstlisting' in latex_str:

            latex_str = latex_str.replace(r'\begin{equation}', '')

            printer.latex_str += latex_str + '\n'
        else:
            printer.latex_str += r'\begin{equation} ' +latex_str + r'\nonumber\end{equation}' + '\n'
            #GaLatexPrinter.text_printer('latex string length =',len(printer.latex_str))
        return


def print_latex(expr, **settings):
    """Prints LaTeX representation of the given expression."""
    print(latex(expr, **settings))


def Format(Fmode: bool = True, Dmode: bool = True, dop=1, inverse='full'):
    r"""
    Turns on latex printing with configurable options.

    This redirects printer output so that latex compiler can capture it.

    ``Format()`` is also required for printing from *ipython notebook* (note that ``xpdf()`` is not needed to print from *ipython notebook*).

    Parameters
    ----------
    Fmode:
        * ``True`` -- Print functions without argument list, :math:`f`
        * ``False`` -- Print functions with standard *sympy* latex formatting, :math:`{{f}\lp {x,y,z} \rp }`
    Dmode:
        * ``True`` -- Print partial derivatives with condensed notation, :math:`\partial_{x}f`
        * ``False`` -- Print partial derivatives with standard *sympy* latex formatting, :math:`\pdiff{f}{x}`
    """
    global Format_cnt

    GaLatexPrinter.Dmode = Dmode
    GaLatexPrinter.Fmode = Fmode
    GaLatexPrinter.inv_trig_style = inverse

    if Format_cnt == 0:  # Only execute first time Format is called
        Format_cnt += 1

        GaLatexPrinter.dop = dop
        GaLatexPrinter.latex_flg = True
        # Overload python 3 print function
        GaLatexPrinter.redirect()

        Basic.__ga_print_str__ = lambda self: GaLatexPrinter().doprint(self)
        Matrix.__ga_print_str__ = lambda self: GaLatexPrinter().doprint(self)
        Basic.__repr__ = lambda self: GaLatexPrinter().doprint(self)
        Matrix.__repr__ = lambda self: GaLatexPrinter().doprint(self)

        if isinteractive():  # Set up for Jupyter Notebook/Lab
            init_printing(use_latex= 'mathjax')
            from IPython.core.interactiveshell import InteractiveShell
            #  Allow multiple outputs in an output cell
            #  https://forums.fast.ai/t/jupyter-notebook-enhancements-tips-and-tricks/17064/2
            InteractiveShell.ast_node_interactivity = "all"
            # Install galgebra LaTeX macros
            return display(Latex('$$ '+ip_cmds+' $$'))

    return


def tex(paper=(14, 11), debug=False, prog=False, pt='10pt'):
    """
    Post processes LaTeX output (see comments below), adds preamble and
    postscript.

    We assume that if tex() is called then Format() has been called at the beginning of the program.
    """

    latex_str = GaLatexPrinter.latex_str + sys.stdout.getvalue()
    GaLatexPrinter.latex_str = ''
    GaLatexPrinter.restore()
    r"""
    Each line in the latex_str is interpreted to be an equation or align
    environment.  If the line does not begin with '\begin{align*}' then
    'begin{equation*}' will be added to the beginning of the line and
    '\end{equation*}' to the end of the line.
    The latex strings generated by galgebra and sympy expressions for
    printing must not contain '\n' except as the final character.  Thus
    all '\n' must be removed from a compound (not a simple type) expression
    and a '\n' added to the end of the string to delimit it when the string
    is generated.
    """
    latex_lst = latex_str.split('\n')
    latex_str = ''

    lhs = ''
    code_flg = False

    for latex_line in latex_lst:
        if len(latex_line) > 0 and '##' == latex_line[:2]:
            if code_flg:
                code_flg = False
                latex_line = latex_line[2:]
            else:
                code_flg = True
                latex_line = latex_line[2:]
        elif code_flg:
                    pass
        elif len(latex_line) > 0 and '#' in latex_line:  # Non equation mode output (comment)
            latex_line = latex_line.replace('#', '')
            if '%' in latex_line:  # Equation mode with no variables to print (comment)
                latex_line = latex_line.replace('%', '')
                if r'\begin{align*}' in latex_line:
                    latex_line = r'\begin{align*}' + latex_line.replace(r'\begin{align*}', '')
                else:
                    latex_line = '\\begin{equation*} ' + latex_line + ' \\end{equation*}\n'

        else:
            latex_line = latex_line.replace(r'\left.', r'@@')  # Disabiguate '.' in '\left.'
            latex_line = latex_line.replace(r'\right.', r'##')  # Disabiguate '.' in '\right.'
            latex_line = latex_line.replace('.', r' \cdot ')  # For components of metric tensor
            latex_line = latex_line.replace(r'@@', r'\left.')  # Restore '\left.'
            latex_line = latex_line.replace(r'##', r'\right.')  # Restore '\right.'
            if '=' in latex_line:  # determing lhs of equation/align
                eq_index = latex_line.rindex('=') + 1
                lhs = latex_line[:eq_index]
                latex_line = latex_line.replace(lhs, '')
                if '%' in lhs:  # Do not preprocess lhs of equation/align
                    lhs = lhs.replace('%', '')
                else:  # preprocess lhs of equation/align
                    lhs = lhs.replace('|', r'\cdot ')
                    lhs = lhs.replace('^{', r'@@ ')
                    lhs = lhs.replace('^', r'\W ')
                    lhs = lhs.replace(r'@@ ', '^{')
                    lhs = lhs.replace('*', ' ')
                    lhs = lhs.replace('rgrad', r'\bar{\boldsymbol{\nabla}} ')
                    lhs = lhs.replace('grad', r'\boldsymbol{\nabla} ')
                    lhs = lhs.replace(r'>>', r' \times ')
                    lhs = lhs.replace(r'<<', r' \bar{\times} ')
                    lhs = lhs.replace('<', r'\rfloor ')  # Check
                    lhs = lhs.replace('>', r'\lfloor ')  # Check
                latex_line = lhs + latex_line

            if r'\begin{align*}' in latex_line:  # insert lhs of align environment
                latex_line = latex_line.replace(lhs, '')
                latex_line = latex_line.replace(r'\begin{align*}', r'\begin{align*} ' + lhs)
                lhs = ''
            else:  # normal sympy equation
                latex_line = latex_line.strip()
                if len(latex_line) > 0:
                    latex_line = '\\begin{equation*} ' + latex_line + ' \\end{equation*}'

        latex_str += latex_line + '\n'

    latex_str = latex_str.replace('\n\n', '\n')

    if prog:
        prog_file = open(sys.argv[0], 'r')
        prog_str = prog_file.read()
        prog_file.close()
        prog_str = '{\\Large \\bf Program:}\\begin{lstlisting}[language=Python,showspaces=false,' + \
                   'showstringspaces=false]\n' + \
                   prog_str + '\n\\end{lstlisting}\n {\\Large \\bf Code Output:} \n'
        latex_str = prog_str + latex_str

    if debug:
        print(latex_str)

    if paper == 'letter':
        paper_size = \
"""
\\documentclass[@10pt@,fleqn]{report}
"""
    else:
        paper_size = \
"""
\\documentclass[@10pt@,fleqn]{report}
\\usepackage[vcentering]{geometry}
"""
        if paper == 'landscape':
            paper = [11, 8.5]
        paper_size += '\\geometry{papersize={' + str(paper[0]) + \
                      'in,' + str(paper[1]) + 'in},total={' + str(paper[0] - 1) + \
                      'in,' + str(paper[1] - 1) + 'in}}\n'

    paper_size = paper_size.replace('@10pt@', pt)
    latex_str = paper_size + GaLatexPrinter.preamble + latex_str + GaLatexPrinter.postscript

    return latex_str


def xpdf(filename=None, paper=(14, 11), crop=False, png=False, prog=False, debug=False, pt='10pt', pdfprog='pdflatex'):

    """
    Post processes LaTeX output (see comments below), adds preamble and
    postscript, generates tex file, inputs file to latex, displays resulting
    pdf file.

    Arg         Value       Result
    pdfprog    'pdflatex'   Use pdfprog to generate pdf output, only generate tex if pdfprog is None
    crop        True        Use "pdfcrop" to crop output file (pdfcrop must be installed, linux only)
    png         True        Use "convert" to produce png output (imagemagick must be installed, linux only)

    We assume that if xpdf() is called then Format() has been called at the beginning of the program.
    """

    sys_cmd = SYS_CMD[sys.platform]

    latex_str = tex(paper=paper, debug=debug, prog=prog, pt=pt)

    if filename is None:
        pyfilename = sys.argv[0]
        rootfilename = pyfilename.replace('.py', '')
        filename = rootfilename + '.tex'

    if debug:
        print('latex file =', filename)

    latex_file = open(filename, 'w')
    latex_file.write(latex_str)
    latex_file.close()

    latex_str = None

    if pdfprog is None:
        return

    pdflatex = find_executable(pdfprog)

    if debug:
        print('pdflatex path =', pdflatex)

    if pdfprog is not None:
        if debug:  # Display latex excution output for debugging purposes
            os.system(pdfprog + ' ' + filename[:-4])
        else:  # Works for Linux don't know about Windows
            os.system(pdfprog + ' ' + filename[:-4] + sys_cmd['null'])

        print_cmd = sys_cmd['evince'] + ' ' + filename[:-4] + '.pdf ' + sys_cmd['&']
        print(print_cmd)

        os.system(print_cmd)
        eval(input('!!!!Return to continue!!!!\n'))

        if debug:
            os.system(sys_cmd['rm'] + ' ' + filename[:-4] + '.aux ' + filename[:-4] + '.log')
        else:
            os.system(sys_cmd['rm'] + ' ' + filename[:-4] + '.aux ' + filename[:-4] + '.log ' + filename[:-4] + '.tex')
        if crop:
            os.system('pdfcrop ' + filename[:-4] + '.pdf')
            os.remove(filename[:-4] + '.pdf')
            os.rename(filename[:-4] + '-crop.pdf', filename[:-4] + '.pdf')
        if png:
            os.system('Pdf2Png ' + filename[:-4])
    return


def xtex(tex='file', filename=None, paper=(14, 11), crop=False, png=False, prog=False, debug=False, pt='10pt'):

    """
    tex= 'file': Post process LaTeX output (see comments below), add
         preamble, postscript, and writes tex file to filename.  If
         filename=None uses program name with .tex appended for tex file.

    tex = 'pdflatex': Compiles tex file to pdf and displays resulting
          pdf file.

    tex = 'texmaker': If tex is set to a LaTeX editor program such as
          texmaker then tex file is input to texmaker so it can be edited,
          compiled, and displayed.  This is useful if the tex file is
          not correct and you need to debug it.

    Arg    Value    Result
    crop   True     Use "pdfcrop" to crop output file (pdfcrop must be installed, linux only)
    png    True     Use "convert" to produce png output (imagemagick must be installed, linux only)

    We assume that if xtex() is called then Format() has been called at the beginning of the program.
    """

    sys_cmd = SYS_CMD[sys.platform]

    #GaLatexPrinter.text_printer(GaLatexPrinter.latex_str)

    GaLatexPrinter.restore()

    r"""
    Each line in the latex_str is interpreted to be an equation or align
    environment.  If the line does not begin with '\begin{aligned}' then
    'begin{equation*}' will be added to the beginning of the line and
    '\end{equation*}' to the end of the line.
    The latex strings generated by galgebra and sympy expressions for
    printing must not contain '\n' except as the final character.  Thus
    all '\n' must be removed from a compound (not a simple type) expression
    and a '\n' added to the end of the string to delimit it when the string
    is generated.
    """

    latex_lst = printer.latex_str.split('\n')
    latex_str = ''

    lhs = ''
    code_flg = True

    if paper == 'letter':
        paper_size = \
"""
\\documentclass[@10pt@,fleqn]{report}
"""
    else:
        paper_size = \
"""
\\documentclass[@10pt@,fleqn]{report}
\\usepackage[vcentering]{geometry}
"""
        if paper == 'landscape':
            paper = [11, 8.5]
        paper_size += '\\geometry{papersize={' + str(paper[0]) + \
                      'in,' + str(paper[1]) + 'in},total={' + str(paper[0] - 1) + \
                      'in,' + str(paper[1] - 1) + 'in}}\n'

    paper_size = paper_size.replace('@10pt@', pt)
    latex_str = paper_size + printer.preamble + printer.ip_cmds + r'\begin{document}' + printer.latex_str + GaLatexPrinter.postscript

    if filename is None:
        pyfilename = sys.argv[0]
        rootfilename = pyfilename.replace('.py', '')
        filename = rootfilename + '.tex'

    print('latex file =', filename)

    #  Write LaTeX file
    latex_file = open(filename, 'w')
    latex_file.write(latex_str)
    latex_file.close()

    if tex == 'file':
        return

    if tex == 'print':
        latex_prog = find_executable('pdflatex')
        print('latex program path =', latex_prog)

        if latex_prog is None or latex_str is None:
            return

        #  Compile LaTeX file with pdflatex
        subprocess.run(["pdflatex", "-file-line-error", filename])
        subprocess.run(["evince", filename[:-3] + "pdf"])
    else:
        latex_prog = find_executable(tex)
        print('latex program path =', latex_prog)

        if latex_prog is None or latex_str is None:
            return

        #  Input latex file to LaTeX editor tex
        subprocess.run([latex_prog, filename])

    return


def xdvi(filename=None, debug=False, paper=(14, 11)):
    xpdf(filename=filename, paper=paper, crop=False, png=False, prog=False, debug=debug, pt='10pt')
    return


def LatexFormat(Fmode=True, Dmode=True, ipy=False):
    GaLatexPrinter.Dmode = Dmode
    GaLatexPrinter.Fmode = Fmode
    GaLatexPrinter.ipy = ipy
    GaLatexPrinter.redirect()
    return

prog_str = ''
off_mode = False


def Get_Program(off=False):
    global prog_str, off_mode
    off_mode = off
    if off_mode:
        return
    prog_file = open(sys.argv[0], 'r')
    prog_str = prog_file.read()
    prog_file.close()
    return


def Print_Function():
    global prog_str, off_mode
    if off_mode or isinteractive():
        return
    fct_name = str(sys._getframe(1).f_code.co_name)
    ifct = prog_str.find('def ' + fct_name)
    iend = prog_str.find('def ', ifct + 4)
    tmp_str = prog_str[ifct:iend - 1]
    fct_name = fct_name.replace('_', ' ')
    if GaLatexPrinter.latex_flg:
        printer.latex_str += '\\begin{lstlisting}[language=Python,showspaces=false,' + \
              'showstringspaces=false,backgroundcolor=\\color{gray},frame=single]'+'\n'
        printer.latex_str += tmp_str+'\n'
        printer.latex_str += '\\end{lstlisting}'+'\n'
        printer.latex_str += r'\T{Code Output:}'+'\n'
    else:
        print('\n' + 80 * '*')
        print(tmp_str)
        print('Code output:\n')
    return


_eval_global_dict = {}
_eval_parse_order = []


def def_prec(gd: dict, op_ord: str = '<>|,^,*') -> None:
    """
    This is used with the ``GAeval()`` function to evaluate a string representing a multivector expression with a revised operator precedence.

    Parameters
    ----------
    gd :
        The ``globals()`` dictionary to lookup variable names in.
    op_ord :
        The order of operator precedence from high to low with groups of equal precedence separated by commas.
        The default precedence, ``'<>|,^,*'``, is that used by Hestenes (:cite:`Hestenes`, p7, :cite:`Doran`, p38).
        This means that the ``<``, ``>``, and ``|`` operations have equal
        precedence, followed by ``^``, and lastly ``*``.
    """
    global _eval_global_dict, _eval_parse_order
    op_ord_list = op_ord.split(',')
    _parser.validate_op_order(op_ord_list)
    _eval_global_dict = gd
    _eval_parse_order = op_ord_list


def GAeval(s: str, pstr: bool = False):
    """
    Evaluate a multivector expression string ``s``.

    The operator precedence and variable values within the string are
    controlled by :func:`def_prec`. The documentation for that function
    describes the default precedence.

    The implementation works by adding parenthesis to the input string ``s``
    according to the requested precedence, and then calling :func:`eval` on the
    result.

    For example consider where ``X``, ``Y``, ``Z``, and ``W`` are multivectors::

        def_prec(globals())
        V = GAeval('X|Y^Z*W')

    The *sympy* variable ``V`` would evaluate to ``((X|Y)^Z)*W``.

    Parameters
    ----------
    s :
        The string to evaluate.
    pstr :
        If ``True``, the values of ``s`` and ``s`` with parenthesis added to
        enforce operator precedence are printed.
    """

    seval = _parser.parse_line(s, _eval_parse_order)
    if pstr:
        print(s)
        print(seval)
    return eval(seval, _eval_global_dict)



def Fmt(obj, fmt=0):
    if isinstance(obj, (list, tuple, dict)):
        n = len(obj)
        if isinstance(obj, list):
            ldelim = '['
            rdelim = ']'
        elif isinstance(obj, dict):
            ldelim = r'\{'
            rdelim = r'\}'
        else:
            ldelim = '('
            rdelim = ')'
        if fmt == 1:
            latex_str = r' \left ' + ldelim + r' \begin{array}{' + n*'c' + '} '
            for cell in obj:
                if isinstance(obj, dict):
                    #cell.title = None
                    latex_cell = latex(cell) + ' : '+ latex(obj[cell])
                else:
                    #title = cell.title
                    #cell.title = None
                    latex_cell = latex(cell)
                latex_cell = latex_cell.replace('\n', ' ')
                latex_cell= latex_cell.replace(r'\begin{equation*}', ' ')
                latex_cell= latex_cell.replace(r'\end{equation*}', ' ')
                if cell.fmt != 1:
                    latex_cell= latex_cell.replace(r'\begin{align*}', r'\begin{array}{c} ')
                    latex_cell= latex_cell.replace('&', '')
                    latex_cell= latex_cell.replace(r'\end{align*}', r'\\ \end{array} ')
                latex_str += latex_cell + ', & '
                #cell.title = title
            latex_str = latex_str[:-4]
            latex_str += r'\\ \end{array} \right ' + rdelim + ' \n'
        else:
            latex_str = ''
            i = 1
            for cell in obj:
                #title = cell.title
                #cell.title = None
                latex_cell = latex(cell)
                latex_cell = latex_cell.replace('\n', ' ')
                latex_cell= latex_cell.replace(r'\begin{equation*}', ' ')
                latex_cell= latex_cell.replace(r'\end{equation*}', ' ')
                if GaLatexPrinter.fmt != 1:
                    latex_cell= latex_cell.replace(r'\begin{align*}', r'\begin{array}{c} ')
                    latex_cell= latex_cell.replace('&', '')
                    latex_cell= latex_cell.replace(r'\end{align*}', r'\\ \end{array} ')
                #cell.title = title
                if i == 1:
                    latex_str += r'\begin{array}{c} \left ' + ldelim + r' ' + latex_cell + r', \right. \\ '
                elif i == n:
                    latex_str += r' \left. ' + latex_cell + r'\right ' + rdelim + r' \\ \end{array}'
                else:
                    latex_str += r' ' + latex_cell + r', \\'
                i += 1
        if isinteractive():  # For Ipython notebook
            if r'\begin{align*}' not in latex_str:
                latex_str = r'\begin{equation*} ' + latex_str + r'\end{equation*}'
            return latex_str
        else:
            return latex_str

    elif isinstance(obj, int):
        GaLatexPrinter.prev_fmt = GaLatexPrinter.fmt
        GaLatexPrinter.fmt = obj
        return
    else:
        raise TypeError(str(type(obj)) + ' not allowed arg type in Fmt')


def tprint(s):
    """
    Print a text string, s, in LaTeX mode.  Inline equations are allowed
    using $ delimiters.  This only meaningful for LaTeX output.  This is
    not for printing galgebra expression, only for annotations.
    """
    print(r'\T{' + s + '}')
    return


class Notes(object):
    """
    Class for annotating LaTeX output.  Only use with LaTeX
    """
    def __init__(self, expr, notes, pos='L'):
        if pos not in ('L', 'R', 'T', 'B'):
            pos = 'L'
        latex_str = r'\begin{array}'
        if pos == 'L':
            latex_str += r'{rl} ' + latex(notes) + r'\!\!\!\! & ' + latex(expr)
        if pos == 'R':
            latex_str += r'{rl} ' + latex(expr) + r' &\!\!!\!\! ' + latex(notes)
        if pos == 'B':
            latex_str += r'{c} ' + latex(expr) + r' \\ ' + latex(notes)
        if pos == 'T':
            latex_str += r'{c} ' + latex(notes) + r' \\ ' + latex(expr)
        latex_str += r' \end{array} '
        self.latex_str = latex_str

    def __str__(self):
        if printer.GaLatexPrinter.latex_flg:
            Printer = printer.GaLatexPrinter
        else:
            Printer = printer.GaPrinter

        return Printer().doprint(self)

    def __repr__(self):
        return str(self)

    def Notes_latex_str(self, raw=False):
        return self.latex_str<|MERGE_RESOLUTION|>--- conflicted
+++ resolved
@@ -5,13 +5,9 @@
 import os
 import sys
 import io
-<<<<<<< HEAD
-import re
+import builtins
 import subprocess
-=======
-import builtins
 import functools
->>>>>>> 5108d162
 from sympy import Matrix, Basic, S, Symbol, Function, Derivative, Pow
 from itertools import islice
 from sympy.printing.str import StrPrinter
@@ -20,7 +16,6 @@
 from sympy.core.function import _coeff_isneg
 from sympy.core.operations import AssocOp
 from sympy import init_printing
-import builtins
 from . import printer
 
 try:
@@ -34,13 +29,10 @@
 
 from inspect import getouterframes, currentframe
 
-<<<<<<< HEAD
+from ._utils import parser as _parser
+
 #Save original print function
 old_print = builtins.print
-=======
-from ._utils import parser as _parser
-
->>>>>>> 5108d162
 ZERO_STR = ' 0 '
 Format_cnt = 0
 latex_str = ''
@@ -628,39 +620,20 @@
         GaLatexPrinter.text_printer = print   #Save original print function
         builtins.print = printer.latex_print  #Redefine original print function
         GaLatexPrinter.latex_flg = True
-<<<<<<< HEAD
-        GaLatexPrinter.Basic__str__ = Basic.__str__
-        GaLatexPrinter.Matrix__str__ = Matrix.__str__
-        Basic.__str__ = lambda self: GaLatexPrinter().doprint(self)
-        Matrix.__str__ = lambda self: GaLatexPrinter().doprint(self)
-        return
-=======
         GaLatexPrinter.Basic__ga_print_str__ = Basic.__ga_print_str__
         GaLatexPrinter.Matrix__ga_print_str__ = Matrix.__ga_print_str__
         Basic.__ga_print_str__ = lambda self: GaLatexPrinter().doprint(self)
         Matrix.__ga_print_str__ = lambda self: GaLatexPrinter().doprint(self)
-        if GaLatexPrinter.ipy:
-            pass
-        else:
-            GaLatexPrinter.stdout = sys.stdout
-            sys.stdout = io.StringIO()
->>>>>>> 5108d162
+        return
 
     @staticmethod
     def restore():
         if GaLatexPrinter.latex_flg:
             builtins.print = GaLatexPrinter.text_printer  #Redefine orginal print function
             GaLatexPrinter.latex_flg = False
-<<<<<<< HEAD
-            Basic.__str__ = GaLatexPrinter.Basic__str__
-            Matrix.__str__ = GaLatexPrinter.Matrix__str__
-        return
-=======
-            if not GaLatexPrinter.ipy:
-                sys.stdout = GaLatexPrinter.stdout
             Basic.__ga_print_str__ = GaLatexPrinter.Basic__ga_print_str__
             Matrix.__ga_print_str__ = GaLatexPrinter.Matrix__ga_print_str__
->>>>>>> 5108d162
+        return
 
     def _print_Pow(self, expr):
         base = self._print(expr.base)
@@ -955,11 +928,7 @@
             else:
                 latex_str += arg + ' '
         else:
-            if isinstance(arg, tuple):
-                tmp = r'\lp ' + str(arg)[1:-1] + r'\rp '
-                latex_str += tmp + ' '
-            else:
-                latex_str += str(arg) + ' '
+            latex_str += GaLatexPrinter().doprint(arg) + ' '
 
     if GaLatexPrinter.fmt_dict['h']:
         latex_str = r'\begin{array}{c}\hline ' + latex_str + r' \\ \hline \end{array} '
@@ -1433,7 +1402,6 @@
         print(s)
         print(seval)
     return eval(seval, _eval_global_dict)
-
 
 
 def Fmt(obj, fmt=0):
