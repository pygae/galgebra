--- conflicted
+++ resolved
@@ -14,12 +14,8 @@
 from sympy.core.function import _coeff_isneg
 from sympy.core.operations import AssocOp
 from sympy import init_printing
-<<<<<<< HEAD
 import builtins
 from . import printer
-from . import utils
-=======
->>>>>>> f30de306
 
 try:
     from IPython.display import display, Latex, Math, display_latex
@@ -708,33 +704,6 @@
 
         return split_flg, name_lst, supers_lst, subs_lst
 
-<<<<<<< HEAD
-=======
-    @staticmethod
-    def redirect():
-        GaLatexPrinter.latex_flg = True
-        GaLatexPrinter.Basic__str__ = Basic.__str__
-        GaLatexPrinter.Matrix__str__ = Matrix.__str__
-        Basic.__str__ = lambda self: GaLatexPrinter().doprint(self)
-        Matrix.__str__ = lambda self: GaLatexPrinter().doprint(self)
-        if GaLatexPrinter.ipy:
-            pass
-        else:
-            GaLatexPrinter.stdout = sys.stdout
-            sys.stdout = io.StringIO()
-
-    @staticmethod
-    def restore():
-        if GaLatexPrinter.latex_flg:
-            if not GaLatexPrinter.ipy:
-                GaLatexPrinter.latex_str += sys.stdout.getvalue()
-            GaLatexPrinter.latex_flg = False
-            if not GaLatexPrinter.ipy:
-                sys.stdout = GaLatexPrinter.stdout
-            Basic.__str__ = GaLatexPrinter.Basic__str__
-            Matrix.__str__ = GaLatexPrinter.Matrix__str__
-
->>>>>>> f30de306
     def _print_Pow(self, expr):
         base = self._print(expr.base)
         if ('_' in base or '^' in base) and 'cdot' not in base:
@@ -1760,7 +1729,6 @@
         GaLatexPrinter.fmt = obj
         return
     else:
-<<<<<<< HEAD
         raise TypeError(str(type(obj)) + ' not allowed arg type in Fmt')
 
 def tprint(s):
@@ -1804,12 +1772,4 @@
         return str(self)
 
     def Notes_latex_str(self, raw=False):
-        return self.latex_str
-
-
-if __name__ == "__main__":
-
-    pass
-=======
-        raise TypeError(str(type(obj)) + ' not allowed arg type in Fmt')
->>>>>>> f30de306
+        return self.latex_str