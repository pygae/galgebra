--- conflicted
+++ resolved
@@ -1307,7 +1307,7 @@
             os.system('Pdf2Png ' + filename[:-4])
     return
 
-<<<<<<< HEAD
+
 def xtex(tex='file',filename=None, paper=(14, 11), crop=False, png=False, prog=False, debug=False, pt='10pt'):
 
     """
@@ -1412,8 +1412,6 @@
     return
 
 
-=======
->>>>>>> 46cde16e
 
 def xdvi(filename=None, debug=False, paper=(14, 11)):
     xpdf(filename=filename, paper=paper, crop=False, png=False, prog=False, debug=debug, pt='10pt')
@@ -1674,18 +1672,7 @@
         print(seval)
     return eval(seval, global_dict)
 
-<<<<<<< HEAD
-=======
-r"""
-\begin{array}{c}
-\left ( \begin{array}{c} F,\\ \end{array} \right . \\
-\begin{array}{c} F, \\ \end{array} \\
-\left .\begin{array}{c}         F \\ \end{array} \right ) \\
-\end{array}
-"""
-
-
->>>>>>> 46cde16e
+
 def Fmt(obj,fmt=0):
     if isinstance(obj,(list,tuple,dict)):
         n = len(obj)
