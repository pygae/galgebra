r"""
ANSI Enhanced Text Printing, Text Printer and LaTeX Printer for all Geometric Algebra classes
"""

import copy
import os
import sys
import io
import builtins
import subprocess
import functools
import inspect
import re
import shutil
from collections import ChainMap

from sympy import Matrix, Basic, S, Symbol, Function, Derivative, Pow
from sympy.printing.str import StrPrinter
from sympy.printing.conventions import split_super_sub
from sympy.printing.latex import LatexPrinter, accepted_latex_functions
from sympy.core.function import _coeff_isneg
from sympy.core.operations import AssocOp
from sympy import init_printing

try:
    from IPython.display import display, Latex, Math, display_latex
except ImportError:
    pass
try:
    from sympy.interactive import printing
except ImportError:
    pass

from inspect import getouterframes, currentframe

from ._utils import parser as _parser

#Save original print function
old_print = builtins.print
ZERO_STR = ' 0 '
Format_cnt = 0
_global_latex_str = ''
ip_cmds = r"""
\DeclareMathOperator{\Tr}{Tr}
\DeclareMathOperator{\Adj}{Adj}
\newcommand{\bfrac}[2]{\displaystyle\frac{#1}{#2}}
\newcommand{\lp}{\left (}
\newcommand{\rp}{\right )}
\newcommand{\paren}[1]{\lp {#1} \rp}
\newcommand{\half}{\frac{1}{2}}
\newcommand{\llt}{\left <}
\newcommand{\rgt}{\right >}
\newcommand{\abs}[1]{\left |{#1}\right | }
\newcommand{\pdiff}[2]{\bfrac{\partial {#1}}{\partial {#2}}}
\newcommand{\npdiff}[3]{\bfrac{\partial^{#3} {#1}}{\partial {#2}^{#3}}}
\newcommand{\lbrc}{\left \{}
\newcommand{\rbrc}{\right \]}
\newcommand{\lbrk}{\left \[}
\newcommand{\rbrk}{\right \}}
\newcommand{\W}{\wedge}
\newcommand{\prm}[1]{{#1}'}
\newcommand{\ddt}[1]{\bfrac{d{#1}}{dt}}
\newcommand{\R}{\dagger}
\newcommand{\deriv}[3]{\bfrac{d^{#3}#1}{d{#2}^{#3}}}
\newcommand{\grd}[1]{\left < {#1} \right >}
\newcommand{\f}[2]{{#1}\lp {#2} \rp}
\newcommand{\eval}[2]{\left . {#1} \right |_{#2}}
\newcommand{\bs}[1]{\boldsymbol{#1}}
\newcommand{\es}[1]{\boldsymbol{e}_{#1}}
\newcommand{\eS}[1]{\boldsymbol{e}^{#1}}
\newcommand{\grade}[2]{\left < {#1} \right >_{#2}}
\newcommand{\lc}{\rfloor}
\newcommand{\rc}{\lfloor}
\newcommand{\T}[1]{\text{#1}}
\newcommand{\lop}[1]{\overleftarrow{#1}}
\newcommand{\rop}[1]{\overrightarrow{#1}}
\newcommand{\ldot}{\lfloor}
\newcommand{\rdot}{\rfloor}

%MacDonald LaTeX macros

\newcommand   {\thalf}    {\textstyle \frac{1}{2}}
\newcommand   {\tthird}   {\textstyle \frac{1}{3}}
\newcommand   {\tquarter} {\textstyle \frac{1}{4}}
\newcommand   {\tsixth}   {\textstyle \frac{1}{6}}

\newcommand   {\RE}       {\mathbb{R}}
\newcommand   {\GA}       {\mathbb{G}}
\newcommand   {\inner}    {\mathbin{\pmb{\cdot}}}
\renewcommand {\outer}    {\mathbin{\wedge}}
\newcommand   {\cross}    {\mathbin{\times}}
\newcommand   {\meet}     {\mathbin{{\,\vee\;}}}
\renewcommand {\iff}              {\Leftrightarrow}
\renewcommand {\impliedby}{\Leftarrow}
\renewcommand {\implies}  {\Rightarrow}
\newcommand   {\perpc}    {\perp}  % Orthogonal complement
\newcommand   {\perpm}    {*}  % Dual of multivector
\newcommand   {\del}      {\mathbf{\nabla}}  %{\boldsymbol\nabla\!}
\newcommand   {\mpart}[2]{\left\langle\, #1 \,\right\rangle_{#2}} % AMS has a \part
\newcommand   {\spart}[1]{\mpart{#1}{0}}
\newcommand   {\ds}       {\displaystyle}
\newcommand   {\os}       {\overset}
\newcommand   {\galgebra} {\mbox{$\mathcal{G\!A}$\hspace{.01in}lgebra}}
\newcommand   {\latex}    {\LaTeX}
"""

preamble = \
"""
\\pagestyle{empty}
\\usepackage[latin1]{inputenc}
\\usepackage{amsmath}
\\usepackage{amsfonts}
\\usepackage{amssymb}
\\usepackage{amsbsy}
\\usepackage{tensor}
\\usepackage{listings}
\\usepackage{color}
\\usepackage{xcolor}
\\usepackage{bm}
\\usepackage{breqn}
\\definecolor{gray}{rgb}{0.95,0.95,0.95}
\\setlength{\\parindent}{0pt}
\\newcommand{\\eb}{\\boldsymbol{e}}
\\usepackage{float}
\\floatstyle{plain} % optionally change the style of the new float
\\newfloat{Code}{H}{myc}
\\lstloadlanguages{Python}
"""

SYS_CMD = {'linux2': {'rm': 'rm', 'evince': 'evince', 'null': ' > /dev/null', '&': '&'},
           'linux': {'rm': 'rm', 'evince': 'evince', 'null': ' > /dev/null', '&': '&'},
           'win32': {'rm': 'del', 'evince': 'start', 'null': ' > NUL', '&': ''},
           'darwin': {'rm': 'rm', 'evince': 'open', 'null': ' > /dev/null', '&': '&'}}


def isinteractive():  #Is ipython running
    """
    We will assume that if ipython is running then jupyter notebook is
    running.
    """
    try:
        __IPYTHON__
        return True
    except NameError:
        return False


def ostr(obj, dict_mode=False, indent=True):
    return GaPrinter(dict(dict_mode=dict_mode)).doprint(obj)


def find_functions(expr):
    f_lst = []
    for f in list(expr.atoms(Function)):
        if str(f) not in GaPrinter.function_names:
            f_lst.append(f)
    f_lst += list(expr.atoms(Derivative))
    return f_lst


def coef_simplify(expr):
    """
    fcts = find_functions(expr)
    return expr.collect(fcts)
    """
    return expr


def oprint(*args, dict_mode=False):
    """
    Debug printing for iterated (list/tuple/dict/set) objects. args is
    of form (title1, object1, title2, object2, ...) and prints:

        title1 = object1
        title2 = object2
        ...

    If you only wish to print a title set object = None.
    """

    if isinstance(args[0], str) or args[0] is None:
        titles = args[0::2]
        objs = args[1::2]
        strs = [
            ostr(obj, dict_mode) if obj is not None else None
            for obj in objs
        ]
        n = max((
            len(title)
            for title, s in zip(titles, strs)
            if s is not None and '\n' not in s
        ), default=0)

        for title, s in zip(titles, strs):
            if s is None:
                print(title)
            else:
                npad = n - len(title)
                if '\n' in s:
                    print(title + ':\n' + s)
                else:
                    print(title + npad * ' ' + ' = ' + s)
    else:
        for arg in args:
            print(ostr(arg, dict_mode))


def hline():
    print('\n\\noindent\\rule{\\textwidth}{1pt}')
    return


class Eprint:

    ColorCode = {'black': '0;30', 'bright gray': '0;37',
                    'blue': '0;34', 'white': '1;37',
                    'green': '0;32', 'bright blue': '1;34',
                    'cyan': '0;36', 'bright green': '1;32',
                    'red': '0;31', 'bright cyan': '1;36',
                    'purple': '0;35', 'bright red': '1;31',
                    'yellow': '0;33', 'bright purple': '1;35',
                    'dark gray': '1;30', 'bright yellow': '1;33',
                    'normal': '0'}

    InvColorCode = dict(list(zip(list(ColorCode.values()), list(ColorCode.keys()))))

    normal = ''
    base = ''
    fct = ''
    deriv = ''
    bold = ''

    defaults = {('win', 'base'): 'blue', ('unix', 'base'): 'blue',
                ('win', 'fct'): 'red', ('unix', 'fct'): 'red',
                ('win', 'deriv'): 'cyan', ('unix', 'deriv'): 'cyan'}

    def __init__(self, base=None, fct=None, deriv=None, on=True, debug=False):
        if on:
            OS = 'unix'
            if 'win' in sys.platform and 'darwin' not in sys.platform:
                OS = 'win'

            if base is None:
                Eprint.base = Eprint.ColorCode[Eprint.defaults[(OS, 'base')]]
            else:
                Eprint.base = Eprint.ColorCode[base]
            if fct is None:
                Eprint.fct = Eprint.ColorCode[Eprint.defaults[(OS, 'fct')]]
            else:
                Eprint.fct = Eprint.ColorCode[fct]
            if deriv is None:
                Eprint.deriv = Eprint.ColorCode[Eprint.defaults[(OS, 'deriv')]]
            else:
                Eprint.deriv = Eprint.ColorCode[deriv]
            Eprint.normal = '\033[0m'

            if debug:
                print('Enhanced Printing is on:')
                print('Base/Blade color is ' + Eprint.InvColorCode[Eprint.base])
                print('Function color is ' + Eprint.InvColorCode[Eprint.fct])
                print('Derivative color is ' + Eprint.InvColorCode[Eprint.deriv] + '\n')

            Eprint.base = '\033[' + Eprint.base + 'm'
            Eprint.fct = '\033[' + Eprint.fct + 'm'
            Eprint.deriv = '\033[' + Eprint.deriv + 'm'

    @staticmethod
    def Base(s):
        return Eprint.base + s + Eprint.normal

    @staticmethod
    def Fct(s):
        return Eprint.fct + s + Eprint.normal

    @staticmethod
    def Deriv(s):
        return Eprint.deriv + s + Eprint.normal

    @staticmethod
    def Strip(s):
        new_s = s.replace(Eprint.base, '')
        new_s = new_s.replace(Eprint.normal, '')
        return new_s


class GaPrinter(StrPrinter):

    _default_settings = ChainMap({
        # if true, print dicts with `->` instead of `:`, one entry per line
        "dict_mode": False,
    }, StrPrinter._default_settings)

    function_names = ('acos', 'acosh', 'acot', 'acoth', 'arg', 'asin', 'asinh',
                      'atan', 'atan2', 'atanh', 'ceiling', 'conjugate', 'cos',
                      'cosh', 'cot', 'coth', 'exp', 'floor', 'im', 'log', 're',
                      'root', 'sin', 'sinh', 'sqrt', 'sign', 'tan', 'tanh', 'Abs')

    def _print_Function(self, expr):
        name = expr.func.__name__

        if expr.func.nargs is not None:
            if name in GaPrinter.function_names:
                return expr.func.__name__ + "(%s)" % self.stringify(expr.args, ", ")

        return Eprint.Fct("%s" % (name,))

    def _print_Derivative(self, expr):
        # Break the following to support both py 2 & 3
        # function, *diff_args = expr.args
        function = expr.args[0]
        diff_args = expr.args[1:]

        xi = []
        ni = []
        for x, n in diff_args:
            if x in xi:
                i = xi.index(x)
                ni[i] += n
            else:
                xi.append(self._print(x))
                ni.append(n)

        s = 'D'
        for x, n in zip(xi, ni):
            s += '{' + str(x) + '}'
            if n > 1:
                s += '^' + str(n)
        s += str(self._print(function))
        return Eprint.Deriv(s)

    def _print_dict(self, expr):
        if not self._settings['dict_mode']:
            return super()._print_dict(expr)

        return '\n'.join(
            '{} -> {}'.format(self._print(k), self._print(v))
            for k, v in expr.items()
        )


class GaPrintable:
    """ Mixin class providing default implementations of printing hooks """
    def __ga_print_str__(self):
        if GaLatexPrinter.latex_flg:
            return GaLatexPrinter().doprint(self)
        else:
            return GaPrinter().doprint(self)

    def __repr__(self):
        return GaPrinter().doprint(self)

    def _repr_latex_(self):
        # IPython expects latex in text mode, so we wrap in an environment
        latex_str = GaLatexPrinter().doprint(self)
        return r'\begin{equation*} ' + latex_str + r' \end{equation*}'


Basic.__ga_print_str__ = GaPrintable.__ga_print_str__
Matrix.__ga_print_str__ = GaPrintable.__ga_print_str__

Basic.__repr__ = GaPrintable.__repr__
Matrix.__repr__ = GaPrintable.__repr__


# This is the lesser of two evils. Previously, we overwrote `Basic.__str__` in
# order to customise `print(sympy)`. This broke a bunch of assumptions inside
# sympy, so isn't safe. Instead of clobbering `__str__`, we add a
# `__ga_print_str__` attribute, and have `print` use it if present.
_old_print = builtins.print


@functools.wraps(_old_print)
def _print(*values, **kwargs):
    values_new = []
    for v in values:
        try:
            f = type(v).__ga_print_str__
        except AttributeError:
            values_new.append(v)
        else:
            values_new.append(f(v))
    _old_print(*values_new, **kwargs)


builtins.print = _print


def enhance_print():
    Eprint()
    return


class GaLatexPrinter(LatexPrinter):
    r"""
    The latex printer is turned on with the function (in ga.py) -

        Format(Fmode=True, Dmode=True, ipy=False)

    where Fmode is the function printing mode that surpresses printing arguments,
    Dmode is the derivative printing mode that does not use fractions, and
    ipy=True is the Ipython notebook mode that does not redirect the print output.

    The latex output is post processed and displayed with the function (in GAPrint.py) -

        xpdf(filename='tmplatex.tex', debug=False)

    where filename is the name of the tex file one would keep for future
    inclusion in documents and debug=True would display the tex file
    immediately.

    There are three options for printing multivectors in latex.  They are
    acessed with the multivector member function -

        A.Fmt(self, fmt=1, title=None)

    where fmt=1, 2, or 3 determines whether the entire multivector A is
    printed entirely on one line, or one grade is printed per line, or
    one base is printed per line.  If title is not None then the latex
    string generated is of the form -

        title+' = '+str(A)

    where it is assumed that title is a latex math mode string. If title
    contains '%' it is treated as a pure latex math mode string.  If it
    does not contain '%' then the following character mappings are applied -

        'grad' -> '\bm{\nabla} '
        '*'    -> ''
        '^'    -> '\W '
        '|'    -> '\cdot '
        '>'    -> '\lfloor '
        '<'    -> '\rfloor '

    In the case of a print statement of the form -

        print title, A

    everthing in the title processing still applies except that the multivector
    formatting is one multivector per line.

    For print statements of the form -

        print title

    where no program variables are printed if title contains '#' then title
    is printed as regular latex line.  If title does not contain '#' then
    title is printed in equation mode. '%' has the same effect in title as
    in the Fmt() member function.
    """
    # overrides of base class settings, and new settings for our printers
    _default_settings = ChainMap({
        "mat_str": "array",
        "omit_function_args": False,
        "omit_partial_derivative_fraction": False,
    }, LatexPrinter._default_settings)

    latex_flg = False
    latex_str = ''
    ipy = False

    preamble = \
"""
\\pagestyle{empty}
\\usepackage[latin1]{inputenc}
\\usepackage{amsmath}
\\usepackage{amsfonts}
\\usepackage{amssymb}
\\usepackage{amsbsy}
\\usepackage{tensor}
\\usepackage{listings}
\\usepackage{color}
\\usepackage{xcolor}
\\usepackage{bm}
\\usepackage{breqn}
\\definecolor{gray}{rgb}{0.95,0.95,0.95}
\\setlength{\\parindent}{0pt}
\\DeclareMathOperator{\\Tr}{Tr}
\\DeclareMathOperator{\\Adj}{Adj}
\\newcommand{\\bfrac}[2]{\\displaystyle\\frac{#1}{#2}}
\\newcommand{\\lp}{\\left (}
\\newcommand{\\rp}{\\right )}
\\newcommand{\\paren}[1]{\\lp {#1} \\rp}
\\newcommand{\\half}{\\frac{1}{2}}
\\newcommand{\\llt}{\\left <}
\\newcommand{\\rgt}{\\right >}
\\newcommand{\\abs}[1]{\\left |{#1}\\right | }
\\newcommand{\\pdiff}[2]{\\bfrac{\\partial {#1}}{\\partial {#2}}}
\\newcommand{\\lbrc}{\\left \\{}
\\newcommand{\\rbrc}{\\right \\}}
\\newcommand{\\W}{\\wedge}
\\newcommand{\\prm}[1]{{#1}'}
\\newcommand{\\ddt}[1]{\\bfrac{d{#1}}{dt}}
\\newcommand{\\R}{\\dagger}
\\newcommand{\\deriv}[3]{\\bfrac{d^{#3}#1}{d{#2}^{#3}}}
\\newcommand{\\grade}[1]{\\left < {#1} \\right >}
\\newcommand{\\f}[2]{{#1}\\lp{#2}\\rp}
\\newcommand{\\eval}[2]{\\left . {#1} \\right |_{#2}}
\\newcommand{\\Nabla}{\\boldsymbol{\\nabla}}
\\newcommand{\\eb}{\\boldsymbol{e}}
\\usepackage{float}
\\floatstyle{plain} % optionally change the style of the new float
\\newfloat{Code}{H}{myc}
\\lstloadlanguages{Python}

\\begin{document}
"""
    postscript = '\\end{document}\n'
    macros = '\\newcommand{\\f}[2]{{#1}\\left ({#2}\\right )}'

    # translate name, supers and subs to tex keywords
    greek = set(['alpha', 'beta', 'gamma', 'delta', 'epsilon', 'zeta',
                 'eta', 'theta', 'iota', 'kappa', 'lambda', 'mu', 'nu',
                 'xi', 'omicron', 'pi', 'rho', 'sigma', 'tau', 'upsilon',
                 'phi', 'chi', 'psi', 'omega'])

    greek_translated = {'lamda': 'lambda', 'Lamda': 'Lambda'}

    other = set(['aleph', 'beth', 'daleth', 'gimel', 'ell', 'eth',
                 'hbar', 'hslash', 'mho', 'infty'])

    special_alphabet = list(reversed(sorted(list(greek) + list(other), key=len)))

    @staticmethod
    def redirect():
        GaLatexPrinter.latex_str = ''
        GaLatexPrinter.text_printer = print   #Save original print function
        builtins.print = latex_print  #Redefine original print function
        GaLatexPrinter.latex_flg = True
        return

    @staticmethod
    def restore():
        if GaLatexPrinter.latex_flg:
            builtins.print = GaLatexPrinter.text_printer  #Redefine orginal print function
            GaLatexPrinter.latex_flg = False
        return

    def _print_Pow(self, expr):
        base = self._print(expr.base)
        if ('_' in base or '^' in base) and 'cdot' not in base:
            mode = True
        else:
            mode = False

        # Treat x**Rational(1, n) as special case
        if expr.exp.is_Rational and abs(expr.exp.p) == 1 and expr.exp.q != 1:
            #base = self._print(expr.base)
            expq = expr.exp.q

            if expq == 2:
                tex = r"\sqrt{%s}" % base
            elif self._settings['itex']:
                tex = r"\root{%d}{%s}" % (expq, base)
            else:
                tex = r"\sqrt[%d]{%s}" % (expq, base)

            if expr.exp.is_negative:
                return r"\frac{1}{%s}" % tex
            else:
                return tex
        elif self._settings['fold_frac_powers'] \
            and expr.exp.is_Rational \
                and expr.exp.q != 1:
            base, p, q = self._print(expr.base), expr.exp.p, expr.exp.q
            if mode:
                return r"{\left ( %s \right )}^{%s/%s}" % (base, p, q)
            else:
                return r"%s^{%s/%s}" % (base, p, q)

        elif expr.exp.is_Rational and expr.exp.is_negative and expr.base.is_Function:
            # Things like 1/x
            return r"\frac{%s}{%s}" % \
                (1, self._print(Pow(expr.base, -expr.exp)))
        else:
            if expr.base.is_Function:
                return r"{%s}^{%s}" % (self._print(expr.base), self._print(expr.exp))
            else:
                if expr.is_commutative and expr.exp == -1:
                    #solves issue 1030
                    #As Mul always simplify 1/x to x**-1
                    #The objective is achieved with this hack
                    #first we get the latex for -1 * expr,
                    #which is a Mul expression
                    tex = self._print(S.NegativeOne * expr).strip()
                    #the result comes with a minus and a space, so we remove
                    if tex[:1] == "-":
                        return tex[1:].strip()
                if self._needs_brackets(expr.base):
                    tex = r"\left(%s\right)^{%s}"
                else:
                    if mode:
                        tex = r"{\left ( %s \right )}^{%s}"
                    else:
                        tex = r"%s^{%s}"

                return tex % (self._print(expr.base),
                              self._print(expr.exp))

    def _print_Symbol(self, expr, style='plain'):

        def str_symbol(name_str):

            def translate(s):
                tmp = s

                parse_dict = {}
                i_sub = 1

                for glyph in GaLatexPrinter.special_alphabet:
                    escaped_glyph = '\\' + glyph
                    if glyph in tmp:
                        parse_sym = '????' + str(i_sub)
                        i_sub += 1
                        # If this glyph is already escaped, avoid escaping again
                        translated_glyph = (escaped_glyph + ' ') if escaped_glyph not in tmp else glyph
                        parse_dict[parse_sym] = translated_glyph
                        tmp = tmp.replace(glyph, parse_sym)

                for parse_sym in parse_dict:
                    tmp = tmp.replace(parse_sym, parse_dict[parse_sym])

                for glyph in GaLatexPrinter.greek_translated:
                    if glyph in tmp:
                        tmp = tmp.replace(glyph, GaLatexPrinter.greek_translated[glyph])

                return tmp

            name, supers, subs = split_super_sub(name_str)

            name = translate(name)

            if style == 'bold':
                name = '\\boldsymbol{' + name + '}'

            supers = list(map(translate, supers))
            subs = list(map(translate, subs))

            # glue all items together:
            if len(supers) > 0:
                name += "^{%s}" % " ".join(supers)
            if len(subs) > 0:
                name += "_{%s}" % " ".join(subs)

            return name

        if expr in self._settings['symbol_names']:
            return self._settings['symbol_names'][expr]

        return str_symbol(expr.name)

    def _print_Function(self, expr, exp=None):

        func = expr.func.__name__
        name = func
        if hasattr(self, '_print_' + func):
            return getattr(self, '_print_' + func)(expr, exp)
        else:
            args = [str(self._print(arg)) for arg in expr.args]

            # How inverse trig functions should be displayed, formats are:
            # abbreviated: asin, full: arcsin, power: sin^-1
            inv_trig_style = self._settings['inv_trig_style']
            # If we are dealing with a power-style inverse trig function
            inv_trig_power_case = False
            # If it is applicable to fold the argument brackets
            can_fold_brackets = self._settings['fold_func_brackets'] and \
                len(args) == 1 and not self._needs_function_brackets(expr.args[0])

            inv_trig_table = ["asin", "acos", "atan", "acot", "acosh", "asinh", "atanh"]

            # If the function is an inverse trig function, handle the style
            if func in inv_trig_table:
                if inv_trig_style == "abbreviated":
                    func = func
                elif inv_trig_style == "full":
                    func = "arc" + func[1:]
                elif inv_trig_style == "power":
                    func = func[1:]
                    inv_trig_power_case = True

                    # Can never fold brackets if we're raised to a power
                    if exp is not None:
                        can_fold_brackets = False

            if inv_trig_power_case:
                if func in accepted_latex_functions:
                    name = r"\%s^{-1}" % func
                else:
                    name = r"\operatorname{%s}^{-1}" % func
            elif exp is not None:
                if func in accepted_latex_functions:
                    name = r"\%s^{%s}" % (func, exp)
                else:
                    name = latex(Symbol(func)) + ' '
                    if '_' in func or '^' in func:
                        name = r'{\left ( ' + name + r'\right ) }^{' + exp + '}'
                    else:
                        name += '^{' + exp + '}'
            else:
                if func in accepted_latex_functions:
                    name = r"\%s" % func
                else:
                    name = latex(Symbol(func)) + ' '
                    if exp is not None:
                        if '_' in name or '^' in name:
                            name = r'\left ( ' + name + r'\right )^{' + exp + '}'
                        else:
                            name += '^{' + exp + '}'

            if can_fold_brackets:
                if func in accepted_latex_functions:
                    # Wrap argument safely to avoid parse-time conflicts
                    # with the function name itself
                    name += r" {%s}"
                else:
                    if not self._settings["omit_function_args"]:
                        name += r"%s"
            else:
                if func in accepted_latex_functions or not self._settings["omit_function_args"]:
                    name += r"{\left (%s \right )}"

            if inv_trig_power_case and exp is not None:
                name += r"^{%s}" % exp

            if func in accepted_latex_functions or not self._settings["omit_function_args"]:
                if len(args) == 1:
                    name = name % args[0]
                else:
                    name = name % ",".join(args)

            return name

    def _print_Derivative(self, expr):
        dim = len(expr.variables)
        imax = 1
        if dim == 1:
            if self._settings["omit_partial_derivative_fraction"]:
                tex = r"\partial_{%s}" % self._print(expr.variables[0])
            else:
                tex = r"\frac{\partial}{\partial %s}" % self._print(expr.variables[0])
        else:
            multiplicity, i, tex = [], 1, ""
            current = expr.variables[0]
            for symbol in expr.variables[1:]:
                if symbol == current:
                    i = i + 1
                else:
                    multiplicity.append((current, i))
                    current, i = symbol, 1
            else:
                imax = max(imax, i)
                multiplicity.append((current, i))

            if self._settings["omit_partial_derivative_fraction"]:
                tex = ''
                for x, i in multiplicity:
                    if i == 1:
                        tex += r"\partial_{%s}" % (self._print(x),)
                    else:
                        tex += r"\partial^{%i}_{%s}" % (i, self._print(x))
            else:
                for x, i in multiplicity:
                    if i == 1:
                        tex += r"\partial %s" % self._print(x)
                    else:
                        tex += r"\partial^{%s} %s" % (i, self._print(x))
                tex = r"\frac{\partial^{%s}}{%s} " % (dim, tex)

        if isinstance(expr.expr, AssocOp):
            s = r"%s\left(%s\right)" % (tex, self._print(expr.expr))
        else:
            s = r"%s %s" % (tex, self._print(expr.expr))
        return s

    def _print_Determinant(self, expr):
        # sympy `uses |X|` by default, we want `det (X)`
        return r"\det\left ( {}\right )".format(self._print(expr.args[0]))

    @staticmethod
    def latex(expr, **settings):

        if not isinstance(expr, list):
            return GaLatexPrinter(settings).doprint(expr)
        else:
            s = '\\begin{align*}'
            for x in expr:
                s += '\n & ' + latex(x) + ' \\\\'
            s += '\n\\end{align*}'
            return s


def latex(expr, **settings):
    return GaLatexPrinter(settings).doprint(expr)


def latex_print(*s, **kws):

    s = list(s)

    GaLatexPrinter.fmt_dict = {'t': False, 'h': False}

    if isinstance(s[0], str):

        if s[0] == 'h':
            GaLatexPrinter.fmt_dict['h'] = True
            s = s[1:]

    latex_str = ''

    for arg in s:

        if isinstance(arg, str):
            if GaLatexPrinter.fmt_dict['t']:
                latex_str += r'\text{' + arg + '} '
            else:
                latex_str += arg + ' '
        else:
            latex_str += GaLatexPrinter().doprint(arg) + ' '

    if GaLatexPrinter.fmt_dict['h']:
        latex_str = r'\begin{array}{c}\hline ' + latex_str + r' \\ \hline \end{array} '

    latex_str = latex_str.replace('$$', '')

    #latex_str = latex_str.lstrip()

    if isinteractive():
        return display(Latex('$$ ' + latex_str + ' $$'))
    else:
        global _global_latex_str
        if 'Print_Function()' and 'lstlisting' in latex_str:

            latex_str = latex_str.replace(r'\begin{equation}', '')

            _global_latex_str += latex_str + '\n'
        else:
            _global_latex_str += r'\begin{equation} ' +latex_str + r'\nonumber\end{equation}' + '\n'
            #GaLatexPrinter.text_printer('latex string length =',len(_global_latex_str))
        return


def print_latex(expr, **settings):
    """Prints LaTeX representation of the given expression."""
    print(latex(expr, **settings))


def Format(Fmode: bool = True, Dmode: bool = True, inverse='full'):
    r"""
    Turns on latex printing with configurable options.

    This redirects printer output so that latex compiler can capture it.

    ``Format()`` is also required for printing from *ipython notebook* (note that ``xpdf()`` is not needed to print from *ipython notebook*).

    Parameters
    ----------
    Fmode:
        * ``True`` -- Print functions without argument list, :math:`f`
        * ``False`` -- Print functions with standard *sympy* latex formatting, :math:`{{f}\lp {x,y,z} \rp }`
    Dmode:
        * ``True`` -- Print partial derivatives with condensed notation, :math:`\partial_{x}f`
        * ``False`` -- Print partial derivatives with standard *sympy* latex formatting, :math:`\pdiff{f}{x}`
    """
    global Format_cnt

    GaLatexPrinter.set_global_settings(
        omit_partial_derivative_fraction=Dmode,
        omit_function_args=Fmode,
        inv_trig_style=inverse,
    )

    if Format_cnt == 0:  # Only execute first time Format is called
        Format_cnt += 1

        GaLatexPrinter.latex_flg = True
        # Overload python 3 print function
        GaLatexPrinter.redirect()

<<<<<<< HEAD
        if isinteractive():  # Set up for Jupyter Notebook/Lab
            init_printing(use_latex= 'mathjax')
            from IPython.core.interactiveshell import InteractiveShell
            #  Allow multiple outputs in an output cell
            #  https://forums.fast.ai/t/jupyter-notebook-enhancements-tips-and-tricks/17064/2
            InteractiveShell.ast_node_interactivity = "all"
            # Install galgebra LaTeX macros
            return display(Latex('$$ '+ip_cmds+' $$'))
=======
        if isinteractive():
            init_printing(use_latex='mathjax')
>>>>>>> 7f57a09c

    return


def _texify(s: str) -> str:
    """ Convert python GA operator notation to LaTeX """
    repl_pairs = [
        (r'\|', r'\cdot '),
        (r'\^(?!{)', r'\W '),
        (r'\*', ' '),
        (r'\brgrad\b', r'\bar{\boldsymbol{\nabla}} '),
        (r'\bgrad\b', r'\boldsymbol{\nabla} '),
        (r'>>', r' \times '),
        (r'<<', r' \bar{\times} '),
        (r'<', r'\rfloor '),
        (r'>', r'\lfloor '),
    ]

    def repl_func(m):
        # only one group will be present, use the corresponding match
        return next(
            r
            for (p, r), g in zip(repl_pairs, m.groups())
            if g is not None
        )
    pattern = '|'.join("({})".format(p) for p, _ in repl_pairs)
    return re.sub(pattern, repl_func, s)


def tex(paper=(14, 11), debug=False, prog=False, pt='10pt'):
    r"""
    Post processes LaTeX output (see comments below), adds preamble and
    postscript.

    This postprocessing has two main behaviors:

    1. Converting strings on the left hand side of the last ``=`` into TeX.
       This translates the ``*``, ``^``, ``|``, ``>``, ``<``, ``<<``, ``>>``,
       ``grad``, and ``rgrad`` operators of galgebra into the appropriate latex
       operators. If there is no ``=`` in the line, no conversion is applied.

    2. Wrapping lines of latex into ``equation*`` environments if they are not
       already in environments, and moving labels that were prepended outside
       ``align`` environments inside those environments.

    Both behaviors are applied line by line, unless a line starts with the
    following text:

    ``#%`` or ``%``
        Disables only behavior 1 for the rest of the line.

    ``##``
        Disables behaviors 1 and 2 until the end of the next line starting with
        ``##``. This includes processing any of the other special characters,
        which will be emitted verbatim.

    ``#``
        Disables behaviors 1 and 2 for the rest of the line.

    We assume that if :func:`tex` is called, then :func:`Format` has been called
    at the beginning of the program.
    """

    latex_str = GaLatexPrinter.latex_str + sys.stdout.getvalue()
    GaLatexPrinter.latex_str = ''
    GaLatexPrinter.restore()
    r"""
    Each line in the latex_str is interpreted to be an equation or align
    environment.  If the line does not begin with '\begin{align*}' then
    'begin{equation*}' will be added to the beginning of the line and
    '\end{equation*}' to the end of the line.
    The latex strings generated by galgebra and sympy expressions for
    printing must not contain '\n' except as the final character.  Thus
    all '\n' must be removed from a compound (not a simple type) expression
    and a '\n' added to the end of the string to delimit it when the string
    is generated.
    """
    latex_lst = latex_str.split('\n')
    latex_str = ''

    code_flg = False

    for latex_line in latex_lst:
        if not latex_line:
            pass
        elif latex_line.startswith('##'):
            # a post-processing toggle used by `Print_Function`
            code_flg = not code_flg
            latex_line = latex_line[2:]
        elif code_flg:
            pass
        elif latex_line.startswith('#') and not latex_line.startswith('#%'):
            # do not process this line
            latex_line = latex_line[1:]
        else:
            # two different spellings of "do not process the LHS"
            if latex_line.startswith('%'):
                latex_line = latex_line[1:]
            elif latex_line.startswith('#%'):
                latex_line = latex_line[2:]
            # otherwise, process it if we can find it
            elif '=' in latex_line:
                lhs, latex_line = latex_line.rsplit('=', 1)
                latex_line = _texify(lhs) + '=' + latex_line

            # in either case, perform the environment wrapping
            if r'\begin{align*}' in latex_line:
                latex_line = r'\begin{align*} ' + latex_line.replace(r'\begin{align*}', '', 1).lstrip()
            else:
                latex_line = r'\begin{equation*} ' + latex_line.strip() + r' \end{equation*}'

        latex_str += latex_line + '\n'

    latex_str = latex_str.replace('\n\n', '\n')

    if prog:
        with open(sys.argv[0], 'r') as prog_file:
            prog_str = prog_file.read()
        prog_str = '{\\Large \\bf Program:}\\begin{lstlisting}[language=Python,showspaces=false,' + \
                   'showstringspaces=false]\n' + \
                   prog_str + '\n\\end{lstlisting}\n {\\Large \\bf Code Output:} \n'
        latex_str = prog_str + latex_str

    if debug:
        print(latex_str)

    if paper == 'letter':
        paper_size = \
"""
\\documentclass[@10pt@,fleqn]{report}
"""
    else:
        paper_size = \
"""
\\documentclass[@10pt@,fleqn]{report}
\\usepackage[vcentering]{geometry}
"""
        if paper == 'landscape':
            paper = [11, 8.5]
        paper_size += '\\geometry{papersize={' + str(paper[0]) + \
                      'in,' + str(paper[1]) + 'in},total={' + str(paper[0] - 1) + \
                      'in,' + str(paper[1] - 1) + 'in}}\n'

    paper_size = paper_size.replace('@10pt@', pt)
    latex_str = paper_size + GaLatexPrinter.preamble + latex_str + GaLatexPrinter.postscript

    return latex_str


def xpdf(filename=None, paper=(14, 11), crop=False, png=False, prog=False, debug=False, pt='10pt', pdfprog='pdflatex'):

    """
    Post processes LaTeX output (see comments below), adds preamble and
    postscript, generates tex file, inputs file to latex, displays resulting
    pdf file.

    Arg         Value       Result
    pdfprog    'pdflatex'   Use pdfprog to generate pdf output, only generate tex if pdfprog is None
    crop        True        Use "pdfcrop" to crop output file (pdfcrop must be installed, linux only)
    png         True        Use "convert" to produce png output (imagemagick must be installed, linux only)

    We assume that if xpdf() is called then Format() has been called at the beginning of the program.
    """

    sys_cmd = SYS_CMD[sys.platform]

    latex_str = tex(paper=paper, debug=debug, prog=prog, pt=pt)

    if filename is None:
        pyfilename = sys.argv[0]
        rootfilename = pyfilename.replace('.py', '')
        filename = rootfilename + '.tex'

    if debug:
        print('latex file =', filename)

    latex_file = open(filename, 'w')
    latex_file.write(latex_str)
    latex_file.close()

    latex_str = None

    if pdfprog is None:
        return

    pdflatex = shutil.which(pdfprog)

    if debug:
        print('pdflatex path =', pdflatex)

    if pdfprog is not None:
        if debug:  # Display latex excution output for debugging purposes
            os.system(pdfprog + ' ' + filename[:-4])
        else:  # Works for Linux don't know about Windows
            os.system(pdfprog + ' ' + filename[:-4] + sys_cmd['null'])

        print_cmd = sys_cmd['evince'] + ' ' + filename[:-4] + '.pdf ' + sys_cmd['&']
        print(print_cmd)

        os.system(print_cmd)
        eval(input('!!!!Return to continue!!!!\n'))

        if debug:
            os.system(sys_cmd['rm'] + ' ' + filename[:-4] + '.aux ' + filename[:-4] + '.log')
        else:
            os.system(sys_cmd['rm'] + ' ' + filename[:-4] + '.aux ' + filename[:-4] + '.log ' + filename[:-4] + '.tex')
        if crop:
            os.system('pdfcrop ' + filename[:-4] + '.pdf')
            os.remove(filename[:-4] + '.pdf')
            os.rename(filename[:-4] + '-crop.pdf', filename[:-4] + '.pdf')
        if png:
            os.system('Pdf2Png ' + filename[:-4])
    return


def xtex(tex='file', filename=None, paper=(14, 11), crop=False, png=False, prog=False, debug=False, pt='10pt'):

    """
    tex= 'file': Post process LaTeX output (see comments below), add
         preamble, postscript, and writes tex file to filename.  If
         filename=None uses program name with .tex appended for tex file.

    tex = 'pdflatex': Compiles tex file to pdf and displays resulting
          pdf file.

    tex = 'texmaker': If tex is set to a LaTeX editor program such as
          texmaker then tex file is input to texmaker so it can be edited,
          compiled, and displayed.  This is useful if the tex file is
          not correct and you need to debug it.

    Arg    Value    Result
    crop   True     Use "pdfcrop" to crop output file (pdfcrop must be installed, linux only)
    png    True     Use "convert" to produce png output (imagemagick must be installed, linux only)

    We assume that if xtex() is called then Format() has been called at the beginning of the program.
    """

    sys_cmd = SYS_CMD[sys.platform]

    #GaLatexPrinter.text_printer(GaLatexPrinter.latex_str)

    GaLatexPrinter.restore()

    r"""
    Each line in the latex_str is interpreted to be an equation or align
    environment.  If the line does not begin with '\begin{aligned}' then
    'begin{equation*}' will be added to the beginning of the line and
    '\end{equation*}' to the end of the line.
    The latex strings generated by galgebra and sympy expressions for
    printing must not contain '\n' except as the final character.  Thus
    all '\n' must be removed from a compound (not a simple type) expression
    and a '\n' added to the end of the string to delimit it when the string
    is generated.
    """

    latex_lst = _global_latex_str.split('\n')
    latex_str = ''

    lhs = ''
    code_flg = True

    if paper == 'letter':
        paper_size = \
"""
\\documentclass[@10pt@,fleqn]{report}
"""
    else:
        paper_size = \
"""
\\documentclass[@10pt@,fleqn]{report}
\\usepackage[vcentering]{geometry}
"""
        if paper == 'landscape':
            paper = [11, 8.5]
        paper_size += '\\geometry{papersize={' + str(paper[0]) + \
                      'in,' + str(paper[1]) + 'in},total={' + str(paper[0] - 1) + \
                      'in,' + str(paper[1] - 1) + 'in}}\n'

    paper_size = paper_size.replace('@10pt@', pt)
    latex_str = paper_size + preamble + ip_cmds + r'\begin{document}' + _global_latex_str + GaLatexPrinter.postscript

    if filename is None:
        pyfilename = sys.argv[0]
        rootfilename = pyfilename.replace('.py', '')
        filename = rootfilename + '.tex'

    print('latex file =', filename)

    #  Write LaTeX file
    latex_file = open(filename, 'w')
    latex_file.write(latex_str)
    latex_file.close()

    if tex == 'file':
        return

    if tex == 'print':
        latex_prog = find_executable('pdflatex')
        print('latex program path =', latex_prog)

        if latex_prog is None or latex_str is None:
            return

        #  Compile LaTeX file with pdflatex
        subprocess.run(["pdflatex", "-file-line-error", filename])
        subprocess.run(["evince", filename[:-3] + "pdf"])
    else:
        latex_prog = find_executable(tex)
        print('latex program path =', latex_prog)

        if latex_prog is None or latex_str is None:
            return

        #  Input latex file to LaTeX editor tex
        subprocess.run([latex_prog, filename])

    return


def xdvi(filename=None, debug=False, paper=(14, 11)):
    xpdf(filename=filename, paper=paper, crop=False, png=False, prog=False, debug=debug, pt='10pt')
    return


def LatexFormat(Fmode=True, Dmode=True, ipy=False):
    GaLatexPrinter.set_global_settings(
        omit_partial_derivative_fraction=Dmode,
        omit_function_args=Fmode
    )
    GaLatexPrinter.ipy = ipy
    GaLatexPrinter.redirect()
    return


off_mode = False


def Get_Program(off=False):
    global off_mode
    off_mode = off


def Print_Function():
    if off_mode or isinteractive():
        return

    tmp_str = inspect.getsource(inspect.currentframe().f_back)
    if GaLatexPrinter.latex_flg:
<<<<<<< HEAD
        global _global_latex_str
        _global_latex_str += '\\begin{lstlisting}[language=Python,showspaces=false,' + \
              'showstringspaces=false,backgroundcolor=\\color{gray},frame=single]'+'\n'
        _global_latex_str += tmp_str+'\n'
        _global_latex_str += '\\end{lstlisting}'+'\n'
        _global_latex_str += r'\T{Code Output:}'+'\n'
=======
        #print '#Code for '+fct_name
        print(r'##\begin{lstlisting}[language=Python,showspaces=false,'
              r'showstringspaces=false,backgroundcolor=\color{gray},frame=single]')
        print(tmp_str)
        print('##\\end{lstlisting}')
        print('#Code Output:')
>>>>>>> 7f57a09c
    else:
        print('\n' + 80 * '*')
        print(tmp_str)
        print('Code output:\n')
    return


_eval_global_dict = {}
_eval_parse_order = []


def def_prec(gd: dict, op_ord: str = '<>|,^,*') -> None:
    """
    This is used with the ``GAeval()`` function to evaluate a string representing a multivector expression with a revised operator precedence.

    Parameters
    ----------
    gd :
        The ``globals()`` dictionary to lookup variable names in.
    op_ord :
        The order of operator precedence from high to low with groups of equal precedence separated by commas.
        The default precedence, ``'<>|,^,*'``, is that used by Hestenes (:cite:`Hestenes`, p7, :cite:`Doran`, p38).
        This means that the ``<``, ``>``, and ``|`` operations have equal
        precedence, followed by ``^``, and lastly ``*``.
    """
    global _eval_global_dict, _eval_parse_order
    op_ord_list = op_ord.split(',')
    _parser.validate_op_order(op_ord_list)
    _eval_global_dict = gd
    _eval_parse_order = op_ord_list


def GAeval(s: str, pstr: bool = False):
    """
    Evaluate a multivector expression string ``s``.

    The operator precedence and variable values within the string are
    controlled by :func:`def_prec`. The documentation for that function
    describes the default precedence.

    The implementation works by adding parenthesis to the input string ``s``
    according to the requested precedence, and then calling :func:`eval` on the
    result.

    For example consider where ``X``, ``Y``, ``Z``, and ``W`` are multivectors::

        def_prec(globals())
        V = GAeval('X|Y^Z*W')

    The *sympy* variable ``V`` would evaluate to ``((X|Y)^Z)*W``.

    Parameters
    ----------
    s :
        The string to evaluate.
    pstr :
        If ``True``, the values of ``s`` and ``s`` with parenthesis added to
        enforce operator precedence are printed.
    """

    seval = _parser.parse_line(s, _eval_parse_order)
    if pstr:
        print(s)
        print(seval)
    return eval(seval, _eval_global_dict)


def Fmt(obj, fmt=0):
    if isinstance(obj, (list, tuple, dict)):
        n = len(obj)
        if isinstance(obj, list):
            ldelim = '['
            rdelim = ']'
        elif isinstance(obj, dict):
            ldelim = r'\{'
            rdelim = r'\}'
        else:
            ldelim = '('
            rdelim = ')'
        if fmt == 1:
            latex_str = r' \left ' + ldelim + r' \begin{array}{' + n*'c' + '} '
            for cell in obj:
                if isinstance(obj, dict):
                    #cell.title = None
                    latex_cell = latex(cell) + ' : ' + latex(obj[cell])
                else:
                    #title = cell.title
                    #cell.title = None
                    latex_cell = latex(cell)
                latex_cell = latex_cell.replace('\n', ' ')
                latex_str += latex_cell + ', & '
                #cell.title = title
            latex_str = latex_str[:-4]
            latex_str += r'\\ \end{array} \right ' + rdelim + ' \n'
        else:
            latex_str = ''
            i = 1
            for cell in obj:
                #title = cell.title
                #cell.title = None
                latex_cell = latex(cell)
                latex_cell = latex_cell.replace('\n', ' ')
                #cell.title = title
                if i == 1:
                    latex_str += r'\begin{array}{c} \left ' + ldelim + r' ' + latex_cell + r', \right. \\ '
                elif i == n:
                    latex_str += r' \left. ' + latex_cell + r'\right ' + rdelim + r' \\ \end{array}'
                else:
                    latex_str += r' ' + latex_cell + r', \\'
                i += 1
        if isinteractive():  # For Ipython notebook
            latex_str = r'\begin{equation*} ' + latex_str + r'\end{equation*}'
            return latex_str
        else:
            return latex_str

    elif isinstance(obj, int):
        LatexPrinter.set_global_settings(galgebra_mv_fmt=obj)
        return
    else:
        raise TypeError(str(type(obj)) + ' not allowed arg type in Fmt')


class _WithSettings(GaPrintable):
    """ Helper class to attach print settings to an object """
    def __init__(self, obj, settings: dict = {}):
        self._obj = obj
        self._settings = settings

    def __do_print(self, printer):
        # make a copy of the printer with the specified setting applied
        new_printer = copy.copy(printer)
        new_printer._settings = copy.copy(new_printer._settings)
        new_printer._settings.update(self._settings)
        return new_printer.doprint(self._obj)

    _latex = _pretty = _sympystr = __do_print


class _FmtResult(GaPrintable):
    """ Object returned from .Fmt methods, which can be printed as latex """
    def __new__(cls, obj, label: str) -> GaPrintable:
        if label is None:
            return obj
        self = super().__new__(cls)
        self._obj = obj
        self._label = label
        return self

    def _latex(self, printer):
        return self._label + ' = ' + printer.doprint(self._obj)

    def _sympystr(self, printer):
<<<<<<< HEAD
        # print and add the label, if present
        s = printer.doprint(self._obj)
        if self._label is not None:
            s = self._label + ' = ' + s
        return s

    def _repr_latex_(self):
        latex_str = GaLatexPrinter().doprint(self)
        if r'\begin{align*}' not in latex_str:
            latex_str = r'\begin{equation*} ' + latex_str + r' \end{equation*}'
        return latex_str

    __repr__ = default__repr__

    def __ga_print_str__(self):
        if GaLatexPrinter.latex_flg:
            # unfortunately we cannot re-use `_latex` here, because the output
            # of this function has to survive the post-processing in
            # `tex`.
            latex_str = GaLatexPrinter().doprint(self._obj)
            if self._label:
                latex_str = self._label + ' = ' + latex_str
            return latex_str
        else:
            return str(self)

def tprint(s):
    """
    Print a text string, s, in LaTeX mode.  Inline equations are allowed
    using $ delimiters.  This only meaningful for LaTeX output.  This is
    not for printing galgebra expression, only for annotations.
    """
    print(r'\T{' + s + '}')
    return


class Notes(object):
    """
    Class for annotating LaTeX output.  Only use with LaTeX
    """
    def __init__(self, expr, notes, pos='L'):
        if pos not in ('L', 'R', 'T', 'B'):
            pos = 'L'
        latex_str = r'\begin{array}'
        if pos == 'L':
            latex_str += r'{rl} ' + latex(notes) + r'\!\!\!\! & ' + latex(expr)
        if pos == 'R':
            latex_str += r'{rl} ' + latex(expr) + r' &\!\!!\!\! ' + latex(notes)
        if pos == 'B':
            latex_str += r'{c} ' + latex(expr) + r' \\ ' + latex(notes)
        if pos == 'T':
            latex_str += r'{c} ' + latex(notes) + r' \\ ' + latex(expr)
        latex_str += r' \end{array} '
        self.latex_str = latex_str

    def __str__(self):
        if GaLatexPrinter.latex_flg:
            Printer = GaLatexPrinter
        else:
            Printer = GaPrinter

        return Printer().doprint(self)

    def __repr__(self):
        return str(self)

    def Notes_latex_str(self, raw=False):
        return self.latex_str
=======
        return self._label + ' = ' + printer.doprint(self._obj)
>>>>>>> 7f57a09c
<|MERGE_RESOLUTION|>--- conflicted
+++ resolved
@@ -876,19 +876,14 @@
         # Overload python 3 print function
         GaLatexPrinter.redirect()
 
-<<<<<<< HEAD
         if isinteractive():  # Set up for Jupyter Notebook/Lab
-            init_printing(use_latex= 'mathjax')
+            init_printing(use_latex='mathjax')
             from IPython.core.interactiveshell import InteractiveShell
             #  Allow multiple outputs in an output cell
             #  https://forums.fast.ai/t/jupyter-notebook-enhancements-tips-and-tricks/17064/2
             InteractiveShell.ast_node_interactivity = "all"
             # Install galgebra LaTeX macros
             return display(Latex('$$ '+ip_cmds+' $$'))
-=======
-        if isinteractive():
-            init_printing(use_latex='mathjax')
->>>>>>> 7f57a09c
 
     return
 
@@ -1237,21 +1232,12 @@
 
     tmp_str = inspect.getsource(inspect.currentframe().f_back)
     if GaLatexPrinter.latex_flg:
-<<<<<<< HEAD
         global _global_latex_str
         _global_latex_str += '\\begin{lstlisting}[language=Python,showspaces=false,' + \
               'showstringspaces=false,backgroundcolor=\\color{gray},frame=single]'+'\n'
         _global_latex_str += tmp_str+'\n'
         _global_latex_str += '\\end{lstlisting}'+'\n'
         _global_latex_str += r'\T{Code Output:}'+'\n'
-=======
-        #print '#Code for '+fct_name
-        print(r'##\begin{lstlisting}[language=Python,showspaces=false,'
-              r'showstringspaces=false,backgroundcolor=\color{gray},frame=single]')
-        print(tmp_str)
-        print('##\\end{lstlisting}')
-        print('#Code Output:')
->>>>>>> 7f57a09c
     else:
         print('\n' + 80 * '*')
         print(tmp_str)
@@ -1405,32 +1391,7 @@
         return self._label + ' = ' + printer.doprint(self._obj)
 
     def _sympystr(self, printer):
-<<<<<<< HEAD
-        # print and add the label, if present
-        s = printer.doprint(self._obj)
-        if self._label is not None:
-            s = self._label + ' = ' + s
-        return s
-
-    def _repr_latex_(self):
-        latex_str = GaLatexPrinter().doprint(self)
-        if r'\begin{align*}' not in latex_str:
-            latex_str = r'\begin{equation*} ' + latex_str + r' \end{equation*}'
-        return latex_str
-
-    __repr__ = default__repr__
-
-    def __ga_print_str__(self):
-        if GaLatexPrinter.latex_flg:
-            # unfortunately we cannot re-use `_latex` here, because the output
-            # of this function has to survive the post-processing in
-            # `tex`.
-            latex_str = GaLatexPrinter().doprint(self._obj)
-            if self._label:
-                latex_str = self._label + ' = ' + latex_str
-            return latex_str
-        else:
-            return str(self)
+        return self._label + ' = ' + printer.doprint(self._obj)
 
 def tprint(s):
     """
@@ -1473,7 +1434,4 @@
         return str(self)
 
     def Notes_latex_str(self, raw=False):
-        return self.latex_str
-=======
-        return self._label + ' = ' + printer.doprint(self._obj)
->>>>>>> 7f57a09c
+        return self.latex_str