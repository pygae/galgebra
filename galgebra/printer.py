--- conflicted
+++ resolved
@@ -532,33 +532,14 @@
         GaLatexPrinter.text_printer = print   #Save original print function
         builtins.print = latex_print  #Redefine original print function
         GaLatexPrinter.latex_flg = True
-<<<<<<< HEAD
-        GaLatexPrinter.Basic__ga_print_str__ = Basic.__ga_print_str__
-        GaLatexPrinter.Matrix__ga_print_str__ = Matrix.__ga_print_str__
-        Basic.__ga_print_str__ = lambda self: GaLatexPrinter().doprint(self)
-        Matrix.__ga_print_str__ = lambda self: GaLatexPrinter().doprint(self)
         return
-=======
-        if GaLatexPrinter.ipy:
-            pass
-        else:
-            GaLatexPrinter.stdout = sys.stdout
-            sys.stdout = io.StringIO()
->>>>>>> 61763a03
 
     @staticmethod
     def restore():
         if GaLatexPrinter.latex_flg:
             builtins.print = GaLatexPrinter.text_printer  #Redefine orginal print function
             GaLatexPrinter.latex_flg = False
-<<<<<<< HEAD
-            Basic.__ga_print_str__ = GaLatexPrinter.Basic__ga_print_str__
-            Matrix.__ga_print_str__ = GaLatexPrinter.Matrix__ga_print_str__
         return
-=======
-            if not GaLatexPrinter.ipy:
-                sys.stdout = GaLatexPrinter.stdout
->>>>>>> 61763a03
 
     def _print_Pow(self, expr):
         base = self._print(expr.base)
@@ -902,16 +883,7 @@
         # Overload python 3 print function
         GaLatexPrinter.redirect()
 
-<<<<<<< HEAD
-        Basic.__ga_print_str__ = lambda self: GaLatexPrinter().doprint(self)
-        Matrix.__ga_print_str__ = lambda self: GaLatexPrinter().doprint(self)
-        Basic.__repr__ = lambda self: GaLatexPrinter().doprint(self)
-        Matrix.__repr__ = lambda self: GaLatexPrinter().doprint(self)
-
         if isinteractive():  # Set up for Jupyter Notebook/Lab
-=======
-        if isinteractive():
->>>>>>> 61763a03
             init_printing(use_latex= 'mathjax')
             from IPython.core.interactiveshell import InteractiveShell
             #  Allow multiple outputs in an output cell
@@ -1408,7 +1380,68 @@
         raise TypeError(str(type(obj)) + ' not allowed arg type in Fmt')
 
 
-<<<<<<< HEAD
+class _WithSettings:
+    """ Helper class to attach print settings to an object """
+    def __init__(self, obj, settings: dict = {}):
+        self._obj = obj
+        self._settings = settings
+
+    def __do_print(self, printer):
+        # make a copy of the printer with the specified setting applied
+        new_printer = copy.copy(printer)
+        new_printer._settings = copy.copy(new_printer._settings)
+        new_printer._settings.update(self._settings)
+        return new_printer.doprint(self._obj)
+
+    _latex = _pretty = _sympystr = __do_print
+
+    __repr__ = default__repr__
+    __ga_print_str__ = default__ga_print_str__
+
+
+class _FmtResult:
+    """ Object returned from .Fmt methods, which can be printed as latex """
+    def __init__(self, obj, label: str = None):
+        self._obj = obj
+        self._label = label
+
+    def _latex(self, printer):
+        # print and add the label, if present
+        latex_str = printer.doprint(self._obj)
+        if self._label is not None:
+            if r'\begin{align*}' in latex_str:
+                latex_str = latex_str.replace('&', ' ' + self._label + ' =&', 1)
+            else:
+                latex_str = self._label + ' = ' + latex_str
+        return latex_str
+
+    def _sympystr(self, printer):
+        # print and add the label, if present
+        s = printer.doprint(self._obj)
+        if self._label is not None:
+            s = self._label + ' = ' + s
+        return s
+
+    def _repr_latex_(self):
+        latex_str = GaLatexPrinter().doprint(self)
+        if r'\begin{align*}' not in latex_str:
+            latex_str = r'\begin{equation*} ' + latex_str + r' \end{equation*}'
+        return latex_str
+
+    __repr__ = default__repr__
+
+    def __ga_print_str__(self):
+        if GaLatexPrinter.latex_flg:
+            # unfortunately we cannot re-use `_latex` here, because the output
+            # of this function has to survive the post-processing in
+            # `tex`.
+            latex_str = GaLatexPrinter().doprint(self._obj)
+            if self._label:
+                latex_str = self._label + ' = ' + latex_str
+            return latex_str
+        else:
+            return str(self)
+
 def tprint(s):
     """
     Print a text string, s, in LaTeX mode.  Inline equations are allowed
@@ -1450,67 +1483,4 @@
         return str(self)
 
     def Notes_latex_str(self, raw=False):
-        return self.latex_str
-=======
-class _WithSettings:
-    """ Helper class to attach print settings to an object """
-    def __init__(self, obj, settings: dict = {}):
-        self._obj = obj
-        self._settings = settings
-
-    def __do_print(self, printer):
-        # make a copy of the printer with the specified setting applied
-        new_printer = copy.copy(printer)
-        new_printer._settings = copy.copy(new_printer._settings)
-        new_printer._settings.update(self._settings)
-        return new_printer.doprint(self._obj)
-
-    _latex = _pretty = _sympystr = __do_print
-
-    __repr__ = default__repr__
-    __ga_print_str__ = default__ga_print_str__
-
-
-class _FmtResult:
-    """ Object returned from .Fmt methods, which can be printed as latex """
-    def __init__(self, obj, label: str = None):
-        self._obj = obj
-        self._label = label
-
-    def _latex(self, printer):
-        # print and add the label, if present
-        latex_str = printer.doprint(self._obj)
-        if self._label is not None:
-            if r'\begin{align*}' in latex_str:
-                latex_str = latex_str.replace('&', ' ' + self._label + ' =&', 1)
-            else:
-                latex_str = self._label + ' = ' + latex_str
-        return latex_str
-
-    def _sympystr(self, printer):
-        # print and add the label, if present
-        s = printer.doprint(self._obj)
-        if self._label is not None:
-            s = self._label + ' = ' + s
-        return s
-
-    def _repr_latex_(self):
-        latex_str = GaLatexPrinter().doprint(self)
-        if r'\begin{align*}' not in latex_str:
-            latex_str = r'\begin{equation*} ' + latex_str + r' \end{equation*}'
-        return latex_str
-
-    __repr__ = default__repr__
-
-    def __ga_print_str__(self):
-        if GaLatexPrinter.latex_flg:
-            # unfortunately we cannot re-use `_latex` here, because the output
-            # of this function has to survive the post-processing in
-            # `tex`.
-            latex_str = GaLatexPrinter().doprint(self._obj)
-            if self._label:
-                latex_str = self._label + ' = ' + latex_str
-            return latex_str
-        else:
-            return str(self)
->>>>>>> 61763a03
+        return self.latex_str