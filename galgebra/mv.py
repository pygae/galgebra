#mv.py

import itertools
import copy
import numbers
import operator
from compiler.ast import flatten
from operator import itemgetter, mul, add
from itertools import combinations
from sympy import Symbol, Function, S, expand, Add, Mul, Pow, Basic, \
    sin, cos, sinh, cosh, sqrt, trigsimp, expand, \
    simplify, diff, Rational, Expr, Abs, collect, combsimp
from sympy import exp as sympy_exp
from sympy import N as Nsympy
import printer
import metric
import ga
import sys

ONE = S(1)
ZERO = S(0)

half = Rational(1, 2)

modules = \
"""
from sympy import symbols, sin, Function
from mv import Mv
from ga import Ga, half
from printer import Eprint, xdvi
from lt import Lt
"""

########################### Multivector Class ##########################


class Mv(object):
    """
    Wrapper class for multivector objects (self.obj) so that it is easy
    to overload operators (*,^,|,<,>) for the various multivector
    products and for printing.  Also provides an __init__ fuction to
    easily instanciate multivector objects.  Additionally, the functionality
    of the multivector derivative have been added via the special vector
    'grad' so that one can take the geometric derivative of a multivector
    function 'A' by applying 'grad' from the left, 'grad*A', or the
    right 'A*grad' for both the left and right derivatives.  The operator
    between the 'grad' and the 'A' can be any of the multivector product
    operators.

    If 'f' is a scalar function 'grad*f' is the usual gradient of a function.
    If 'A' is a vector function 'grad|f' is the divergence of 'A' and
    '-I*(grad^A)' is the curl of 'A' (I is the pseudo scalar for the geometric
    algebra)

    Data Variables -



    """

    ################### Multivector initialization #####################

    fmt = 1
    latex_flg = False
    restore = False
    init_slots = {'f': (False, 'True if function of coordinates'),
                  'ga': (None, 'Geometric algebra to be used with multivectors'),
                  'coords': (None, 'Coordinates to be used with multivector function'),
                  'recp': (None, 'Normalization for reciprocal vector')}
    dual_mode_lst = ['+I','I+','+Iinv','Iinv+','-I','I-','-Iinv','Iinv-']

    @staticmethod
    def setup(ga):
        """
        Set up constant mutilvectors reqired for multivector class for
        a given geometric algebra, 'ga'.
        """
        Mv.fmt = 1

        basis = [Mv(x, ga=ga) for x in ga.basis]
        I = Mv(ga.iobj, ga=ga)  # default pseudoscalar
        x = Mv('XxXx', 'vector', ga=ga)  # testing vectors
        # return default basis vectors and grad vector if coords defined
        return I, basis, x

    @staticmethod
    def get_Ga(name):
        return(Mv.ga[name])

    @staticmethod
    def Format(mode=1):
        Mv.latex_flg = True
        Mv.fmt = mode
        return

    @staticmethod
    def Mul(A, B, op):
        """
        Function for all types of geometric multiplications called by
        overloaded operators for *, ^, |, <, and >.
        """
        if not isinstance(A, Mv):
            A = B.Ga.mv(A)
        if not isinstance(B, Mv):
            B = A.Ga.mv(B)

        if op == '*':
            return A * B
        elif op == '^':
            return A ^ B
        elif op == '|':
            return A | B
        elif op == '<':
            return A < B
        elif op == '>':
            return A > B
        else:
            raise ValeError('Operation ' + op + 'not allowed in Mv.Mul!')
        return

    def characterise_Mv(self):
        if self.char_Mv:
            return
        obj = expand(self.obj)
        if isinstance(obj, numbers.Number):
            self.i_grade = 0
            self.is_blade_rep = True
            self.grades = [0]
            return
        if  obj.is_commutative:
            self.i_grade = 0
            self.is_blade_rep = True
            self.grades = [0]
            return
        if isinstance(obj, Add):
            args = obj.args
        else:
            if obj in self.Ga.blades_lst:
                self.is_blade_rep = True
                self.i_grade = self.Ga.blades_to_grades_dict[obj]
                self.grades = [self.i_grade]
                self.char_Mv = True
                self.blade_flg = True
                return
            else:
                args = [obj]

        grades = []
        #print 'args =', args
        self.is_blade_rep = True
        for term in args:
            if term.is_commutative:
                if 0 not in grades:
                    grades.append(0)
            else:
                c, nc = term.args_cnc(split_1=False)
                blade = nc[0]
                #print 'blade =',blade
                if blade in self.Ga.blades_lst:
                    grade = self.Ga.blades_to_grades_dict[blade]
                    if not grade in grades:
                        grades.append(grade)
                else:
                    self.char_Mv = True
                    self.is_blade_rep = False
                    self.i_grade = None
                    return
        if len(grades) == 1:
            self.i_grade = grades[0]
        else:
            self.i_grade = None
        self.grades = grades
        self.char_Mv = True
        return

    def make_grade(self, *kargs, **kwargs):
    # Called by __init__ to make a pure grade multivector.

        grade = kargs[1]
        self.i_grade = grade
        if isinstance(kargs[0],str):
            root = kargs[0] + '__'
            if isinstance(kwargs['f'], bool) and not kwargs['f']:  #Is a constant mulitvector function
                self.obj = sum([Symbol(root + super_script, real=True) * base
                                for (super_script, base) in zip(self.Ga.blade_super_scripts[grade], self.Ga.blades[grade])])

            else:
                if isinstance(kwargs['f'], bool):  #Is a multivector function of all coordinates
                    self.obj = sum([Function(root + super_script, real=True)(*self.Ga.coords) * base
                        for (super_script, base) in zip(self.Ga.blade_super_scripts[grade], self.Ga.blades[grade])])
                else: #Is a multivector function of tuple kwargs['f'] variables
                    self.obj = sum([Function(root + super_script, real=True)(*kwargs['f']) * base
                        for (super_script, base) in zip(self.Ga.blade_super_scripts[grade], self.Ga.blades[grade])])
        else:
            if isinstance(kargs[0],(list,tuple)):
                if len(kargs[0]) <= len(self.Ga.blades[grade]):
                    self.obj = sum([coef * base
                        for (coef, base) in zip(kargs[0], self.Ga.blades[grade][:len(kargs[0])])])
                else:
                    pass
            else:
                pass
        return

    def make_scalar(self, *kargs, **kwargs):
    # Called by __init__ to make a scalar multivector

        if isinstance(kargs[0],str):
            if 'f' in kwargs and isinstance(kwargs['f'],bool):
                if kwargs['f']:
                    self.obj = Function(kargs[0])(*self.Ga.coords)
                else:
                    self.obj = Symbol(kargs[0], real=True)
            else:
                if 'f' in kwargs and isinstance(kwargs['f'],tuple):
                    self.obj = Function(kargs[0])(*kwargs['f'])
        else:
            self.obj = kargs[0]
        return

    def make_vector(self, *kargs, **kwargs):
    # Called by __init__ to make a vector multivector

        self.make_grade(*(kargs[0], 1), **kwargs)
        return

    def make_bivector(self, *kargs, **kwargs):
    # Called by __init__ to make a bivector multivector

        self.make_grade(*(kargs[0], 2), **kwargs)
        return

    def make_pseudo_scalar(self, *kargs, **kwargs):
    # Called by __init__ to make a pseudo scalar multivector

        self.make_grade(*(kargs[0], self.Ga.n), **kwargs)
        return

    def make_multivector(self, *kargs, **kwargs):
    # Called by __init__ to make a general (2**n components) multivector

        self.make_scalar(kargs[0], **kwargs)
        tmp = self.obj
        for grade in self.Ga.n_range:
            self.make_grade(*(kargs[0], grade + 1), **kwargs)
            tmp += self.obj
        self.obj = tmp
        return

    def make_spinor(self, *kargs, **kwargs):
    # Called by __init__ to make a general even (spinor) multivector

        self.make_scalar(kargs[0], **kwargs)
        tmp = self.obj
        for grade in self.Ga.n_range:
            if (grade + 1) % 2 == 0:
                self.make_grade(*(kargs[0], grade + 1), **kwargs)
                tmp += self.obj
        self.obj = tmp
        return

    def make_odd(self, *kargs, **kwargs):
    # Called by __init__ to make a general odd multivector
        self.make_scalar(kargs[0], **kwargs)
        tmp = S(0)
        for grade in self.Ga.n_range:
            if (grade + 1) % 2 == 1:
                self.make_grade(*(kargs[0], grade + 1), **kwargs)
                tmp += self.obj
        self.obj = tmp
        return

    init_dict = {'scalar': make_scalar,
                 'vector': make_vector,
                 'bivector': make_bivector,
                 'grade2': make_bivector,
                 'pseudo': make_pseudo_scalar,
                 'mv': make_multivector,
                 'spinor': make_spinor,
                 'even': make_spinor,
                 'odd': make_odd,
                 'grade': make_grade}

    def __init__(self, *kargs, **kwargs):

        if 'ga' not in kwargs:
            raise ValueError("Geometric algebra key inplut 'ga' required")

        kwargs = metric.test_init_slots(Mv.init_slots, **kwargs)

        self.Ga = kwargs['ga']
        self.recp = kwargs['recp']  # Normalization for reciprocal vectors

        self.char_Mv = False
        self.i_grade = None  # if pure grade mv, grade value
        self.grades = None  # list of grades in mv
        self.is_blade_rep = True  # flag for blade representation
        self.blade_flg = None  # if is_blade is called flag is set
        self.versor_flg = None  # if is_versor is called flag is set
        self.coords = self.Ga.coords
        self.title = None

        if len(kargs) == 0:  # default constructor 0
            self.obj = S(0)
            self.i_grade = 0
        elif len(kargs) == 1 and not isinstance(kargs[0], str):  # copy constructor
            x = kargs[0]
            if isinstance(x, Mv):
                self.obj = x.obj
                self.is_blade_rep = x.is_blade_rep
                self.i_grade = x.i_grade
            else:
                if isinstance(x, Expr):  #copy constructor for obj expression
                    self.obj = x
                else:  #copy constructor for scalar obj expression
                    self.obj = S(x)
                self.is_blade_rep = True
                self.characterise_Mv()
        else:
            if not isinstance(kargs[1],int):
                if isinstance(kargs[1],str) and kargs[1] not in Mv.init_dict:
                    raise ValueError('"' + str(kargs[1]) + '" not an allowed multivector type.')

            if isinstance(kargs[1],str):
                mode = kargs[1]
                kargs = [kargs[0]] + list(kargs[2:])
                Mv.init_dict[mode](self, *kargs, **kwargs)
            else:  # kargs[1] = r (integer) Construct grade r multivector
                if kargs[1] == 0:
                    Mv.init_dict['scalar'](self, *kargs, **kwargs)
                else:
                    Mv.init_dict['grade'](self, *kargs, **kwargs)

            if isinstance(kargs[0],str):
                self.title = kargs[0]
            self.characterise_Mv()

    ################# Multivector member functions #####################

    def reflect_in_blade(self, blade):  # Reflect mv in blade
        # See Mv class functions documentation
        if blade.is_blade():
            self.characterise_Mv()
            blade.characterise_Mv()
            blade_inv = blade.rev() / blade.norm2()
            grade_dict = self.Ga.grade_decomposition(self)
            blade_grade = blade.i_grade
            reflect = Mv(0,'scalar',ga=self.Ga)
            for grade in grade_dict.keys():
                if (grade * (blade_grade + 1)) % 2 == 0:
                    reflect += blade * grade_dict[grade] * blade_inv
                else:
                    reflect -= blade * grade_dict[grade] * blade_inv
            return reflect
        else:
            raise ValueError(str(blade) + 'is not a blade in reflect_in_blade(self, blade)')

    def project_in_blade(self,blade):
        # See Mv class functions documentation
        if blade.is_blade():
            blade.characterise_Mv()
            blade_inv = blade.rev() / blade.norm2()
            return (self < blade) * blade_inv  # < is left contraction
        else:
            raise ValueError(str(blade) + 'is not a blade in project_in_blade(self, blade)')

    def rotate_multivector(self,itheta,hint='-'):
        Rm = (-itheta/S(2)).exp(hint)
        Rp = (itheta/S(2)).exp(hint)
        return Rm * self * Rp

    def base_rep(self):
        if self.is_blade_rep:
            self.obj = self.Ga.blade_to_base_rep(self.obj)
            self.is_blade_rep = False
            return self
        else:
            return self

    def blade_rep(self):
        if self.is_blade_rep:
            return self
        else:
            self.obj = self.Ga.base_to_blade_rep(self.obj)
            self.is_blade_rep = True
            return self

    def __ne__(self, A):
        if isinstance(A, Mv):
            diff = (self - A).expand()
            if diff.obj == S(0):
                return False
            else:
                return True
        else:
            if self.is_scalar() and self.obj == A:
                return False
            else:
                return True

    def __eq__(self, A):
        if isinstance(A, Mv):
            diff = (self - A).expand().simplify()
            #diff = (self - A).expand()
            if diff.obj == S(0):
                return True
            else:
                return False
        else:
            if self.is_scalar() and self.obj == A:
                return True
            else:
                return False


    """
    def __eq__(self, A):
        if not isinstance(A, Mv):
            if not self.is_scalar():
                return False
            if expand(self.obj) == expand(A):
                return True
            else:
                return False
        if self.is_blade_rep != A.is_blade_rep:
            self = self.blade_rep()
            A = A.blade_rep()
        coefs, bases = metric.linear_expand(self.obj)
        Acoefs, Abases = metric.linear_expand(A.obj)
        if len(bases) != len(Abases):
            return False
        if set(bases) != set(Abases):
            return False
        for base in bases:
            index = bases.index(base)
            indexA = Abases.index(base)
            if expand(coefs[index]) != expand(Acoefs[index]):
                return False
        return True
    """

    def __neg__(self):
        return Mv(-self.obj, ga=self.Ga)

    def __add__(self, A):

        if (not isinstance(A, Mv)) and (not isinstance(A, Dop)):
            return Mv(self.obj + A, ga=self.Ga)

        if self.Ga.name != A.Ga.name:
            raise ValueError('In + operation Mv arguments are not from same geometric algebra')

        if isinstance(A, Dop):
            return Dop.Add(A, self)

        if self.is_blade_rep == A.is_blade_rep:
            return Mv(self.obj + A.obj, ga=self.Ga)
        else:
            if self.is_blade_rep:
                A = A.blade_rep()
            else:
                self = self.blade_rep()
            return Mv(self.obj + A.obj, ga=self.Ga)

    def __radd__(self, A):
        return(self + A)

    def __add_ab__(self, A):  # self += A
        self.obj += A.obj
        self.char_Mv = False
        self.characterise_Mv()
        return(self)

    def __sub__(self, A):

        if (not isinstance(A, Mv)) and (not isinstance(A, Dop)):
            return Mv(self.obj - A, ga=self.Ga)

        if self.Ga.name != A.Ga.name:
            raise ValueError('In - operation Mv arguments are not from same geometric algebra')

        if isinstance(A, Dop):
            return Dop.Add(self, -A)

        if self.is_blade_rep == A.is_blade_rep:
            return Mv(self.obj - A.obj, ga=self.Ga)
        else:
            if self.is_blade_rep:
                A = A.blade_rep()
            else:
                self = self.blade_rep()
            return Mv(self.obj - A.obj, ga=self.Ga)

    def __rsub__(self, A):
        return -self + A

    def __sub_ab__(self, A):  # self -= A
        self.obj -= A.obj
        self.char_Mv = False
        self.characterise_Mv()
        return(self)

    def __mul__(self, A):

        if (not isinstance(A, Mv)) and (not isinstance(A, Dop)):
            return Mv(expand(A * self.obj), ga=self.Ga)

        if self.Ga.name != A.Ga.name:
            raise ValueError('In * operation Mv arguments are not from same geometric algebra')

        if isinstance(A, Dop):
            return A.Mul(self, A, op='*')

        if self.is_scalar():
            return Mv(self.obj * A, ga=self.Ga)

        if self.is_blade_rep and A.is_blade_rep:
            self = self.base_rep()
            A = A.base_rep()

            selfxA = Mv(self.Ga.mul(self.obj, A.obj), ga=self.Ga)
            selfxA.is_blade_rep = False
            selfxA = selfxA.blade_rep()

            self = self.blade_rep()
            A = A.blade_rep()
        elif self.is_blade_rep:
            self = self.base_rep()

            selfxA = Mv(self.Ga.mul(self.obj, A.obj), ga=self.Ga)
            selfxA.is_blade_rep = False
            selfxA = selfxA.blade_rep()

            self = self.blade_rep()
        elif A.is_blade_rep:
            A = A.base_rep()

            selfxA = Mv(self.Ga.mul(self.obj, A.obj), ga=self.Ga)
            selfxA.is_blade_rep = False
            selfxA = selfxA.blade_rep()

            A = A.blade_rep()
        else:
            selfxA = Mv(self.Ga.mul(self.obj, A.obj), ga=self.Ga)

        return selfxA

    def __rmul__(self, A):
            return Mv(expand(A * self.obj), ga=self.Ga)

    def __mul_ab__(self, A):  # self *= A
        self.obj *= A.obj
        self.char_Mv = False
        self.characterise_Mv()
        return(self)

    def __div_ab__(self,A):  # self /= A
        if isinstance(A,Mv):
            self *= A.inv()
        else:
            self *= S(1)/A
        return

    def __div__(self, A):
        if isinstance(A,Mv):
            return self * A.inv()
        else:
            return self * (S(1)/A)

    def __truediv__(self, A):
        if isinstance(A,Mv):
            return self * A.inv()
        else:
            return self * (S(1)/A)

    def __str__(self):
        if printer.GaLatexPrinter.latex_flg:
            Printer = printer.GaLatexPrinter
        else:
            Printer = printer.GaPrinter
        return Printer().doprint(self)

    def __repr__(self):
        return str(self)
<<<<<<< HEAD

    def raw_str(self):
        return self.Mv_str(raw=True)

    def Mv_str(self,raw=False):
=======
    
    def __getitem__(self,key):
        '''
        get a specified grade of a multivector
        '''
        return self.grade(key)
    
    def Mv_str(self):
>>>>>>> 84e0fb41
        global print_replace_old, print_replace_new
        if self.i_grade == 0:
            return str(self.obj)
        self.obj = expand(self.obj)
        self.characterise_Mv()
        if not raw:
            self.obj = metric.Simp.apply(self.obj)
        if self.is_blade_rep or self.Ga.is_ortho:
            base_keys = self.Ga.blades_lst
            grade_keys = self.Ga.blades_to_grades_dict
        else:
            base_keys = self.Ga.bases_lst
            grade_keys = self.Ga.bases_to_grades_dict
        if isinstance(self.obj, Add):  # collect coefficients of bases
            if self.obj.is_commutative:
                return self.obj
            args = self.obj.args
            terms = {}  # dictionary with base indexes as keys
            grade0 = S(0)
            for arg in args:
                c, nc = arg.args_cnc()
                if len(c) > 0:
                    c = reduce(mul, c)
                else:
                    c = S(1)
                if len(nc) > 0:
                    base = nc[0]
                    if base in base_keys:
                        index = base_keys.index(base)
                        if index in terms:
                            (c_tmp, base, g_keys) = terms[index]
                            terms[index] = (c_tmp + c, base, g_keys)
                        else:
                            terms[index] = (c, base, grade_keys[base])
                else:
                    grade0 += c
            if grade0 != S(0):
                terms[-1] = (grade0, S(1), -1)
            terms = terms.items()
            sorted_terms = sorted(terms, key=itemgetter(0))  # sort via base indexes

            s = str(sorted_terms[0][1][0] * sorted_terms[0][1][1])
            if printer.GaPrinter.fmt == 3:
                s = ' ' + s + '\n'
            if printer.GaPrinter.fmt == 2:
                s = ' ' + s
            old_grade = sorted_terms[0][1][2]
            for (key, (c, base, grade)) in sorted_terms[1:]:
                term = str(c * base)
                if printer.GaPrinter.fmt == 2 and old_grade != grade:  # one grade per line
                    old_grade = grade
                    s += '\n'
                if term[0] == '-':
                    term = ' - ' + term[1:]
                else:
                    term = ' + ' + term
                if printer.GaPrinter.fmt == 3:  # one base per line
                    s += term + '\n'
                else:  # one multivector per line
                    s += term
            if s[-1] == '\n':
                s = s[:-1]
            if printer.print_replace_old is not None:
                s = s.replace(printer.print_replace_old,printer.print_replace_new)
            return s
        else:
            return str(self.obj)

    def raw_latex_str(self):
        return self.Mv_latex_str(raw=True)

    def Mv_latex_str(self, raw=False):

        if self.obj == 0:
            return ' 0 '

        self.first_line = True

        def append_plus(c_str):
            if self.first_line:
                self.first_line = False
                return c_str
            else:
                c_str = c_str.strip()
                if c_str[0] == '-':
                    return ' ' + c_str
                else:
                    return ' + ' + c_str

        # str representation of multivector
        self.obj = expand(self.obj)
        self.characterise_Mv()
        if not raw:
            self.obj = metric.Simp.apply(self.obj)

        if self.is_blade_rep or self.Ga.is_ortho:
            base_keys = self.Ga.blades_lst
            grade_keys = self.Ga.blades_to_grades_dict
        else:
            base_keys = self.Ga.bases_lst
            grade_keys = self.Ga.bases_to_grades_dict
        if isinstance(self.obj, Add):
            args = self.obj.args
        else:
            args = [self.obj]
        terms = {}  # dictionary with base indexes as keys
        grade0 = S(0)
        for arg in args:
            c, nc = arg.args_cnc(split_1=False)
            if len(c) > 0:
                c = reduce(mul, c)
            else:
                c = S(1)
            if len(nc) > 0:
                base = nc[0]
                if base in base_keys:
                    index = base_keys.index(base)
                    if index in terms:
                        (c_tmp, base, g_keys) = terms[index]
                        terms[index] = (c_tmp + c, base, g_keys)
                    else:
                        terms[index] = (c, base, grade_keys[base])
            else:
                grade0 += c
        if grade0 != S(0):
            terms[-1] = (grade0, S(1), 0)
        terms = terms.items()

        sorted_terms = sorted(terms, key=itemgetter(0))  # sort via base indexes

        if len(sorted_terms) == 1 and sorted_terms[0][1][2] == 0:  # scalar
            return printer.latex(printer.coef_simplify(sorted_terms[0][1][0]))

        lines = []
        old_grade = -1
        s = ''
        for (index, (coef, base, grade)) in sorted_terms:
            coef = printer.coef_simplify(coef)
            #coef = simplify(coef)
            l_coef = printer.latex(coef)
            if l_coef == '1' and base != S(1):
                l_coef = ''
            if l_coef == '-1' and base != S(1):
                l_coef = '-'
            if base == S(1):
                l_base = ''
            else:
                l_base = printer.latex(base)
            if isinstance(coef, Add):
                cb_str = '\\left ( ' + l_coef + '\\right ) ' + l_base
            else:
                cb_str = l_coef + ' ' + l_base
            if printer.GaLatexPrinter.fmt == 3:  # One base per line
                lines.append(append_plus(cb_str))
            elif printer.GaLatexPrinter.fmt == 2:  # One grade per line
                if grade != old_grade:
                    old_grade = grade
                    if not self.first_line:
                        lines.append(s)
                    s = append_plus(cb_str)
                else:
                    s += append_plus(cb_str)
            else:  # One multivector per line
                s += append_plus(cb_str)
        if printer.GaLatexPrinter.fmt == 2:
            lines.append(s)
        if printer.GaLatexPrinter.fmt >= 2:
            if len(lines) == 1:
                return lines[0]
            s = ' \\begin{align*} '
            for line in lines:
                s += ' & ' + line + ' \\\\ '
            s = s[:-3] + ' \\end{align*} \n'
        return s

    def __xor__(self, A):  # wedge (^) product

        if (not isinstance(A, Mv)) and (not isinstance(A, Dop)):
            return Mv(A * self.obj, ga=self.Ga)

        if self.Ga.name != A.Ga.name:
            raise ValueError('In ^ operation Mv arguments are not from same geometric algebra')

        if isinstance(A, Dop):
            return A.Mul(self, A, op='^')

        if self.is_scalar():
            return self * A

        self = self.blade_rep()
        A = A.blade_rep()
        self_W_A = self.Ga.wedge(self.obj, A.obj)
        self_W_A = Mv(self_W_A, ga=self.Ga)
        return self_W_A

    def __rxor__(self, A):  # wedge (^) product
        if not isinstance(A, Mv):
            return Mv(A * self.obj, ga=self.Ga)
        else:
            return A * self

    def __or__(self, A):  # dot (|) product
        if (not isinstance(A, Mv)) and (not isinstance(A, Dop)):
            return Mv(ga=self.Ga)

        if self.Ga.name != A.Ga.name:
            raise ValueError('In | operation Mv arguments are not from same geometric algebra')

        self.Ga.dot_mode = '|'

        if isinstance(A, Dop):
            return A.Mul(self, A, op='|')

        self = self.blade_rep()
        if self.is_scalar() or A.is_scalar():
            return S(0)
        A = A.blade_rep()
        self_dot_A = Mv(self.Ga.dot(self.obj, A.obj), ga=self.Ga)
        return self_dot_A

    def __ror__(self, A):  # dot (|) product
        if not isinstance(A, Mv):
            return Mv(ga=self.Ga)
        else:
            return A | self

    def __pow__(self,n):  # Integer power operator
        if not isinstance(n,int):
            raise ValueError('!!!!Multivector power can only be to integer power!!!!')

        result = S(1)
        for x in range(n):
            result *= self
        return result

    def __lshift__(self, A): # anti-comutator (<<)
        return half * (self * A + A * self)

    def __rshift__(self, A): # comutator (>>)
        return half * (self * A - A * self)

    def __rlshift__(self, A): # anti-comutator (<<)
        return half * (A * self + self * A)

    def __rrshift__(self, A): # comutator (>>)
        return half * (A * self - self * A)

    def __lt__(self, A):  # left contraction (<)

        if (not isinstance(A, Mv)) and (not isinstance(A, Dop)):  # sympy scalar
            return Mv(A * self.obj, ga=self.Ga)

        if self.Ga.name != A.Ga.name:
            raise ValueError('In < operation Mv arguments are not from same geometric algebra')

        self.Ga.dot_mode = '<'

        if isinstance(A, Dop):
            return A.Mul(self, A, op='<')

        self = self.blade_rep()
        A = A.blade_rep()
        """
        if A.is_scalar():
            if self.is_scalar():
                return self.obj * A.obj
            else:
                return S(0)
        """

        self_lc_A = Mv(self.Ga.dot(self.obj, A.obj), ga=self.Ga)
        return self_lc_A

    def __gt__(self, A):  # right contraction (>)

        if (not isinstance(A, Mv)) and (not isinstance(A, Dop)):  # sympy scalar
            return self.Ga.mv(A * self.scalar())

        if self.Ga.name != A.Ga.name:
            raise ValueError('In > operation Mv arguments are not from same geometric algebra')

        self.Ga.dot_mode = '>'

        if isinstance(A, Dop):
            return A.Mul(self, A, op='>')

        self = self.blade_rep()
        A = A.blade_rep()
        """
        if self.is_scalar():
            if A.is_scalar():
                return self.obj * A.obj
            else:
                return S(0)
        """

        self_rc_A = Mv(self.Ga.dot(self.obj, A.obj), ga=self.Ga)
        return self_rc_A

    def collect(self,deep=False):
        """
        # group coeffients of blades of multivector
        # so there is only one coefficient per grade
        self.obj = expand(self.obj)
        if self.is_blade_rep or Mv.Ga.is_ortho:
            c = self.Ga.blades_lst
        else:
            c = self.Ga.bases_lst
        self.obj = self.obj.collect(c)
        return self
        """
        coefs, bases = metric.linear_expand(self.obj)
        obj_dict = {}
        for (coef, base) in zip(coefs, bases):
            if base in obj_dict.keys():
                obj_dict[base] += coef
            else:
                obj_dict[base] = coef
        obj = 0
        for base in obj_dict.keys():
            if deep:
                obj += collect(obj_dict[base])*base
            else:
                obj += obj_dict[base]*base
        self.obj = obj
        return(self)


    def is_scalar(self):
        grades = self.Ga.grades(self.obj)
        if len(grades) == 1 and grades[0] == 0:
            return True
        else:
            return False

    def is_vector(self):
        grades = self.Ga.grades(self.obj)
        if len(grades) == 1 and grades[0] == 1:
            return True
        else:
            return False

    def is_blade(self):  # True is self is blade, otherwise False
        # sets self.blade_flg and returns value

        if self.blade_flg is not None:
            return self.blade_flg
        else:
            if self.is_versor():
                if self.i_grade is not None:
                    self.blade_flg = True
                else:
                    self.blade_flg = False
            else:
                self.blade_flg = False
            return self.blade_flg

    def is_base(self):
        (coefs, _bases) = metric.linear_expand(self.obj)
        if len(coefs) > 1:
            return False
        else:
            return coefs[0] == ONE

    def is_versor(self):  # Test for versor (geometric product of vectors)
        """
        This follows Leo Dorst's test for a versor.
        Leo Dorst, 'Geometric Algebra for Computer Science,' p.533
        Sets self.versor_flg and returns value
        """

        if self.versor_flg is not None:
            return self.versor_flg
        self.characterise_Mv()
        self.versor_flg = False
        self_rev = self.rev()
        # see if self*self.rev() is a scalar
        test = self*self_rev
        if not test.is_scalar():
            return self.versor_flg
        # see if self*x*self.rev() returns a vector for x an arbitrary vector
        test = self * self.Ga.XOX * self.rev()
        self.versor_flg = test.is_vector()
        return self.versor_flg

    def is_zero(self):
        if self.obj == 0:
            return True
        return False

    def scalar(self):
        # return scalar part of multivector
        # as sympy expression
        return self.Ga.scalar_part(self.obj)

    def get_grade(self, r):
        # return r-th grade of multivector as
        # a multivector
        return Mv(self.Ga.get_grade(self.obj, r), ga=self.Ga)

    def components(self):
        (coefs, bases) = metric.linear_expand(self.obj)
        bases_lst = self.Ga.blades_lst
        cb = zip(coefs, bases)
        cb = sorted(cb, key=lambda x: self.Ga.blades_lst0.index(x[1]))
        terms = []
        for (coef, base) in cb:
            terms.append(self.Ga.mv(coef * base))
        return terms

    def get_coefs(self, grade):
        (coefs, bases) = metric.linear_expand(self.obj)
        bases_lst = self.Ga.blades_lst
        cb = zip(coefs, bases)
        cb = sorted(cb, key=lambda x: self.Ga.blades[grade].index(x[1]))
        (coefs, bases) = zip(*cb)
        return coefs

    def blade_coefs(self, blade_lst=None):
        """
        For a multivector, A, and a list of basis blades, blade_lst return
        a list (sympy expressions) of the coefficients of each basis blade
        in blade_lst
        """

        if blade_lst is None:
            blade_lst = [self.Ga.mv(ONE)] + self.Ga.mv_blades_lst

        #print 'Enter blade_coefs blade_lst =', blade_lst, type(blade_lst), [i.is_blade() for i in blade_lst]

        for blade in blade_lst:
            if not blade.is_base() or not blade.is_blade():
                raise ValueError("%s expression isn't a basis blade" % blade)
        blade_lst = [x.obj for x in blade_lst]
        (coefs, bases) = metric.linear_expand(self.obj)
        coef_lst = []
        for blade in blade_lst:
            if blade in bases:
                coef_lst.append(coefs[bases.index(blade)])
            else:
                coef_lst.append(ZERO)
        return coef_lst

    def proj(self, bases_lst):
        """
        Project multivector onto a given list of bases.  That is find the
        part of multivector with the same bases as in the bases_lst.
        """
        bases_lst = [x.obj for x in bases_lst]
        (coefs, bases) = metric.linear_expand(self.obj)
        obj = 0
        for (coef, base) in zip(coefs, bases):
            if base in bases_lst:
                obj += coef * base
        return Mv(obj, ga=self.Ga)

    def dual(self):
        mode = ga.Ga.dual_mode_value
        sign = S(1)
        if '-' in mode:
            sign = -sign
        if 'Iinv' in mode:
            I = self.Ga.i_inv
        else:
            I = self.Ga.i
        if mode[0] == '+' or mode[0] == '-':
            return sign * I * self
        else:
            return sign * self * I

    def even(self):
        # return even parts of multivector
        return Mv(self.Ga.even_odd(self.obj, True), ga=self.Ga)

    def odd(self):
        # return odd parts of multivector
        return Mv(self.Ga.even_odd(self.obj, False), ga=self.Ga)

    def rev(self):
        self = self.blade_rep()
        return Mv(self.Ga.reverse(self.obj), ga=self.Ga)
    
    __invert__ = rev # allow `~x` to call x.rev()
    
    def diff(self, coord):
        Dself = Mv(ga=self.Ga)
        if self.Ga.coords is None:
           Dself.obj = diff(self.obj, coord)
           return Dself
        elif coord not in self.Ga.coords:
            if self.Ga.par_coords is None:
                Dself.obj = diff(self.obj, coord)
            elif coords not in self.Ga.par_coords:
                Dself.obj = diff(self.obj, coord)
            else:
                Dself.obj = diff(self.obj, coord)
                for x_coord in self.Ga.coords:
                    f = self.Ga.par_coords[x_coord]
                    if f != S(0):
                        tmp1 = self.Ga.pDiff(self.obj, x_coord)
                        tmp2 = diff(f, coord)
                        Dself.obj += tmp1 * tmp2
            Dself.characterise_Mv()
            return Dself
        else:
            Dself.obj = self.Ga.pDiff(self.obj, coord)
            Dself.characterise_Mv()
            return Dself

    def pdiff(self, var):
        return Mv(self.Ga.pDiff(self.obj, var), ga=self.Ga)

    def Grad(self, coords, mode='*', left=True):
        """
        Returns various derivatives (*,^,|,<,>) of multivector functions
        with respect to arbitrary coordinates, 'coords'.  This would be
        used where you have a multivector function of both the basis
        coordinate set and and auxilliary coordinate set.  Consider for
        example a linear transformation in which the matrix coefficients
        depend upon the manifold coordinates, but the vector being
        transformed does not and you wish to take the divergence of the
        linear transformation with respect to the linear argument.
        """
        return Mv(self.Ga.Diff(self, mode, left, coords=coords), ga=self.Ga)

    def exp(self, hint='-'):  # Calculate exponential of multivector
        """
        Only works if square of multivector is a scalar.  If square is a
        number we can determine if square is > or < zero and hence if
        one should use trig or hyperbolic functions in expansion.  If
        square is not a number use 'hint' to determine which type of
        functions to use in expansion
        """
        self = self.blade_rep()
        self_sq = self * self
        if self_sq.is_scalar():
            sq = simplify(self_sq.obj)  # sympy expression for self**2
            if sq == S(0):  # sympy expression for self**2 = 0
                return self + S(1)
            (coefs,bases) = metric.linear_expand(self.obj)
            if len(coefs) == 1:  # Exponential of scalar * base
                base = bases[0]
                base_Mv = self.Ga.mv(base)
                base_sq = (base_Mv*base_Mv).scalar()
                if hint == '-': # base^2 < 0
                    base_n = sqrt(-base_sq)
                    return self.Ga.mv(cos(base_n*coefs[0]) + sin(base_n*coefs[0])*(bases[0]/base_n))
                else:  # base^2 > 0
                    base_n = sqrt(base_sq)
                    return self.Ga.mv(cosh(base_n*coefs[0]) + sinh(base_n*coefs[0])*(bases[0]/base_n))
            if sq.is_number:  # Square is number, can test for sign
                if sq > S(0):
                    norm = sqrt(sq)
                    value = self.obj / norm
                    tmp = Mv(cosh(norm) + sinh(norm) * value, ga=self.Ga)
                    tmp.is_blade_rep = True
                    return tmp
                else:
                    norm = sqrt(-sq)
                    value = self.obj / norm
                    tmp = Mv(cos(norm) + sin(norm) * value, ga=self.Ga)
                    tmp.is_blade_rep = True
                    return tmp
            else:
                if hint == '+':
                    norm = simplify(sqrt(sq))
                    value = self.obj / norm
                    tmp = Mv(cosh(norm) + sinh(norm) * value, ga=self.Ga)
                    tmp.is_blade_rep = True
                    return tmp
                else:
                    norm = simplify(sqrt(-sq))
                    value = self.obj / norm
                    obj = cos(norm) + sin(norm) * value
                    tmp = Mv(cos(norm) + sin(norm) * value, ga=self.Ga)
                    tmp.is_blade_rep = True
                    return tmp
        else:
            raise ValueError('"' + str(self) + '**2" is not a scalar in exp.')

    def set_coef(self, igrade, ibase, value):
        if self.blade_rep:
            base = self.Ga.blades[igrade][ibase]
        else:
            base = self.Ga.bases[igrade][ibase]
        (coefs, bases) = metric.linear_expand(self.obj)
        bases_lst = list(bases)  # python 2.5
        if base in bases:
            self.obj += (value - coefs[bases_lst.index(base)]) * base
        else:
            self.obj += value * base
        return

    def Fmt(self, fmt=1, title=None):
        """
        Set format for printing of multivectors -

            fmt = 1 - One multivector per line
            fmt = 2 - One grade per line
            fmt = 3 - one base per line

        Usage for multivector A example is -

            A.Fmt('2','A')

        output is

            'A = '+str(A)

        with one grade per line.  Works for both standard printing and
        for latex.
        """
        if printer.GaLatexPrinter.latex_flg:
            printer.GaLatexPrinter.prev_fmt = printer.GaLatexPrinter.fmt
            printer.GaLatexPrinter.fmt = fmt
        else:
            printer.GaPrinter.prev_fmt = printer.GaPrinter.fmt
            printer.GaPrinter.fmt = fmt

        if title is not None:
            self.title = title

        if printer.isinteractive():
            return self

        if Mv.latex_flg:
            latex_str = printer.GaLatexPrinter.latex(self)
            printer.GaLatexPrinter.fmt = printer.GaLatexPrinter.prev_fmt

            if title is not None:
                return title + ' = ' + latex_str
            else:
                return latex_str
        else:
            s = str(self)
            printer.GaPrinter.fmt = printer.GaPrinter.prev_fmt
            if title is not None:
                return title + ' = ' + s
            else:
                return s
        return

    def _repr_latex_(self):
        latex_str = printer.GaLatexPrinter.latex(self)
        if r'\begin{align*}' not in latex_str:
            if self.title is None:
                latex_str = r'\begin{equation*} ' + latex_str + r' \end{equation*}'
            else:
                latex_str = r'\begin{equation*} ' + self.title + ' = ' + latex_str + r' \end{equation*}'
        else:
            if self.title is not None:
                latex_str = latex_str.replace('&',' ' + self.title + ' =&',1)
        return latex_str

    def norm2(self):
        reverse = self.rev()
        product = self * reverse
        if product.is_scalar():
            return product.scalar()
        else:
            raise TypeError('"(' + str(product) + ')**2" is not a scalar in norm2.')

    def norm(self, hint='+'):
        """
        If A is a multivector and A*A.rev() is a scalar then

            A.norm() = sqrt(Abs(A*A.rev()))

        The problem in simplifing the norm is that if A is symbolic
        you don't know if A*A.rev() is positive or negative. The use
        of the hint argument is as follows:

            hint    A.norm()
             '+'    sqrt(A*A.rev())
             '-'    sqrt(-A*A.rev())
             '0'    sqrt(Abs(A*A.rev()))

        The default hint='+' is correct for vectors in a Euclidean vector
        space.  For bivectors in a Euclidean vector space use hint='-'. In
        a mixed signature space all bets are off for the norms of symbolic
        expressions.
        """
        reverse = self.rev()
        product = self * reverse

        if product.is_scalar():
            product = product.scalar()
            if product.is_number:
                if product >= S(0):
                    return sqrt(product)
                else:
                    return sqrt(-product)
            else:
                if hint == '+':
                    return metric.square_root_of_expr(product)
                elif hint == '-':
                    return metric.square_root_of_expr(-product)
                else:
                    return sqrt(Abs(product))
        else:
            raise TypeError('"(' + str(product) + ')" is not a scalar in norm.')

    __abs__=norm # allow `abs(x)` to call z.norm()
    
    def inv(self):
        if self.is_scalar():  # self is a scalar
            return self.Ga.mv(S(1)/self.obj)
        self_sq = self * self
        if self_sq.is_scalar():  # self*self is a scalar
            """
            if self_sq.scalar() == S(0):
                raise ValueError('!!!!In multivector inverse, A*A is zero!!!!')
            """
            return (S(1)/self_sq.obj)*self
        self_rev = self.rev()
        self_self_rev = self * self_rev
        if(self_self_rev.is_scalar()): # self*self.rev() is a scalar
            """
            if self_self_rev.scalar() == S(0):
                raise ValueError('!!!!In multivector inverse A*A.rev() is zero!!!!')
            """
            return (S(1)/self_self_rev.obj) * self_rev
        raise TypeError('In inv() for self =' + str(self) + 'self, or self*self or self*self.rev() is not a scalar')

    def func(self, fct):  # Apply function, fct, to each coefficient of multivector
        (coefs, bases) = metric.linear_expand(self.obj)
        s = S(0)
        for (coef, base) in zip(coefs, bases):
            s += fct(coef) * base
        fct_self = Mv(s, ga=self.Ga)
        fct_self.characterise_Mv()
        return fct_self

    def trigsimp(self):
        return self.func(trigsimp)

    def simplify(self, modes=simplify):
        (coefs, bases) = metric.linear_expand(self.obj)
        obj = S(0)
        if isinstance(modes, list) or isinstance(modes, tuple):
            for (coef, base) in zip(coefs, bases):
                for mode in modes:
                    coef = mode(coef)
                obj += coef * base
        else:
            for (coef, base) in zip(coefs, bases):
                obj += modes(coef) * base
        self.obj = obj
        return self

    def subs(self, d):
        # For each scalar coef of the multivector apply substitution argument d
        (coefs, bases) = metric.linear_expand(self.obj)
        obj = S(0)
        for (coef, base) in zip(coefs, bases):
            obj += coef.subs(d) * base
        #self.obj = obj
        #return self
        return self.Ga.mv(obj)

    def expand(self):
        coefs,bases = metric.linear_expand(self.obj)
        new_coefs = []
        for coef in coefs:
            new_coefs.append(expand(coef))
        obj = 0
        for coef,base in zip(new_coefs,bases):
            obj += coef * base
        self.obj = obj
        return self

    def list(self):
        (coefs, bases) = metric.linear_expand(self.obj)
        indexes = []
        key_coefs = []
        for (coef, base) in zip(coefs, bases):
            if base in self.Ga.basis:
                index = self.Ga.basis.index(base)
                key_coefs.append((coef, index))
                indexes.append(index)

        for index in self.Ga.n_range:
            if index not in indexes:
                key_coefs.append((S(0), index))

        key_coefs = sorted(key_coefs, key=itemgetter(1))
        coefs = [x[0] for x in key_coefs]
        return coefs

    def grade(self, r=0):
        return self.get_grade(r)

    def pure_grade(self):
        """
        For pure grade return grade.  If not pure grade return negative
        of maximum grade
        """
        self.characterise_Mv()
        if self.i_grade is not None:
            return self.i_grade
        return -self.grades[-1]

def compare(A,B):
    """
    Determine is B = c*A where c is a scalar.  If true return c
    otherwise return 0.
    """
    if isinstance(A, Mv) and isinstance(B, Mv):
        Acoefs, Abases = metric.linear_expand(A.obj)
        Bcoefs, Bbases = metric.linear_expand(B.obj)
        if len(Acoefs) != len(Bcoefs):
            return 0
        if Abases != Bbases:
            return 0
        if Bcoefs[0] != 0 and Abases[0] == Bbases[0]:
            c = simplify(Acoefs[0]/Bcoefs[0])
            print 'c =',c
        else:
            return 0
        for acoef,abase,bcoef,bbase in zip(Acoefs[1:],Abases[1:],Bcoefs[1:],Bbases[1:]):
            print acoef,'\n',abase,'\n',bcoef,'\n',bbase
            if bcoef != 0 and abase == bbase:
                print 'c-a/b =',simplify(c-(acoef/bcoef))
                if simplify(acoef/bcoef) != c:
                    return 0
                else:
                    pass
            else:
                return 0
        return c
    else:
        raise TypeError('In compare both arguments are not multivectors\n')

################ Scalar Partial Differential Operator Class ############

class Sdop(object):
    """
    Scalar differential operator is of the form (Einstein summation)

        D = c_{i}*D_{i}

    where the c_{i}'s are scalar coefficient (they could be functions)
    and the D_{i}'s are partial differential operators.
    """

    init_slots = {'ga': (None, 'Associated geometric algebra')}

    ga = None
    str_mode = False

    @staticmethod
    def setGa(ga):
        Sdop.ga = ga
        Pdop.setGa(ga)
        return

    def TSimplify(self):
        new_terms = []
        for (coef, pdiff) in self.terms:
            new_terms.append((Simp.apply(coef), pdiff))
        self.terms = new_terms
        return

    @staticmethod
    def consolidate_coefs(sdop):
        """
        Remove zero coefs and consolidate coefs with repeated pdiffs.
        """
        if isinstance(sdop, Sdop):
            terms = sdop.terms
        else:
            terms = sdop

        new_coefs = []
        new_pdiffs = []
        for (coef, pd) in terms:
            if coef != S(0):
                if pd in new_pdiffs:
                    index = new_pdiffs.index(pd)
                    new_coefs[index] += coef
                else:
                    new_coefs.append(coef)
                    new_pdiffs.append(pd)
        new_terms = zip(new_coefs, new_pdiffs)

        if isinstance(sdop, Sdop):
            return Sdop(new_terms, ga=sdop.Ga)
        else:
            return new_terms

    def simplify(self, modes=simplify):
        coefs, pdiffs = zip(*self.terms)
        new_coefs = []
        for coef in coefs:
            new_coefs.append(metric.apply_function_list(modes,coef))
        self.terms = zip(new_coefs,pdiffs)
        return self

    def sort_terms(self):
        self.terms.sort(key=operator.itemgetter(1), cmp=Pdop.compare)
        return

    def Sdop_str(self):
        if len(self.terms) == 0:
            return '0'

        self.sort_terms()
        s = ''
        for (coef, pdop) in self.terms:
            pd_str = str(pdop)

            if coef == S(1):
                s += pd_str
            elif coef == S(-1):
                s += '-' + pd_str
            else:
                if isinstance(coef, Add):
                    s += '(' + str(coef) + ')*' + pd_str
                else:
                    s += str(coef) + '*' + pd_str
            s += ' + '

        s = s.replace('+ -','- ')
        s = s[:-3]
        if Sdop.str_mode:
            if len(self.terms) > 1 or isinstance(self.terms[0][0], Add):
                s = '(' + s + ')'
        return s

    def Sdop_latex_str(self):
        if len(self.terms) == 0:
            return '0'

        self.sort_terms()

        s = ''
        for (coef, pdop) in self.terms:
            pd_str = str(pdop)
            if coef == S(1):
                if pd_str == '':
                    s += '1'
                else:
                    s += pd_str
            elif coef == S(-1):
                if pd_str == '':
                    s += '-1'
                else:
                    s += '-' + pd_str
            else:
                if isinstance(coef, Add):
                    s += r'\left ( ' + str(coef) + r'\right ) ' + pd_str
                else:
                    s += str(coef) + ' ' + pd_str
            s += ' + '

        s = s.replace('+ -','- ')
        return s[:-3]

    def _repr_latex_(self):
        latex_str = printer.GaLatexPrinter.latex(self)
        return ' ' + latex_str + ' '

    def __str__(self):
        if printer.GaLatexPrinter.latex_flg:
            Printer = printer.GaLatexPrinter
        else:
            Printer = printer.GaPrinter

        return Printer().doprint(self)

    def __repr__(self):
        return str(self)

    def __init__(self, *kargs, **kwargs):
        """
        The scalar differential operator structure is of the form
        (Einstein summation)

            D = c_{i}D_{i}

        where the c_{i}'s are scalar coefficients and the D_{i}'s are
        partial differential operator (class Pdop).  D is stored in
        the structure self.terms = [(c_{1},D_{1}),(c_{2},D_{2}),...].
        """

        kwargs = metric.test_init_slots(Sdop.init_slots, **kwargs)

        self.Ga = kwargs['ga']  # Associated geometric algebra (coords)

        if self.Ga is None:
            if Sdop.ga is None:
                raise ValueError('In Sdop.__init__ self.Ga must be defined.')
            else:
                self.Ga = Sdop.ga

        if len(kargs[0]) == 0:  # identity Dop
            self.terms = [(S(1), self.Ga.Pdop_identity)]
        elif len(kargs[0]) == 1 and isinstance(kargs[0],Symbol):  # Simple Pdop of order 1
            self.terms = [(S(1), self.Ga.pdop(kargs[0]))]
        else:
            if len(kargs) == 2 and isinstance(kargs[0],list) and isinstance(kargs[1],list):
                if len(kargs[0]) != len(kargs[1]):
                    raise ValueError('In Sdop.__init__ coefficent list and Pdop list must be same length.')
                self.terms = list(zip(kargs[0],kargs[1]))
            elif len(kargs) == 1 and isinstance(kargs[0],list):
                self.terms = kargs[0]
            else:
                raise ValueError('In Sdop.__init__ length of kargs must be 1 or 2 kargs = '+str(kargs))

    def __call__(self, arg):
        if isinstance(arg, Sdop):
            if self.Ga != arg.Ga:
                raise ValueError('In Sdop.__call__  self.Ga != arg.Ga.')
            terms = []
            for (coef, pdiff) in self.terms:
                new_terms = pdiff(arg.terms)
                new_terms = [ (coef * x[0], x[1]) for x in new_terms]
                terms += new_terms
            return Sdop(terms, ga=self.Ga)
        else:
            return sum([x[0] * x[1](arg) for x in self.terms])


    def __neg__(self):
        return Sdop([(-x[0], x[1]) for x in self.terms], ga=self.Ga)

    @staticmethod
    def Add(sdop1, sdop2):
        if isinstance(sdop1, Sdop) and isinstance(sdop1, Sdop):
            if sdop1.Ga != sdop2.Ga:
                raise ValueError('In Sdop.Add sdop1.Ga != sdop2.Ga.')
            coefs1, pdiffs1 = zip(*sdop1.terms)
            coefs2, pdiffs2 = zip(*sdop2.terms)

            pdiffs1 = list(pdiffs1)
            pdiffs2 = list(pdiffs2)

            pdiffs = pdiffs1 + [x for x in pdiffs2 if x not in pdiffs1]
            coefs = len(pdiffs) * [S(0)]

            for pdiff in pdiffs1:
                index = pdiffs.index(pdiff)
                coef = coefs1[pdiffs1.index(pdiff)]
                coefs[index] += coef

            for pdiff in pdiffs2:
                index = pdiffs.index(pdiff)
                coef = coefs2[pdiffs2.index(pdiff)]
                coefs[index] += coef

            sdop_sum = Sdop(coefs, pdiffs, ga=sdop1.Ga)
        elif isinstance(sdop1, Sdop):
            coefs, pdiffs = zip(*sdop1.terms)
            if sdop1.Ga.Pdop_identity in pdiffs:
                index = pdiffs.index(sdop1.Ga.Pdop_identity)
                coef[index] += sdop2
            else:
                coef.append(sdop2)
                pdiff.append(sdop1.Ga.Pdop_identity)
            return Sdop(coefs, pdiffs, ga=sdop1.Ga)
        else:
            coefs, pdiffs = zip(*sdop2.terms)
            if sdop2.Ga.Pdop_identity in pdiffs:
                index = pdiffs.index(sdop2.Ga.Pdop_identity)
                coef[index] += sdop1
            else:
                coef.append(sdop1)
                pdiff.append(sdop2.Ga.Pdop_identity)
            sdop_sum = Sdop(coefs, pdiffs, ga=sdop2.Ga)

        return Sdop.consolidate_coefs(sdop_sum)

    def __eq__(self, sdop):
        if isinstance(sdop, Sdop):
            if self.Ga != sdop.Ga:
                return False
            self = Sdop.consolidate_coefs(self)
            sdop = Sdop.consolidate_coefs(sdop)
            if len(self.terms) != len(sdop.terms):
                return False
            if set(self.terms) != set(sdop.terms):
                return False
            return True
        else:
            return False

    def __add__(self, sdop):
        return Sdop.Add(self, sdop)

    def __radd__(self, sdop):
        return Sdop(self, sdop)

    def __add_ab__(self, sdop):
        if isinstance(sdop, Sdop):
            if self.Ga != sdop.Ga:
                raise ValueError('In Sdop.__add_ab__ self.Ga != sdop.Ga.')

            coefs, pdiffs = zip(*self.terms)
            pdiffs = list(pdiffs)
            coefs = list(coefs)

            for (coef, pdiff) in sdop.terms:
                if pdiff in pdiffs:
                    index = pdiffs.index(pdiff)
                    coefs[index] += coef
                else:
                    pdiffs.append(pdiff)
                    coefs.append(coef)
            self.term = zip(coefs, pdiffs)
            self = Sdop.consolidate_coefs(self)
            return

        elif isinstance(sdop, tuple):
            self.term.append(sdop)
            self = Dfop.consolidate_coefs(self)
            return

        else:
            self.terms.append((sdop, self.Ga.Pdop_identity))
            self = Sdop.consolidate_coefs(self)
            return

    def __sub__(self, sdop):
        return Sdop.Add(self, -sdop)

    def __rsub__(self, sdop):
        return Sdop.Add(-self, sdop)

    def __mul__(sdopl, sdopr):
        if isinstance(sdopl, Sdop) and isinstance(sdopr, Sdop):
            if sdopl.Ga != sdopr.Ga:
                raise ValueError('In Sdop.__mul__ Sdop arguments are not from same geometric algebra')
            terms = []
            for (coef, pdiff) in sdopl.terms:
                Dsdopl = pdiff(sdopr.terms)  # list of terms
                Dsdopl = [(coef * x[0], x[1]) for x in Dsdopl]
                terms += Dsdopl
            product = Sdop(terms, ga=sdopl.Ga)
            return Sdop.consolidate_coefs(product)
        else:
            if not isinstance(sdopl, Sdop):  # sdopl is a scalar
                terms = [(sdopl * x[0], x[1]) for x in sdopr.terms]
                product = Sdop(terms, ga=sdopr.Ga)  # returns Sdop
                return Sdop.consolidate_coefs(product)
            else:  # sdopr is a scalar or a multivector
                return sum([x[0] * x[1](sdopr) for x in sdopl.terms])  # returns scalar

    def __rmul__(self,sdop):
        terms = [(sdop * x[0], x[1]) for x in self.terms]
        return Sdop(terms, ga=self.Ga)

#################### Partial Derivative Operator Class #################

class Pdop(object):
    """
    Partial derivative class for multivectors.  The partial derivatives
    are of the form

        \partial_{i_{1}...i_{n}} =
            \partial^{i_{1}+...+i_{n}}/\partial{x_{1}^{i_{1}}}...\partial{x_{n}^{i_{n}}}.

    If i_{j} = 0 then the partial derivative does not contain the x^{i_{j}}
    coordinate.

    The partial derivative is represented by a dictionary with coordinates
    for keys and key value are the number of times one differentiates with
    respect to the key.
    """

    ga = None

    init_slots = {'ga': (None, 'Associated geometric algebra')}

    @staticmethod
    def setGa(ga):
        Pdop.ga = ga
        return

    @staticmethod
    def compare(pdop1, pdop2):  # compare two Pdops
        if pdop1.order > pdop2.order:
            return 1
        if pdop1.order < pdop2.order:
            return -1

        keys1 = pdop1.pdiffs.keys()
        keys2 = pdop2.pdiffs.keys()
        lkeys1 = len(keys1)
        lkeys2 = len(keys2)

        if lkeys1 == lkeys2:
            s1 = ''.join([str(pdop1.Ga.coords.index(x)) for x in keys1])
            s2 = ''.join([str(pdop1.Ga.coords.index(x)) for x in keys2])
            if s1 < s2:
                return -1
            else:
                return 1
        else:
            if lkeys1 < lkeys2:
                return 1
            else:
                return -1

    def __eq__(self,A):
        if isinstance(A, Pdop) and self.Ga.name == A.Ga.name and self.pdiffs == A.pdiffs:
            return True
        else:
            if len(self.pdiffs) == 0 and A == S(1):
                return True
            return False

    def __init__(self, *kargs, **kwargs):
        """
        The partial differential operator is a partial derivative with
        respect to a set of real symbols (variables).  The allowed
        variables are in two lists.  self.Ga.coords is a list of the
        coordinates associated with the geometric algebra.  self.Ga.auxvars
        is a list of auxiallary symbols that have be added to the geometric
        algebra using the member function Ga.AddVars(self,auxvars).

        The data structure of a Pdop is the dictionary self.pdiffs where
        the keys are the variables of differentiation and the values are the
        order of differentiation of with respect to the variable.
        """

        kwargs = metric.test_init_slots(Pdop.init_slots, **kwargs)

        self.Ga = kwargs['ga']  # Associated geometric algebra
        self.order = 0

        if self.Ga is None:
            if Pdop.ga is None:
                raise ValueError('In Pdop.__init__ self.Ga must be defined.')
            else:
                self.Ga = Pdop.ga  # use geometric algebra of class Pdop

        if kargs[0] is None:  # Pdop is the identity (1)
            self.pdiffs = {}
        elif isinstance(kargs[0], dict):  # Pdop defined by dictionary
            self.pdiffs = kargs[0]
        elif isinstance(kargs[0],Symbol):  # First order derivative with respect to symbol
            self.pdiffs = {kargs[0]:1}
        else:
            raise ValueError('In pdop kargs = ', str(kargs))

        for x in self.pdiffs.keys():  # self.order is total number of differentiations
            self.order += self.pdiffs[x]

    def factor(self):
        """
        If partial derivative operator self.order > 1 factor out first
        order differential operator.  Needed for application of partial
        derivative operator to product of sympy expression and partial
        differential operator.  For example if D = Pdop({x:3}) then

            (Pdop({x:2}),Pdop({x:1})) = D.factor()
        """
        if self.order == 1:
            return S(0), self
        else:
            x = self.pdiffs.keys()[0]
            self.order -= 1
            n = self.pdiffs[x]
            if n == 1:
                del self.pdiffs[x]
            else:
                self.pdiffs[x] -= 1
            return self, self.Ga.Pdiffs[x]

    def __call__(self, arg):
        """
        Calculate nth order partial derivative (order defined by
        self) of Mv, Dop, Sdopm or sympy expression
        """
        if self.pdiffs == {}:
            return arg  # result is Pdop identity (1)

        if isinstance(arg, Pdop):  # arg is Pdop
            if self.Ga.name != arg.Ga.name:
                raise ValueError('In Pdop.__call__ arguments do not belong to same geometric algebra.')
            elif arg.pdiffs == {}:  # arg is one
                return self
                #return S(0)  # derivative is zero
            else:  # arg is partial derivative
                pdiffs = copy.copy(arg.pdiffs)
                for key in self.pdiffs:
                    if key in pdiffs:
                        pdiffs[key] += self.pdiffs[key]
                    else:
                        pdiffs[key] = self.pdiffs[key]
            return Pdop(pdiffs,ga=self.Ga)  # result is Pdop

        elif isinstance(arg, Mv):  # arg is multivector
            for x in self.pdiffs:
                for i in range(self.pdiffs[x]):
                    arg = self.Ga.pDiff(arg, x)
            return arg  # result is multivector

        elif isinstance(arg, (Expr, Symbol, numbers.Number)):  # arg is sympy expression
            for x in self.pdiffs:
                arg = diff(arg,x,self.pdiffs[x])
            return arg  # derivative is sympy expression

        elif isinstance(arg, list):  # arg is list of tuples (coef, partial derivative)
            D = copy.deepcopy(self)
            terms = copy.deepcopy(arg)
            while True:
                D, D0 = D.factor()
                k = 0
                for term in terms:
                    dc = D0(term[0])
                    pd = D0(term[1])
                    #print 'D0, term, dc, pd =', D0, term, dc, pd
                    tmp = []
                    if dc != 0:
                        tmp.append((dc,term[1]))
                    if pd != 0 :
                        tmp.append((term[0],pd))
                    terms[k] = tmp
                    k += 1
                terms = [i for o in terms for i in o]  # flatten list one level
                if D == 0:
                    break
            terms = Sdop.consolidate_coefs(terms)
            return terms  # result is list of tuples (coef, partial derivative)
        elif isinstance(arg, Sdop):  # arg is scalar differential operator
            if self.Ga != arg.Ga:
                raise ValueError('In Pdop.__call__ self.Ga != arg.Ga.')
            return self(arg.terms)  # result is list of tuples (coef, partial derivative)
        else:
            raise ValueError('In Pdop.__call__ type(arg) = ' + str(type(arg)) + ' not allowed.')

    def __mul__(self, pdop):  # functional product of self and arg (self*arg)
        return self(pdop)

    def __rmul__(self, pdop):  # functional product of arg and self (arg*self)
        if isinstance(pdop, Pdop):
            return pdop(self)
        return Sdop([(pdop, self)], ga=self.Ga)

    def Pdop_str(self):
        if self.order == 0:
            return 'D{}'
        s = 'D'
        for x in self.pdiffs:
            s += '{' + str(x) + '}'
            n = self.pdiffs[x]
            if n > 1:
                s += '^' + str(n)
        return s

    def Pdop_latex_str(self):
        if self.order == 0:
            return ''
        s = r'\frac{\partial'
        if self.order > 1:
            s += '^{' + str(self.order) + '}'
        s += '}{'
        keys = self.pdiffs.keys()
        keys.sort(key=(self.Ga.coords + keys).index)
        for key in keys:
            i = self.pdiffs[key]
            s += r'\partial ' + str(key)
            if i > 1:
                s += '^{' + str(i) + '}'
        s += '}'
        return s

    def _repr_latex_(self):
        latex_str = printer.GaLatexPrinter.latex(self)
        return ' ' + latex_str + ' '

    def __str__(self):
        if printer.GaLatexPrinter.latex_flg:
            Printer = printer.GaLatexPrinter
        else:
            Printer = printer.GaPrinter
        return Printer().doprint(self)

    def __repr__(self):
        return str(self)

################# Multivector Differential Operator Class ##############

class Dop(object):
    """
    Differential operator class for multivectors.  The operators are of
    the form

        D = D^{i_{1}...i_{n}}\partial_{i_{1}...i_{n}}

    where the D^{i_{1}...i_{n}} are multivector functions of the coordinates
    x_{1},...,x_{n} and \partial_{i_{1}...i_{n}} are partial derivative
    operators

        \partial_{i_{1}...i_{n}} =
             \partial^{i_{1}+...+i_{n}}/\partial{x_{1}^{i_{1}}}...\partial{x_{n}^{i_{n}}}.

    If * is any multivector multiplicative operation then the operator D
    operates on the multivector function F by the following definitions

        D*F = D^{i_{1}...i_{n}}*\partial_{i_{1}...i_{n}}F

    returns a multivector and

        F*D = F*D^{i_{1}...i_{n}}\partial_{i_{1}...i_{n}}

    returns a differential operator.  If the 'cmpflg' in the operator is
    set to 'True' the operation returns

        F*D = (\partial_{i_{1}...i_{n}}F)*D^{i_{1}...i_{n}}

    a multivector function.  For example the representation of the grad
    operator in 3d would be:

        D^{i_{1}...i_{n}} = [e__x,e__y,e__z]
        \partial_{i_{1}...i_{n}} = [(1,0,0),(0,1,0),(0,0,1)].

    See LaTeX documentation for definitions of operator algebraic
    operations +, -, *, ^, |, <, and >.
    """

    init_slots = {'ga': (None, 'Associated geometric algebra'),
                  'cmpflg': (False, 'Complement flag for Dop'),
                  'debug': (False, 'True to print out debugging information'),
                  'fmt_dop': (1, '1 for normal dop partial derivative formating')}

    ga = None


    @staticmethod
    def setGa(ga):  # set geometric algebra globally for all Dop's
        Dop.ga = ga
        Sdop.setGa(ga)
        return

    @staticmethod
    def flatten_one_level(lst):
        return [inner for outer in lst for inner in outer]

    def __init__(self, *kargs, **kwargs):

        kwargs = metric.test_init_slots(Dop.init_slots, **kwargs)

        self.cmpflg = kwargs['cmpflg']  # Complement flag (default False)
        self.Ga = kwargs['ga']  # Associated geometric algebra

        if self.Ga is None:
            if Dop.ga is None:
                raise ValueError('In Dop.__init__ self.Ga must be defined.')
            else:
                self.Ga = Dop.ga

        self.dop_fmt = kwargs['fmt_dop']  # Partial derivative output format (default 1)
        self.title = None

        if len(kargs[0]) == 0:  # identity Dop
            self.terms = [(S(1),self.Ga.Pdop_identity)]
        else:
            if len(kargs) == 2:
                if len(kargs[0]) != len(kargs[1]):
                    raise ValueError('In Dop.__init__ coefficent list and Pdop list must be same length.')
                self.terms = zip(kargs[0],kargs[1])
            elif len(kargs) == 1:
                if isinstance(kargs[0][0][0], Mv):  # Mv expansion [(Mv, Pdop)]
                    self.terms = kargs[0]
                elif isinstance(kargs[0][0][0], Sdop):  # Sdop expansion [(Sdop, Mv)]
                    coefs = []
                    pdiffs = []
                    for (sdop, mv) in kargs[0]:
                        for (coef, pdiff) in sdop.terms:
                            if pdiff in pdiffs:
                                index = pdiffs.index(pdiff)
                                coefs[index] += coef * mv
                            else:
                                pdiffs.append(pdiff)
                                coefs.append(coef * mv)
                    self.terms = zip(coefs, pdiffs)
                else:
                    raise ValueError('In Dop.__init__ kargs[0] form not allowed. kargs = ' + str(kargs))
            else:
                raise ValueError('In Dop.__init__ length of kargs must be 1 or 2.')


    def simplify(self, modes=simplify):
        """
        Simplify each multivector coefficient of a partial derivative
        """
        new_coefs = []
        new_pd = []
        for (coef, pd) in self.terms:
            tmp = coef.simplify(modes=modes)
            new_coefs.append(tmp)
            new_pd.append(pd)
        self.terms = zip(new_coefs, new_pd)
        return Dop(new_coefs, new_pd, ga=self.Ga, cmpflg=self.cmpflg)

    def consolidate_coefs(self):
        """
        Remove zero coefs and consolidate coefs with repeated pdiffs.
        """
        new_coefs = []
        new_pdiffs = []
        for (coef, pd) in self.terms:
            if isinstance(coef, Mv) and coef.is_scalar():
                coef = coef.obj
            if coef != S(0):
                if pd in new_pdiffs:
                    index = new_pdiffs.index(pd)
                    new_coefs[index] += coef
                else:
                    new_coefs.append(coef)
                    new_pdiffs.append(pd)

        self.terms = zip(new_coefs, new_pdiffs)
        return Dop(new_coefs, new_pdiffs, ga=self.Ga, cmpflg=self.cmpflg)


    def blade_rep(self):
        N = len(self.blades)
        coefs = N * [[]]
        bases = N * [0]
        for term in self.terms:
            for (coef, base) in metric.linear_expand(self.terms[0].obj, mode=False):
                index = self.blades.index(base)
                coefs[index] = coef
                bases[index] = base

    @staticmethod
    def Add(dop1, dop2):

        if isinstance(dop1, Dop) and isinstance(dop2, Dop):
            if dop1.Ga.name != dop2.Ga.name:
                raise ValueError('In Dop.Add Dop arguments are not from same geometric algebra')

            if dop1.cmpflg != dop2.cmpflg:
                raise ValueError('In Dop.Add complement flags have different values.')

            coefs1, pdiffs1 = zip(*dop1.terms)
            coefs2, pdiffs2 = zip(*dop2.terms)

            pdiffs1 = list(pdiffs1)
            pdiffs2 = list(pdiffs2)

            pdiffs = pdiffs1 + [x for x in pdiffs2 if x not in pdiffs1]
            coefs = len(pdiffs) * [S(0)]

            for pdiff in pdiffs1:
                index = pdiffs.index(pdiff)
                coef = coefs1[pdiffs1.index(pdiff)]
                coefs[index] += coef

            for pdiff in pdiffs2:
                index = pdiffs.index(pdiff)
                coef = coefs2[pdiffs2.index(pdiff)]
                coefs[index] += coef

            return Dop(coefs, pdiffs, cmpflg=dop1.cmpflg, ga=dop1.Ga)
        else:
            if isinstance(dop1, Dop):  # dop1 is Dop
                if not isinstance(dop2, Mv):
                    dop2 = dop1.Ga.mv(dop2)
                dop2 = Dop([dop2], [dop1.Ga.Pdop_identity], cmpflg=dop1.cmpflg, ga=dop1.Ga)
            else:  # dop2 is Dop
                if not isinstance(dop1, Mv):
                    dop1 = dop2.Ga.mv(dop1)
                dop1 = Dop([dop1], [dop2.Ga.Pdop_identity], cmpflg=dop2.cmpflg, ga=dop2.Ga)
            return Dop.Add(dop1, dop2)

    def __add__(self, dop):
        return Dop.Add(self, dop)

    def __radd__(self, dop):
        return Dop.Add(dop, self)

    def __neg__(self):

        coefs, pdiffs = zip(*self.terms)

        coefs = [-x for x in coefs]

        neg = Dop(coefs, pdiffs, ga=self.Ga,
                  cmpflg=self.cmpflg)

        return neg

    def __sub__(self, dop):
        return Dop.Add(self, -dop)

    def __rsub__(self, dop):
        return Dop.Add(dop, -self)

    @staticmethod
    def Mul(dopl, dopr, op='*'):  # General multiplication of Dop's
        # cmpflg is True if the Dop operates on the left argument and
        # False if the Dop operates on the right argument

        if isinstance(dopl, Dop) and isinstance(dopr, Dop):
            if dopl.Ga != dopr.Ga:
                raise ValueError('In Dop.Mul Dop arguments are not from same geometric algebra')
            if dopl.cmpflg != dopr.cmpflg:
                raise ValueError('In Dop.Mul Dop arguments do not have same cmplfg')
            if not dopl.cmpflg:  # dopl and dopr operate on right argument
                terms = []
                for (coef, pdiff) in dopl.terms:  #Apply each dopl term to dopr
                    Ddopl = pdiff(dopr.terms)  # list of terms
                    Ddopl = [(Mv.Mul(coef, x[0], op=op), x[1]) for x in Ddopl]
                    terms += Ddopl
                product = Dop(terms, ga=dopl.Ga)
            else:  # dopl and dopr operate on left argument
                terms = []
                for (coef, pdiff) in dopr.terms:
                    Ddopr = pdiff(dopl.terms)  # list of terms
                    Ddopr = [(Mv.Mul(x[0], coef, op=op), x[1]) for x in Ddopr]
                    terms += Ddopr
                product = Dop(terms, ga=dopr.Ga, cmpflg=True)
        else:
            if not isinstance(dopl, Dop):  # dopl is a scalar or Mv and dopr is Dop
                if isinstance(dopl, Mv) and dopl.Ga != dopr.Ga:
                    raise ValueError('In Dop.Mul Dop arguments are not from same geometric algebra')
                else:
                    dopl = dopr.Ga.mv(dopl)

                if not dopr.cmpflg:  # dopr operates on right argument
                    terms = [(Mv.Mul(dopl, x[0], op=op), x[1]) for x in dopr.terms]
                    return Dop(terms, ga=dopr.Ga)  # returns Dop
                else:
                    product = sum([Mv.Mul(x[1](dopl), x[0], op=op) for x in dopr.terms])  # returns multivector
            else:  # dopr is a scalar or a multivector

                if isinstance(dopr, Mv) and dopl.Ga != dopr.Ga:
                    raise ValueError('In Dop.Mul Dop arguments are not from same geometric algebra')

                if not dopl.cmpflg:  # dopl operates on right argument
                    return sum([Mv.Mul(x[0], x[1](dopr), op=op) for x in dopl.terms])  # returns multivector
                else:
                    terms = [(Mv.Mul(x[0], dopr, op=op), x[1]) for x in dopl.terms]
                    product = Dop(terms, ga=dopl.Ga, cmpflg=True)  # returns Dop complement
        if isinstance(product, Dop):
            product.consolidate_coefs()
        return product

    def TSimplify(self):
        new_terms = []
        for (coef, pdiff) in self.terms:
            new_terms.append((metric.Simp.apply(coef), pdiff))
        self.terms = new_terms
        return

    def __div__(self, a):
        if isinstance(a, (Mv, Dop)):
            raise TypeError('!!!!Can only divide Dop by sympy scalar expression!!!!')
        else:
            return (1/a) * self

    def __mul__(self, dopr):  # * geometric product
        return Dop.Mul(self, dopr, op='*')

    def __truediv__(self, dopr):
        if isinstance(dopr, (Dop, Mv)):
            raise ValueError('In Dop.__truediv__ dopr must be a sympy scalar.')
        terms = []
        for term in self.terms:
            terms.append((term[0]/dopr,term[1]))
        return Dop(terms, ga= self.Ga)

    def __rmul__(self, dopl):  # * geometric product
        return Dop.Mul(dopl, self, op='*')

    def __xor__(self, dopr):  # ^ outer product
        return Dop.Mul(self, dopr, op='^')

    def __rxor__(self, dopl):  # ^ outer product
        return Dop.Mul(dopl, self, op='^')

    def __or__(self, dopr):  # | inner product
        return Dop.Mul(self, dopr, op='|')

    def __ror__(self, dopl):  # | inner product
        return Dop.Mul(dopl, self, op='|')

    def __lt__(self, dopr):  # < left contraction
        return Dop.Mul(self, dopr, op='<')

    def __gt__(self, dopr):  # > right contraction
        return Dop.Mul(self, dopr, op='>')

    def __eq__(self, dop):
        if isinstance(dop, Dop):
            if self.Ga != dop.Ga:
                return False

            self = Sdop.consolidate_coefs(self)
            dop = Sdop.consolidate_coefs(dop)
            if len(self.terms) != len(dop.terms):
                return False
            if set(self.terms) != set(dop.terms):
                return False
            return True
        else:
            return False

    def __str__(self):
        if printer.GaLatexPrinter.latex_flg:
            Printer = printer.GaLatexPrinter
        else:
            Printer = printer.GaPrinter

        return Printer().doprint(self)

    def __repr__(self):
        return str(self)

    def _repr_latex_(self):
        latex_str = printer.GaLatexPrinter.latex(self)
        if r'\begin{align*}' not in latex_str:
            if self.title is None:
                latex_str = r'\begin{equation*} ' + latex_str + r' \end{equation*}'
            else:
                latex_str = r'\begin{equation*} ' + self.title + ' = ' + latex_str + r' \end{equation*}'
        else:
            if self.title is not None:
                latex_str = latex_str.replace('&',' ' + self.title + ' =&',1)
        return latex_str

    def is_scalar(self):
        for x in self.terms:
            if isinstance(x[0], Mv) and not x[0].is_scalar():
                return False
        return True

    def components(self):
        dop_lst = []
        for (sdop, base) in self.Dop_mv_expand():
            new_coefs = []
            new_pdiffs = []
            for (coef, pdiff) in sdop.terms:
                if pdiff in new_pdiffs:
                    index = new_pdiffs.index(pdiff)
                    new_coefs[index] += coef * base
                else:
                    new_pdiffs.append(pdiff)
                    new_coefs.append(coef * base)
            new_coefs = [Mv(x, ga=self.Ga) for x in new_coefs]
            terms = zip(new_coefs, new_pdiffs)
            dop_lst.append(Dop(terms, ga=self.Ga))
        return tuple(dop_lst)

    def Dop_mv_expand(self, modes=None):
        coefs = []
        bases = []
        self.consolidate_coefs()

        for (coef, pdiff) in self.terms:
            if isinstance(coef, Mv) and not coef.is_scalar():
                mv_terms = metric.linear_expand(coef.obj, mode=False)
                for (mv_coef, mv_base) in mv_terms:
                    if mv_base in bases:
                        index = bases.index(mv_base)
                        coefs[index] += Sdop([(mv_coef, pdiff)], ga=self.Ga)
                    else:
                        bases.append(mv_base)
                        coefs.append(Sdop([(mv_coef, pdiff)], ga=self.Ga))
            else:
                if isinstance(coef, Mv):
                    mv_coef = coef.obj
                else:
                    mv_coef = coef
                if S(1) in bases:
                    index = bases.index(S(1))
                    coefs[index] += Sdop([(mv_coef, pdiff)], ga=self.Ga)
                else:
                    bases.append(S(1))
                    coefs.append(Sdop([(mv_coef, pdiff)], ga=self.Ga))
        if modes is not None:
            for i in range(len(coefs)):
                coefs[i] = coefs[i].simplify(modes)
        terms = zip(coefs, bases)
        return sorted(terms, key=lambda x: self.Ga.blades_lst0.index(x[1]))

    def Dop_str(self):
        if len(self.terms) == 0:
            return ' 0 '

        mv_terms = self.Dop_mv_expand(modes=simplify)
        s = ''

        for (sdop, base) in mv_terms:
            str_sdop = str(sdop)
            if base == S(1):
                s += str_sdop
            else:
                if len(sdop.terms) > 1:
                    if self.cmpflg:
                        s += '(' + str_sdop + ')*' + str(base)
                    else:
                        s += str(base) + '*(' + str_sdop + ')'
                else:
                    if str_sdop[0] == '-' and not isinstance(sdop.terms[0][0], Add):
                        if self.cmpflg:
                            s += str_sdop + '*' + str(base)
                        else:
                            s += '-' + str(base) + '*' + str_sdop[1:]
                    else:
                        if self.cmpflg:
                            s += str_dop + '*' + str(base)
                        else:
                            s += str(base) + '*' + str_sdop
            s += ' + '

        s = s.replace('+ -','-')
        return s[:-3]

    def Dop_latex_str(self):
        if len(self.terms) == 0:
            return ' 0 '

        self.consolidate_coefs()

        mv_terms = self.Dop_mv_expand(modes=simplify)
        s = ''

        for (sdop, base) in mv_terms:
            str_sdop = str(sdop)
            if base == S(1):
                s += str_sdop
            else:
                if str_sdop == '1':
                    s += str(base)
                if str_sdop == '-1':
                    s += '-' + str(base)
                    if str_sdop[1:] != '1':
                        s += ' ' + str_sdop[1:]
                else:
                    if len(sdop.terms) > 1:
                        if self.cmpflg:
                            s += r'\left ( ' + str_sdop + r'\right ) ' + str(base)
                        else:
                            s += str(base) + ' ' + r'\left ( ' + str_sdop + r'\right ) '
                    else:
                        if str_sdop[0] == '-' and not isinstance(sdop.terms[0][0], Add):
                            if self.cmpflg:
                                s += str_sdop + str(base)
                            else:
                                s += '-' + str(base) + ' ' + str_sdop[1:]
                        else:
                            if self.cmpflg:
                                s += str_sdop + ' ' + str(base)
                            else:
                                s += str(base) + ' ' + str_sdop
            s += ' + '

        s = s.replace('+ -','-')
        Sdop.str_mode = False
        return s[:-3]

    def Fmt(self, fmt=1, title=None, dop_fmt=None):
        if printer.GaLatexPrinter.latex_flg:
            printer.GaLatexPrinter.prev_fmt = printer.GaLatexPrinter.fmt
            printer.GaLatexPrinter.prev_dop_fmt = printer.GaLatexPrinter.dop_fmt
        else:
            printer.GaPrinter.prev_fmt = printer.GaPrinter.fmt
            printer.GaPrinter.prev_dop_fmt = printer.GaPrinter.dop_fmt

        if title is not None:
            self.title = title

        if printer.isinteractive():
            return self

        if Mv.latex_flg:
            latex_str = printer.GaLatexPrinter.latex(self)
            printer.GaLatexPrinter.fmt = printer.GaLatexPrinter.prev_fmt
            printer.GaLatexPrinter.dop_fmt = printer.GaLatexPrinter.prev_dop_fmt

            if title is not None:
                return title + ' = ' + latex_str
            else:
                return latex_str
        else:
            s = str(self)
            printer.GaPrinter.fmt = printer.GaPrinter.prev_fmt
            printer.GaPrinter.dop_fmt = printer.GaPrinter.prev_dop_fmt

            if title is not None:
                return title + ' = ' + s
            else:
                return s
        return

    @staticmethod
    def basic(ga):
        r_basis = list(ga.r_basis)

        if not ga.is_ortho:
            r_basis = [x / ga.e_sq for x in r_basis]
        if ga.norm:
            r_basis = [x / e_norm for (x, e_norm) in zip(r_basis, ga.e_norm)]

        ga.lgrad = Dop(r_basis, ga.pdx, ga=ga)
        ga.rgrad = Dop(r_basis, ga.pdx, ga=ga, cmpflg=true)
        return ga.lgrad, ga.rgrad

################################# Alan Macdonald's additions #########################


def Nga(x, prec=5):
    if isinstance(x, Mv):
        Px = Mv(x, ga=x.Ga)
        Px.obj = Nsympy(x.obj, prec)
        return(Px)
    else:
        return(Nsympy(x, prec))


def printeigen(M):    # Print eigenvalues, multiplicities, eigenvectors of M.
    evects = M.eigenvects()
    for i in range(len(evects)):                   # i iterates over eigenvalues
        print('Eigenvalue =', evects[i][0], '  Multiplicity =', evects[i][1], ' Eigenvectors:')
        for j in range(len(evects[i][2])):         # j iterates over eigenvectors of a given eigenvalue
            result = '['
            for k in range(len(evects[i][2][j])):  # k iterates over coordinates of an eigenvector
                result += str(trigsimp(evects[i][2][j][k]).evalf(3))
                if k != len(evects[i][2][j]) - 1:
                    result += ', '
            result += '] '
            print(result)


def printGS(M, norm=False):  # Print Gram-Schmidt output.
    from sympy import GramSchmidt
    global N
    N = GramSchmidt(M, norm)
    result = '[ '
    for i in range(len(N)):
        result += '['
        for j in range(len(N[0])):
            result += str(trigsimp(N[i][j]).evalf(3))
            if j != len(N[0]) - 1:
                result += ', '
        result += '] '
        if j != len(N[0]) - 1:
            result += ' '
    result += ']'
    print(result)


def printrref(matrix, vars="xyzuvwrs"):   # Print rref of matrix with variables.
    rrefmatrix = matrix.rref()[0]
    rows, cols = rrefmatrix.shape
    if len(vars) < cols - 1:
        print('Not enough variables.')
        return
    for i in range(rows):
        result = ''
        for j in range(cols - 1):
            result += str(rrefmatrix[i, j]) + vars[j]
            if j != cols - 2:
                result += ' + '
        result += ' = ' + str(rrefmatrix[i, cols - 1])
        print(result)

def com(A, B):
    return ga.Ga.com(A, B)

def correlation(u, v, dec=3):  # Compute the correlation coefficient of vectors u and v.
    rows, cols = u.shape
    uave = 0
    vave = 0
    for i in range(rows):
        uave += u[i]
        vave += v[i]
    uave = uave / rows
    vave = vave / rows
    ulocal = u[:, :]  # Matrix copy
    vlocal = v[:, :]
    for i in range(rows):
        ulocal[i] -= uave
        vlocal[i] -= vave
    return ulocal.dot(vlocal) / (ulocal.norm() * vlocal.norm()). evalf(dec)


def cross(v1, v2):
    if v1.is_vector() and v2.is_vector() and v1.Ga.name == v2.Ga.name and v1.Ga.n == 3:
        return -v1.Ga.I() * (v1 ^ v2)
    else:
        raise ValueError(str(v1) + ' and ' + str(v2) + ' not compatible for cross product.')


def dual(A):
    if isinstance(A, Mv):
        return A.dual()
    else:
        raise ValueError('A not a multivector in dual(A)')


def even(A):
    if not isinstance(A,Mv):
        raise ValueError('A = ' + str(A) + ' not a multivector in even(A).')
    return A.even()


def odd(A):
    if not isinstance(A,Mv):
        raise ValueError('A = ' + str(A) + ' not a multivector in even(A).')
    return A.odd()


def exp(A,hint='-'):
    if isinstance(A,Mv):
        return A.exp(hint)
    else:
        return sympy_exp(A)


def grade(A, r=0):
    if isinstance(A, Mv):
        return A.grade(r)
    else:
        raise ValueError('A not a multivector in grade(A,r)')


def inv(A):
    if not isinstance(A,Mv):
        raise ValueError('A = ' + str(A) + ' not a multivector in inv(A).')
    return A.inv()


def norm(A, hint='+'):
    if isinstance(A, Mv):
        return A.norm(hint=hint)
    else:
        raise ValueError('A not a multivector in norm(A)')


def norm2(A):
    if isinstance(A, Mv):
        return A.norm2()
    else:
        raise ValueError('A not a multivector in norm(A)')


def proj(B, A):  # Project on the blade B the multivector A
    if isinstance(A,Mv):
        return A.project_in_blade(B)
    else:
        raise ValueError('A not a multivector in proj(B,A)')


def rot(itheta, A, hint='-'):  # Rotate by the 2-blade itheta the multivector A
    if isinstance(A,Mv):
        return A.rotate_multivector(itheta, hint)
    else:
        raise ValueError('A not a multivector in rotate(A,itheta)')


def refl(B, A):  #  Project on the blade B the multivector A
    if isinstance(A,Mv):
        return A.reflect_in_blade(B)
    else:
        raise ValueError('A not a multivector in reflect(B,A)')


def rev(A):
    if isinstance(A, Mv):
        return A.rev()
    else:
        raise ValueError('A not a multivector in rev(A)')


def scalar(A):
    if not isinstance(A,Mv):
        raise ValueError('A = ' + str(A) + ' not a multivector in inv(A).')
    return A.scalar()

################################# MV class for backward compatibility ###################

class MV(Mv):

    @staticmethod
    def convert_metric(gstr):
        if gstr[0] is '[' and gstr[-1] is ']':
            gstr_lst = gstr[1:-1].split(',')
            g = []
            for x in gstr_lst:
                g.append(int(x))
            return g
        else:
            return gstr

    @staticmethod
    def setup(basis, metric=None, coords=None, rframe=False, debug=False, curv=(None,None)):

        if isinstance(metric,str):
            metric = MV.convert_metric(metric)
        if curv != (None,None):
            MV.GA = ga.Ga(basis, g=None, coords=coords, X=curv[0], debug=debug)
        else:
            MV.GA = ga.Ga(basis, g=metric, coords=coords, X=curv[0], debug=debug)
        MV.I = MV.GA.i
        MV.metric = MV.GA.g
        if coords is not None:
            (MV.grad,MV.rgrad) = MV.GA.grads()
            return list(MV.GA.mv()) + [MV.grad]
        else:
            return list(MV.GA.mv())


    def __init__(self, base, mvtype, fct=False, blade_rep=True):
        Mv.__init__(self, base, mvtype, f=fct, ga=MV.GA)

    def Fmt(self, fmt=1, title=None):
        print Mv.Fmt(self, fmt=fmt, title=title)
        return

def ReciprocalFrame(basis, mode='norm'):

    GA = basis[0].Ga
    dim = len(basis)
    indexes = tuple(range(dim))
    index = [()]

    for i in indexes[-2:]:
        index.append(tuple(combinations(indexes, i + 1)))

    MFbasis = []

    for igrade in index[-2:]:
        grade = []
        for iblade in igrade:
            blade = Mv(1, 'scalar', ga=GA)
            for ibasis in iblade:
                blade ^= basis[ibasis]
            blade = blade.trigsimp()
            grade.append(blade)
        MFbasis.append(grade)
    E = MFbasis[-1][0]
    E_sq = trigsimp((E * E).scalar(),)

    duals = copy.copy(MFbasis[-2])

    duals.reverse()
    sgn = 1
    rbasis = []
    for dual in duals:
        recpv = (sgn * dual * E).trigsimp()
        rbasis.append(recpv)
        sgn = -sgn

    if mode != 'norm':
        rbasis.append(E_sq)
    else:
        for i in range(dim):
            rbasis[i] = rbasis[i] / E_sq

    return tuple(rbasis)


if __name__ == "__main__":
    pass<|MERGE_RESOLUTION|>--- conflicted
+++ resolved
@@ -582,14 +582,7 @@
 
     def __repr__(self):
         return str(self)
-<<<<<<< HEAD
-
-    def raw_str(self):
-        return self.Mv_str(raw=True)
-
-    def Mv_str(self,raw=False):
-=======
-    
+
     def __getitem__(self,key):
         '''
         get a specified grade of a multivector
@@ -597,7 +590,6 @@
         return self.grade(key)
     
     def Mv_str(self):
->>>>>>> 84e0fb41
         global print_replace_old, print_replace_new
         if self.i_grade == 0:
             return str(self.obj)
