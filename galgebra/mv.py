#mv.py

import itertools
import copy
import numbers
import operator
from compiler.ast import flatten
from operator import itemgetter, mul, add
from itertools import combinations
#from numpy.linalg import matrix_rank
from sympy import Symbol, Function, S, expand, Add, Mul, Pow, Basic, \
    sin, cos, sinh, cosh, sqrt, trigsimp, \
    simplify, diff, Rational, Expr, Abs, collect, combsimp
from sympy import exp as sympy_exp
from sympy import N as Nsympy
import printer
import metric
import ga
import sys

ONE = S(1)
ZERO = S(0)

half = Rational(1, 2)

modules = \
"""
from sympy import symbols, sin, Function
from mv import Mv
from ga import Ga, half
from printer import Eprint, xdvi
from lt import Lt
"""

########################### Multivector Class ##########################


class Mv(object):
    """
    Wrapper class for multivector objects (self.obj) so that it is easy
    to overload operators (*,^,|,<,>) for the various multivector
    products and for printing.  Also provides an __init__ fuction to
    easily instanciate multivector objects.  Additionally, the functionality
    of the multivector derivative have been added via the special vector
    'grad' so that one can take the geometric derivative of a multivector
    function 'A' by applying 'grad' from the left, 'grad*A', or the
    right 'A*grad' for both the left and right derivatives.  The operator
    between the 'grad' and the 'A' can be any of the multivector product
    operators.

    If 'f' is a scalar function 'grad*f' is the usual gradient of a function.
    If 'A' is a vector function 'grad|f' is the divergence of 'A' and
    '-I*(grad^A)' is the curl of 'A' (I is the pseudo scalar for the geometric
    algebra)

    Data Variables -



    """

    ################### Multivector initialization #####################

    fmt = 1
    latex_flg = False
    restore = False
    init_slots = {'f': (False, 'True if function of coordinates'),
                  'ga': (None, 'Geometric algebra to be used with multivectors'),
                  'coords': (None, 'Coordinates to be used with multivector function'),
                  'recp': (None, 'Normalization for reciprocal vector')}
    dual_mode_lst = ['+I','I+','+Iinv','Iinv+','-I','I-','-Iinv','Iinv-']

    @staticmethod
    def setup(ga):
        """
        Set up constant mutilvectors reqired for multivector class for
        a given geometric algebra, 'ga'.
        """
        Mv.fmt = 1

        basis = [Mv(x, ga=ga) for x in ga.basis]
        I = Mv(ga.iobj, ga=ga)  # default pseudoscalar
        x = Mv('XxXx', 'vector', ga=ga)  # testing vectors
        # return default basis vectors and grad vector if coords defined
        return I, basis, x

    @staticmethod
    def get_Ga(name):
        return(Mv.ga[name])

    @staticmethod
    def Format(mode=1):
        Mv.latex_flg = True
        Mv.fmt = mode
        return

    @staticmethod
    def Mul(A, B, op):
        """
        Function for all types of geometric multiplications called by
        overloaded operators for *, ^, |, <, and >.
        """
        if not isinstance(A, Mv):
            A = B.Ga.mv(A)
        if not isinstance(B, Mv):
            B = A.Ga.mv(B)

        if op == '*':
            return A * B
        elif op == '^':
            return A ^ B
        elif op == '|':
            return A | B
        elif op == '<':
            return A < B
        elif op == '>':
            return A > B
        else:
            raise ValeError('Operation ' + op + 'not allowed in Mv.Mul!')
        return

    def characterise_Mv(self):
        if self.char_Mv:
            return
        obj = self.obj
        if isinstance(obj, numbers.Number):
            self.i_grade = 0
            self.is_blade_rep = True
            self.grades = [0]
            return
        if  obj.is_commutative:
            self.i_grade = 0
            self.is_blade_rep = True
            self.grades = [0]
            return
        if isinstance(obj, Add):
            args = obj.args
        else:
            args = [obj]
        grades = []
        self.is_blade_rep = True
        for term in args:
            if term.is_commutative:
                if 0 not in grades:
                    grades.append(0)
            else:
                c, nc = term.args_cnc(split_1=False)
                blade = nc[0]
                if blade in self.Ga.blades_lst:
                    grade = self.Ga.blades_to_grades_dict[blade]
                    if not grade in grades:
                        grades.append(grade)
                else:
                    self.char_Mv = True
                    self.is_blade_rep = False
                    self.i_grade = None
                    return
        if len(grades) == 1:
            self.i_grade = grades[0]
        else:
            self.i_grade = None
        self.grades = grades
        self.char_Mv = True
        return

    def make_grade(self, *kargs, **kwargs):
    # Called by __init__ to make a pure grade multivector.

        grade = kargs[1]
        self.i_grade = grade
        if isinstance(kargs[0],str):
            root = kargs[0] + '__'
            if isinstance(kwargs['f'], bool) and not kwargs['f']:  #Is a constant mulitvector function
                self.obj = sum([Symbol(root + super_script, real=True) * base
                                for (super_script, base) in zip(self.Ga.blade_super_scripts[grade], self.Ga.blades[grade])])
            else:
                if isinstance(kwargs['f'], bool):  #Is a multivector function of all coordinates
                    self.obj = sum([Function(root + super_script, real=True)(*self.Ga.coords) * base
                        for (super_script, base) in zip(self.Ga.blade_super_scripts[grade], self.Ga.blades[grade])])
                else: #Is a multivector function of tuple kwargs['f'] variables
                    self.obj = sum([Function(root + super_script, real=True)(*kwargs['f']) * base
                        for (super_script, base) in zip(self.Ga.blade_super_scripts[grade], self.Ga.blades[grade])])
        else:
            if isinstance(kargs[0],(list,tuple)):
                if len(kargs[0]) <= len(self.Ga.blades[grade]):
                    self.obj = sum([coef * base
                        for (coef, base) in zip(kargs[0], self.Ga.blades[grade][:len(kargs[0])])])
                else:
                    pass
            else:
                pass
        return

    def make_scalar(self, *kargs, **kwargs):
    # Called by __init__ to make a scalar multivector

        if isinstance(kargs[0],str):
            if 'f' in kwargs and isinstance(kwargs['f'],bool):
                if kwargs['f']:
                    self.obj = Function(kargs[0])(*self.Ga.coords)
                else:
                    self.obj = Symbol(kargs[0], real=True)
            else:
                if 'f' in kwargs and isinstance(kwargs['f'],tuple):
                    self.obj = Function(kargs[0])(*kwargs['f'])
        else:
            self.obj = kargs[0]
        return

    def make_vector(self, *kargs, **kwargs):
    # Called by __init__ to make a vector multivector

        self.make_grade(*(kargs[0], 1), **kwargs)
        return

    def make_bivector(self, *kargs, **kwargs):
    # Called by __init__ to make a bivector multivector

        self.make_grade(*(kargs[0], 2), **kwargs)
        return

    def make_pseudo_scalar(self, *kargs, **kwargs):
    # Called by __init__ to make a pseudo scalar multivector

        self.make_grade(*(kargs[0], self.Ga.n), **kwargs)
        return

    def make_multivector(self, *kargs, **kwargs):
    # Called by __init__ to make a general (2**n components) multivector

        self.make_scalar(kargs[0], **kwargs)
        tmp = self.obj
        for grade in self.Ga.n_range:
            self.make_grade(*(kargs[0], grade + 1), **kwargs)
            tmp += self.obj
        self.obj = tmp
        return

    def make_spinor(self, *kargs, **kwargs):
    # Called by __init__ to make a general even (spinor) multivector

        self.make_scalar(kargs[0], **kwargs)
        tmp = self.obj
        for grade in self.Ga.n_range:
            if (grade + 1) % 2 == 0:
                self.make_grade(*(kargs[0], grade + 1), **kwargs)
                tmp += self.obj
        self.obj = tmp
        return

    def make_odd(self, *kargs, **kwargs):
    # Called by __init__ to make a general odd multivector
        self.make_scalar(kargs[0], **kwargs)
        tmp = S(0)
        for grade in self.Ga.n_range:
            if (grade + 1) % 2 == 1:
                self.make_grade(*(kargs[0], grade + 1), **kwargs)
                tmp += self.obj
        self.obj = tmp
        return

    init_dict = {'scalar': make_scalar,
                 'vector': make_vector,
                 'bivector': make_bivector,
                 'grade2': make_bivector,
                 'pseudo': make_pseudo_scalar,
                 'mv': make_multivector,
                 'spinor': make_spinor,
                 'even': make_spinor,
                 'odd': make_odd,
                 'grade': make_grade}

    def __init__(self, *kargs, **kwargs):

        if 'ga' not in kwargs:
            raise ValueError("Geometric algebra key inplut 'ga' required")

        kwargs = metric.test_init_slots(Mv.init_slots, **kwargs)

        self.Ga = kwargs['ga']
        self.recp = kwargs['recp']  # Normalization for reciprocal vectors

        self.char_Mv = False
        self.i_grade = None  # if pure grade mv, grade value
        self.grades = None  # list of grades in mv
        self.is_blade_rep = True  # flag for blade representation
        self.blade_flg = None  # if is_blade is called flag is set
        self.versor_flg = None  # if is_versor is called flag is set
        self.coords = self.Ga.coords
        self.title = None

        if len(kargs) == 0:  # default constructor 0
            self.obj = S(0)
            self.i_grade = 0
        elif len(kargs) == 1 and not isinstance(kargs[0], str):  # copy constructor
            x = kargs[0]
            if isinstance(x, Mv):
                self.obj = x.obj
                self.is_blade_rep = x.is_blade_rep
                self.i_grade = x.i_grade
            else:
                if isinstance(x, Expr):  #copy constructor for obj expression
                    self.obj = x
                else:  #copy constructor for scalar obj expression
                    self.obj = S(x)
                self.is_blade_rep = True
                self.characterise_Mv()
        else:
            if not isinstance(kargs[1],int):
                if isinstance(kargs[1],str) and kargs[1] not in Mv.init_dict:
                    raise ValueError('"' + str(kargs[1]) + '" not an allowed multivector type.')

            if isinstance(kargs[1],str):
                mode = kargs[1]
                kargs = [kargs[0]] + list(kargs[2:])
                Mv.init_dict[mode](self, *kargs, **kwargs)
            else:  # kargs[1] = r (integer) Construct grade r multivector
                if kargs[1] == 0:
                    Mv.init_dict['scalar'](self, *kargs, **kwargs)
                else:
                    Mv.init_dict['grade'](self, *kargs, **kwargs)

            if isinstance(kargs[0],str):
                self.title = kargs[0]
            self.characterise_Mv()

    ################# Multivector member functions #####################

    def reflect_in_blade(self, blade):  # Reflect mv in blade
        # See Mv class functions documentation
        if blade.is_blade():
            self.characterise_Mv()
            blade.characterise_Mv()
            blade_inv = blade.rev() / blade.norm2()
            grade_dict = self.Ga.grade_decomposition(self)
            blade_grade = blade.i_grade
            reflect = Mv(0,'scalar',ga=self.Ga)
            for grade in grade_dict.keys():
                if (grade * (blade_grade + 1)) % 2 == 0:
                    reflect += blade * grade_dict[grade] * blade_inv
                else:
                    reflect -= blade * grade_dict[grade] * blade_inv
            return reflect
        else:
            raise ValueError(str(blade) + 'is not a blade in reflect_in_blade(self, blade)')

    def project_in_blade(self,blade):
        # See Mv class functions documentation
        if blade.is_blade():
            blade.characterise_Mv()
            blade_inv = blade.rev() / blade.norm2()
            return (self < blade) * blade_inv  # < is left contraction
        else:
            raise ValueError(str(blade) + 'is not a blade in project_in_blade(self, blade)')

    def rotate_multivector(self,itheta,hint='-'):
        Rm = (-itheta/S(2)).exp(hint)
        Rp = (itheta/S(2)).exp(hint)
        return Rm * self * Rp

    def base_rep(self):
        if self.is_blade_rep:
            self.obj = self.Ga.blade_to_base_rep(self.obj)
            self.is_blade_rep = False
            return self
        else:
            return self

    def blade_rep(self):
        if self.is_blade_rep:
            return self
        else:
            self.obj = self.Ga.base_to_blade_rep(self.obj)
            self.is_blade_rep = True
            return self

    def __ne__(self, A):
        if isinstance(A, Mv):
            diff = (self - A).expand()
            if diff.obj == S(0):
                return False
            else:
                return True
        else:
            if self.is_scalar() and self.obj == A:
                return False
            else:
                return True

    def __eq__(self, A):
        if isinstance(A, Mv):
            diff = (self - A).expand()
            if diff.obj == S(0):
                return True
            else:
                return False
        else:
            if self.is_scalar() and self.obj == A:
                return True
            else:
                return False


    """
    def __eq__(self, A):
        if not isinstance(A, Mv):
            if not self.is_scalar():
                return False
            if expand(self.obj) == expand(A):
                return True
            else:
                return False
        if self.is_blade_rep != A.is_blade_rep:
            self = self.blade_rep()
            A = A.blade_rep()
        coefs, bases = metric.linear_expand(self.obj)
        Acoefs, Abases = metric.linear_expand(A.obj)
        if len(bases) != len(Abases):
            return False
        if set(bases) != set(Abases):
            return False
        for base in bases:
            index = bases.index(base)
            indexA = Abases.index(base)
            if expand(coefs[index]) != expand(Acoefs[index]):
                return False
        return True
    """

    def __neg__(self):
        return Mv(-self.obj, ga=self.Ga)

    def __add__(self, A):

        if (not isinstance(A, Mv)) and (not isinstance(A, Dop)):
            return Mv(self.obj + A, ga=self.Ga)

        if self.Ga.name != A.Ga.name:
            raise ValueError('In + operation Mv arguments are not from same geometric algebra')

        if isinstance(A, Dop):
            return Dop.Add(A, self)

        if self.is_blade_rep == A.is_blade_rep:
            return Mv(self.obj + A.obj, ga=self.Ga)
        else:
            if self.is_blade_rep:
                A = A.blade_rep()
            else:
                self = self.blade_rep()
            return Mv(self.obj + A.obj, ga=self.Ga)

    def __radd__(self, A):
        return(self + A)

    def __add_ab__(self, A):  # self += A
        self.obj += A.obj
        self.char_Mv = False
        self.characterise_Mv()
        return(self)

    def __sub__(self, A):

        if (not isinstance(A, Mv)) and (not isinstance(A, Dop)):
            return Mv(self.obj - A, ga=self.Ga)

        if self.Ga.name != A.Ga.name:
            raise ValueError('In - operation Mv arguments are not from same geometric algebra')

        if isinstance(A, Dop):
            return Dop.Add(self, -A)

        if self.is_blade_rep == A.is_blade_rep:
            return Mv(self.obj - A.obj, ga=self.Ga)
        else:
            if self.is_blade_rep:
                A = A.blade_rep()
            else:
                self = self.blade_rep()
            return Mv(self.obj - A.obj, ga=self.Ga)

    def __rsub__(self, A):
        return -self + A

    def __sub_ab__(self, A):  # self -= A
        self.obj -= A.obj
        self.char_Mv = False
        self.characterise_Mv()
        return(self)

    def __mul__(self, A):

        if (not isinstance(A, Mv)) and (not isinstance(A, Dop)):
            return Mv(expand(A * self.obj), ga=self.Ga)

        if self.Ga.name != A.Ga.name:
            raise ValueError('In * operation Mv arguments are not from same geometric algebra')

        if isinstance(A, Dop):
            return A.Mul(self, A, op='*')

        if self.is_scalar():
            return Mv(self.obj * A, ga=self.Ga)

        if self.is_blade_rep and A.is_blade_rep:
            self = self.base_rep()
            A = A.base_rep()

            selfxA = Mv(self.Ga.mul(self.obj, A.obj), ga=self.Ga)
            selfxA.is_blade_rep = False
            selfxA = selfxA.blade_rep()

            self = self.blade_rep()
            A = A.blade_rep()
        elif self.is_blade_rep:
            self = self.base_rep()

            selfxA = Mv(self.Ga.mul(self.obj, A.obj), ga=self.Ga)
            selfxA.is_blade_rep = False
            selfxA = selfxA.blade_rep()

            self = self.blade_rep()
        elif A.is_blade_rep:
            A = A.base_rep()

            selfxA = Mv(self.Ga.mul(self.obj, A.obj), ga=self.Ga)
            selfxA.is_blade_rep = False
            selfxA = selfxA.blade_rep()

            A = A.blade_rep()
        else:
            selfxA = Mv(self.Ga.mul(self.obj, A.obj), ga=self.Ga)

        return selfxA

    def __rmul__(self, A):
            return Mv(expand(A * self.obj), ga=self.Ga)

    def __mul_ab__(self, A):  # self *= A
        self.obj *= A.obj
        self.char_Mv = False
        self.characterise_Mv()
        return(self)

    def __div_ab__(self,A):  # self /= A
        if isinstance(A,Mv):
            self *= A.inv()
        else:
            self *= S(1)/A
        return

    def __div__(self, A):
        if isinstance(A,Mv):
            return self * A.inv()
        else:
            return self * (S(1)/A)

    def __truediv__(self, A):
        if isinstance(A,Mv):
            return self * A.inv()
        else:
            return self * (S(1)/A)

    def __str__(self):
        if printer.GaLatexPrinter.latex_flg:
            Printer = printer.GaLatexPrinter
        else:
            Printer = printer.GaPrinter
        return Printer().doprint(self)

    def __repr__(self):
        return str(self)

    def Mv_str(self):
        # str representation of multivector
        if self.i_grade == 0:
            return str(self.obj)
        self.obj = expand(self.obj)
        self.characterise_Mv()
        self.obj = metric.Simp.apply(self.obj)
        #print '\nself.obj =',self.obj
        if self.is_blade_rep or self.Ga.is_ortho:
            base_keys = self.Ga.blades_lst
            grade_keys = self.Ga.blades_to_grades_dict
        else:
            base_keys = self.Ga.bases_lst
            grade_keys = self.Ga.bases_to_grades_dict
        #print '\nblade_rep =', self.is_blade_rep
        #print '\nGa_ortho =', self.Ga.is_ortho
        if isinstance(self.obj, Add):  # collect coefficients of bases
            if self.obj.is_commutative:
                return self.obj
            args = self.obj.args
            #print '\nargs =', args
            terms = {}  # dictionary with base indexes as keys
            grade0 = S(0)
            for arg in args:
                c, nc = arg.args_cnc()
                if len(c) > 0:
                    c = reduce(mul, c)
                else:
                    c = S(1)
                #print '\n(c,nc) =', (c, nc)
                if len(nc) > 0:
                    base = nc[0]
                    #print '\nbase,base_keys =',base,base_keys
                    if base in base_keys:
                        index = base_keys.index(base)
                        if index in terms:
                            (c_tmp, base, g_keys) = terms[index]
                            terms[index] = (c_tmp + c, base, g_keys)
                        else:
                            terms[index] = (c, base, grade_keys[base])
                    #print '\nterms =', terms
                else:
                    grade0 += c
            if grade0 != S(0):
                terms[-1] = (grade0, S(1), -1)

            terms = terms.items()

            sorted_terms = sorted(terms, key=itemgetter(0))  # sort via base indexes

            s = str(sorted_terms[0][1][0] * sorted_terms[0][1][1])
            if printer.GaPrinter.fmt == 3:
                s = ' ' + s + '\n'
            if printer.GaPrinter.fmt == 2:
                s = ' ' + s
            old_grade = sorted_terms[0][1][2]
            for (key, (c, base, grade)) in sorted_terms[1:]:
                term = str(c * base)
                if printer.GaPrinter.fmt == 2 and old_grade != grade:  # one grade per line
                    old_grade = grade
                    s += '\n'
                if term[0] == '-':
                    term = ' - ' + term[1:]
                else:
                    term = ' + ' + term
                if printer.GaPrinter.fmt == 3:  # one base per line
                    s += term + '\n'
                else:  # one multivector per line
                    s += term
            if s[-1] == '\n':
                s = s[:-1]
            return s
        else:
            return str(self.obj)

    def Mv_latex_str(self):
        if self.obj == 0:
            return ' 0 '

        self.first_line = True

        def append_plus(c_str):
            if self.first_line:
                self.first_line = False
                return c_str
            else:
                c_str = c_str.strip()
                if c_str[0] == '-':
                    return ' ' + c_str
                else:
                    return ' + ' + c_str

        # str representation of multivector
        self.obj = expand(self.obj)
        self.characterise_Mv()
        self.obj = metric.Simp.apply(self.obj)

        if self.is_blade_rep or self.Ga.is_ortho:
            base_keys = self.Ga.blades_lst
            grade_keys = self.Ga.blades_to_grades_dict
        else:
            base_keys = self.Ga.bases_lst
            grade_keys = self.Ga.bases_to_grades_dict
        if isinstance(self.obj, Add):
            args = self.obj.args
        else:
            args = [self.obj]
        terms = {}  # dictionary with base indexes as keys
        grade0 = S(0)
        for arg in args:
            c, nc = arg.args_cnc(split_1=False)
            if len(c) > 0:
                c = reduce(mul, c)
            else:
                c = S(1)
            if len(nc) > 0:
                base = nc[0]
                if base in base_keys:
                    index = base_keys.index(base)
                    if index in terms:
                        (c_tmp, base, g_keys) = terms[index]
                        terms[index] = (c_tmp + c, base, g_keys)
                    else:
                        terms[index] = (c, base, grade_keys[base])
            else:
                grade0 += c
        if grade0 != S(0):
            terms[-1] = (grade0, S(1), 0)
        terms = terms.items()

        sorted_terms = sorted(terms, key=itemgetter(0))  # sort via base indexes

        if len(sorted_terms) == 1 and sorted_terms[0][1][2] == 0:  # scalar
            return printer.latex(printer.coef_simplify(sorted_terms[0][1][0]))

        lines = []
        old_grade = -1
        s = ''
        for (index, (coef, base, grade)) in sorted_terms:
            coef = printer.coef_simplify(coef)
            #coef = simplify(coef)
            l_coef = printer.latex(coef)
            if l_coef == '1' and base != S(1):
                l_coef = ''
            if l_coef == '-1' and base != S(1):
                l_coef = '-'
            if base == S(1):
                l_base = ''
            else:
                l_base = printer.latex(base)
            if isinstance(coef, Add):
                cb_str = '\\left ( ' + l_coef + '\\right ) ' + l_base
            else:
                cb_str = l_coef + ' ' + l_base
            if printer.GaLatexPrinter.fmt == 3:  # One base per line
                lines.append(append_plus(cb_str))
            elif printer.GaLatexPrinter.fmt == 2:  # One grade per line
                if grade != old_grade:
                    old_grade = grade
                    if not self.first_line:
                        lines.append(s)
                    s = append_plus(cb_str)
                else:
                    s += append_plus(cb_str)
            else:  # One multivector per line
                s += append_plus(cb_str)
        if printer.GaLatexPrinter.fmt == 2:
            lines.append(s)
        if printer.GaLatexPrinter.fmt >= 2:
            if len(lines) == 1:
                return lines[0]
            s = ' \\begin{align*} '
            for line in lines:
                s += ' & ' + line + ' \\\\ '
            s = s[:-3] + ' \\end{align*} \n'
        return s

    def __xor__(self, A):  # wedge (^) product

        if (not isinstance(A, Mv)) and (not isinstance(A, Dop)):
            return Mv(A * self.obj, ga=self.Ga)

        if self.Ga.name != A.Ga.name:
            raise ValueError('In ^ operation Mv arguments are not from same geometric algebra')

        if isinstance(A, Dop):
            return A.Mul(self, A, op='^')

        if self.is_scalar():
            return self * A

        self = self.blade_rep()
        A = A.blade_rep()
        self_W_A = self.Ga.wedge(self.obj, A.obj)
        self_W_A = Mv(self_W_A, ga=self.Ga)
        return self_W_A

    def __rxor__(self, A):  # wedge (^) product
        if not isinstance(A, Mv):
            return Mv(A * self.obj, ga=self.Ga)
        else:
            return A * self

    def __or__(self, A):  # dot (|) product
        if (not isinstance(A, Mv)) and (not isinstance(A, Dop)):
            return Mv(ga=self.Ga)

        if self.Ga.name != A.Ga.name:
            raise ValueError('In | operation Mv arguments are not from same geometric algebra')

        self.Ga.dot_mode = '|'

        if isinstance(A, Dop):
            return A.Mul(self, A, op='|')

        self = self.blade_rep()
        if self.is_scalar() or A.is_scalar():
            return S(0)
        A = A.blade_rep()
        self_dot_A = Mv(self.Ga.dot(self.obj, A.obj), ga=self.Ga)
        return self_dot_A

    def __ror__(self, A):  # dot (|) product
        if not isinstance(A, Mv):
            return Mv(ga=self.Ga)
        else:
            return A | self

    def __lshift__(self, A): # anti-comutator (<<)
        return half * (self * A + A * self)

    def __rshift__(self, A): # comutator (>>)
        return half * (self * A - A * self)

    def __rlshift__(self, A): # anti-comutator (<<)
        return half * (A * self + self * A)

    def __rrshift__(self, A): # comutator (>>)
        return half * (A * self - self * A)

    def __lt__(self, A):  # left contraction (<)

        if (not isinstance(A, Mv)) and (not isinstance(A, Dop)):  # sympy scalar
            return Mv(A * self.obj, ga=self.Ga)

        if self.Ga.name != A.Ga.name:
            raise ValueError('In < operation Mv arguments are not from same geometric algebra')

        self.Ga.dot_mode = '<'

        if isinstance(A, Dop):
            return A.Mul(self, A, op='<')

        self = self.blade_rep()
        A = A.blade_rep()
        """
        if A.is_scalar():
            if self.is_scalar():
                return self.obj * A.obj
            else:
                return S(0)
        """

        self_lc_A = Mv(self.Ga.dot(self.obj, A.obj), ga=self.Ga)
        return self_lc_A

    def __gt__(self, A):  # right contraction (>)

        if (not isinstance(A, Mv)) and (not isinstance(A, Dop)):  # sympy scalar
            return self.Ga.mv(A * self.scalar())

        if self.Ga.name != A.Ga.name:
            raise ValueError('In > operation Mv arguments are not from same geometric algebra')

        self.Ga.dot_mode = '>'

        if isinstance(A, Dop):
            return A.Mul(self, A, op='>')

        self = self.blade_rep()
        A = A.blade_rep()
        """
        if self.is_scalar():
            if A.is_scalar():
                return self.obj * A.obj
            else:
                return S(0)
        """

        self_rc_A = Mv(self.Ga.dot(self.obj, A.obj), ga=self.Ga)
        return self_rc_A

    def collect(self,deep=False):
        """
        # group coeffients of blades of multivector
        # so there is only one coefficient per grade
        self.obj = expand(self.obj)
        if self.is_blade_rep or Mv.Ga.is_ortho:
            c = self.Ga.blades_lst
        else:
            c = self.Ga.bases_lst
        self.obj = self.obj.collect(c)
        return self
        """
        coefs, bases = metric.linear_expand(self.obj)
        obj_dict = {}
        for (coef, base) in zip(coefs, bases):
            if base in obj_dict.keys():
                obj_dict[base] += coef
            else:
                obj_dict[base] = coef
        obj = 0
        for base in obj_dict.keys():
            if deep:
                obj += collect(obj_dict[base])*base
            else:
                obj += obj_dict[base]*base
        self.obj = obj
        return(self)


    def is_scalar(self):
        grades = self.Ga.grades(self.obj)
        if len(grades) == 1 and grades[0] == 0:
            return True
        else:
            return False

    def is_vector(self):
        grades = self.Ga.grades(self.obj)
        if len(grades) == 1 and grades[0] == 1:
            return True
        else:
            return False

    def is_blade(self):  # True is self is blade, otherwise False
        # sets self.blade_flg and returns value
        if self.blade_flg is not None:
            return self.blade_flg
        else:
            if self.is_versor():
                if self.i_grade is not None:
                    self.blade_flg = True
                else:
                    self.blade_flg = False
            else:
                self.blade_flg = False
            return self.blade_flg

    def is_base(self):
        (coefs, _bases) = metric.linear_expand(self.obj)
        if len(coefs) > 1:
            return False
        else:
            return coefs[0] == ONE

    def is_versor(self):  # Test for versor (geometric product of vectors)
        """
        This follows Leo Dorst's test for a versor.
        Leo Dorst, 'Geometric Algebra for Computer Science,' p.533
        Sets self.versor_flg and returns value
        """
        if self.versor_flg is not None:
            return self.versor_flg
        self.characterise_Mv()
        self.versor_flg = False
        self_rev = self.rev()
        # see if self*self.rev() is a scalar
        test = self*self_rev
        if not test.is_scalar():
            return self.versor_flg
        # see if self*x*self.rev() returns a vector for x an arbitrary vector
        test = self * self.Ga.XOX * self.rev()
        self.versor_flg = test.is_vector()
        return self.versor_flg

    def is_zero(self):
        if self.obj == 0:
            return True
        return False

    def scalar(self):
        # return scalar part of multivector
        # as sympy expression
        return self.Ga.scalar_part(self.obj)

    def get_grade(self, r):
        # return r-th grade of multivector as
        # a multivector
        return Mv(self.Ga.get_grade(self.obj, r), ga=self.Ga)

    def components(self):
        (coefs, bases) = metric.linear_expand(self.obj)
        bases_lst = self.Ga.blades_lst
        cb = zip(coefs, bases)
        cb = sorted(cb, key=lambda x: self.Ga.blades_lst0.index(x[1]))
        terms = []
        for (coef, base) in cb:
            terms.append(self.Ga.mv(coef * base))
        return terms

    def get_coefs(self, grade):
        (coefs, bases) = metric.linear_expand(self.obj)
        bases_lst = self.Ga.blades_lst
        cb = zip(coefs, bases)
        cb = sorted(cb, key=lambda x: self.Ga.blades[grade].index(x[1]))
        (coefs, bases) = zip(*cb)
        return coefs

    def blade_coefs(self, blade_lst=None):
        """
        For a multivector, A, and a list of basis blades, blade_lst return
        a list (sympy expressions) of the coefficients of each basis blade
        in blade_lst
        """
<<<<<<< HEAD

        if blade_lst is None:
            blade_lst = [self.Ga.mv(ONE)] + self.Ga.mv_blades_lst

=======
>>>>>>> 50509fff
        for blade in blade_lst:
            if not blade.is_base() or not blade.is_blade():
                raise ValueError("%s expression isn't a basis blade" % blade)
        blade_lst = [x.obj for x in blade_lst]
        (coefs, bases) = metric.linear_expand(self.obj)
        coef_lst = []
        for blade in blade_lst:
            if blade in bases:
                coef_lst.append(coefs[bases.index(blade)])
            else:
                coef_lst.append(ZERO)
        return coef_lst

    def proj(self, bases_lst):
        """
        Project multivector onto a given list of bases.  That is find the
        part of multivector with the same bases as in the bases_lst.
        """
        bases_lst = [x.obj for x in bases_lst]
        (coefs, bases) = metric.linear_expand(self.obj)
        obj = 0
        for (coef, base) in zip(coefs, bases):
            if base in bases_lst:
                obj += coef * base
        return Mv(obj, ga=self.Ga)

    def dual(self):
        mode = ga.Ga.dual_mode_value
        sign = S(1)
        if '-' in mode:
            sign = -sign
        if 'Iinv' in mode:
            I = self.Ga.i_inv
        else:
            I = self.Ga.i
        if mode[0] == '+' or mode[0] == '-':
            return sign * I * self
        else:
            return sign * self * I

    def even(self):
        # return even parts of multivector
        return Mv(self.Ga.even_odd(self.obj, True), ga=self.Ga)

    def odd(self):
        # return odd parts of multivector
        return Mv(self.Ga.even_odd(self.obj, False), ga=self.Ga)

    def rev(self):
        self = self.blade_rep()
        return Mv(self.Ga.reverse(self.obj), ga=self.Ga)

    def diff(self, coord):
        Dself = Mv(ga=self.Ga)
        if coord not in self.Ga.coords:
            if self.Ga.par_coords is None:
                Dself.obj = diff(self.obj, coord)
            else:
                Dself.obj = diff(self.obj, coord)
                for x_coord in self.Ga.coords:
                    f = self.Ga.par_coords[x_coord]
                    if f != S(0):
                        tmp1 = self.Ga.pDiff(self.obj, x_coord)
                        tmp2 = diff(f, coord)
                        Dself.obj += tmp1 * tmp2
            Dself.characterise_Mv()
            return Dself
        else:
            Dself.obj = self.Ga.pDiff(self.obj, coord)
            Dself.characterise_Mv()
            return Dself

    def pdiff(self, var):
        return Mv(self.Ga.pDiff(self.obj, var), ga=self.Ga)

    def Grad(self, coords, mode='*', left=True):
        """
        Returns various derivatives (*,^,|,<,>) of multivector functions
        with respect to arbitrary coordinates, 'coords'.  This would be
        used where you have a multivector function of both the basis
        coordinate set and and auxilliary coordinate set.  Consider for
        example a linear transformation in which the matrix coefficients
        depend upon the manifold coordinates, but the vector being
        transformed does not and you wish to take the divergence of the
        linear transformation with respect to the linear argument.
        """
        return Mv(self.Ga.Diff(self, mode, left, coords=coords), ga=self.Ga)

    def exp(self, hint='-'):  # Calculate exponential of multivector
        """
        Only works if square of multivector is a scalar.  If square is a
        number we can determine if square is > or < zero and hence if
        one should use trig or hyperbolic functions in expansion.  If
        square is not a number use 'hint' to determine which type of
        functions to use in expansion
        """
        self = self.blade_rep()
        self_sq = self * self
        if self_sq.is_scalar():
            sq = simplify(self_sq.obj)  # sympy expression for self**2
            if sq == S(0):  # sympy expression for self**2 = 0
                return self + S(1)
            (coefs,bases) = metric.linear_expand(self.obj)
            if len(coefs) == 1:  # Exponential of scalar * base
                base = bases[0]
                base_Mv = self.Ga.mv(base)
                base_sq = (base_Mv*base_Mv).scalar()
                if hint == '-': # base^2 < 0
                    base_n = sqrt(-base_sq)
                    return self.Ga.mv(cos(base_n*coefs[0]) + sin(base_n*coefs[0])*(bases[0]/base_n))
                else:  # base^2 > 0
                    base_n = sqrt(base_sq)
                    return self.Ga.mv(cosh(base_n*coefs[0]) + sinh(base_n*coefs[0])*(bases[0]/base_n))
            if sq.is_number:  # Square is number, can test for sign
                if sq > S(0):
                    norm = sqrt(sq)
                    value = self.obj / norm
                    tmp = Mv(cosh(norm) + sinh(norm) * value, ga=self.Ga)
                    tmp.is_blade_rep = True
                    return tmp
                else:
                    norm = sqrt(-sq)
                    value = self.obj / norm
                    tmp = Mv(cos(norm) + sin(norm) * value, ga=self.Ga)
                    tmp.is_blade_rep = True
                    return tmp
            else:
                if hint == '+':
                    norm = simplify(sqrt(sq))
                    value = self.obj / norm
                    tmp = Mv(cosh(norm) + sinh(norm) * value, ga=self.Ga)
                    tmp.is_blade_rep = True
                    return tmp
                else:
                    norm = simplify(sqrt(-sq))
                    value = self.obj / norm
                    obj = cos(norm) + sin(norm) * value
                    tmp = Mv(cos(norm) + sin(norm) * value, ga=self.Ga)
                    tmp.is_blade_rep = True
                    return tmp
        else:
            raise ValueError('"' + str(self) + '**2" is not a scalar in exp.')

    def set_coef(self, igrade, ibase, value):
        if self.blade_rep:
            base = self.Ga.blades[igrade][ibase]
        else:
            base = self.Ga.bases[igrade][ibase]
        (coefs, bases) = metric.linear_expand(self.obj)
        bases_lst = list(bases)  # python 2.5
        if base in bases:
            self.obj += (value - coefs[bases_lst.index(base)]) * base
        else:
            self.obj += value * base
        return

    def Fmt(self, fmt=1, title=None):
        """
        Set format for printing of multivectors -

            fmt = 1 - One multivector per line
            fmt = 2 - One grade per line
            fmt = 3 - one base per line

        Usage for multivector A example is -

            A.Fmt('2','A')

        output is

            'A = '+str(A)

        with one grade per line.  Works for both standard printing and
        for latex.
        """
        if printer.GaLatexPrinter.latex_flg:
            printer.GaLatexPrinter.prev_fmt = printer.GaLatexPrinter.fmt
            printer.GaLatexPrinter.fmt = fmt
        else:
            printer.GaPrinter.prev_fmt = printer.GaPrinter.fmt
            printer.GaPrinter.fmt = fmt

        if title is not None:
            self.title = title

        if printer.isinteractive():
            return self

        if Mv.latex_flg:
            latex_str = printer.GaLatexPrinter.latex(self)
            printer.GaLatexPrinter.fmt = printer.GaLatexPrinter.prev_fmt

            if title is not None:
                return title + ' = ' + latex_str
            else:
                return latex_str
        else:
            s = str(self)
            printer.GaPrinter.fmt = printer.GaPrinter.prev_fmt
            if title is not None:
                return title + ' = ' + s
            else:
                return s
        return

    def _repr_latex_(self):
        latex_str = printer.GaLatexPrinter.latex(self)
        if r'\begin{align*}' not in latex_str:
            if self.title is None:
                latex_str = r'\begin{equation*} ' + latex_str + r' \end{equation*}'
            else:
                latex_str = r'\begin{equation*} ' + self.title + ' = ' + latex_str + r' \end{equation*}'
        else:
            if self.title is not None:
                latex_str = latex_str.replace('&',' ' + self.title + ' =&',1)
        return latex_str

    def norm2(self):
        reverse = self.rev()
        product = self * reverse
        if product.is_scalar():
            return Abs(product.scalar())
        else:
            raise TypeError('"(' + str(product) + ')**2" is not a scalar in norm2.')

    def norm(self, hint='+'):
        """
        If A is a multivector and A*A.rev() is a scalar then

            A.norm() = sqrt(Abs(A*A.rev()))

        The problem in simplifing the norm is that if A is symbolic
        you don't know if A*A.rev() is positive or negative. The use
        of the hint argument is as follows:

            hint    A.norm()
             '+'    sqrt(A*A.rev())
             '-'    sqrt(-A*A.rev())
             '0'    sqrt(Abs(A*A.rev()))

        The default hint='+' is correct for vectors in a Euclidean vector
        space.  For bivectors in a Euclidean vector space use hint='-'. In
        a mixed signature space all bets are off for the norms of symbolic
        expressions.
        """
        reverse = self.rev()
        product = self * reverse

        if product.is_scalar():
            product = product.scalar()
            if product.is_number:
                if product >= S(0):
                    return sqrt(product)
                else:
                    return sqrt(-product)
            else:
                if hint == '+':
                    return metric.square_root_of_expr(product)
                elif hint == '-':
                    return metric.square_root_of_expr(-product)
                else:
                    return sqrt(Abs(product))
        else:
            raise TypeError('"(' + str(product) + ')" is not a scalar in norm.')

    def inv(self):
        if self.is_scalar():  # self is a scalar
            return self.Ga.mv(S(1)/self.obj)
        self_sq = self * self
        if self_sq.is_scalar():  # self*self is a scalar
            return (S(1)/self_sq.obj)*self
        self_rev = self.rev()
        self_self_rev = self * self_rev
        if(self_self_rev.is_scalar()): # self*self.rev() is a scalar
            return (S(1)/self_self_rev.obj) * self_rev
        raise TypeError('In inv() for self =' + str(self) + 'self, or self*self or self*self.rev() is not a scalar')

    def func(self, fct):  # Apply function, fct, to each coefficient of multivector
        (coefs, bases) = metric.linear_expand(self.obj)
        s = S(0)
        for (coef, base) in zip(coefs, bases):
            s += fct(coef) * base
        fct_self = Mv(s, ga=self.Ga)
        fct_self.characterise_Mv()
        return fct_self

    def trigsimp(self):
        return self.func(trigsimp)

    def simplify(self, modes=simplify):
        (coefs, bases) = metric.linear_expand(self.obj)
        obj = S(0)
        if isinstance(modes, list) or isinstance(modes, tuple):
            for (coef, base) in zip(coefs, bases):
                for mode in modes:
                    coef = mode(coef)
                obj += coef * base
        else:
            for (coef, base) in zip(coefs, bases):
                obj += modes(coef) * base
        self.obj = obj
        return self

    def subs(self, d):
        # For each scalar coef of the multivector apply substitution argument d
        (coefs, bases) = metric.linear_expand(self.obj)
        obj = S(0)
        for (coef, base) in zip(coefs, bases):
            obj += coef.subs(d) * base
        #self.obj = obj
        #return self
        return self.Ga.mv(obj)

    def expand(self):
        self.obj = expand(self.obj)
        return self

    def list(self):
        (coefs, bases) = metric.linear_expand(self.obj)
        indexes = []
        key_coefs = []
        for (coef, base) in zip(coefs, bases):
            if base in self.Ga.basis:
                index = self.Ga.basis.index(base)
                key_coefs.append((coef, index))
                indexes.append(index)

        for index in self.Ga.n_range:
            if index not in indexes:
                key_coefs.append((S(0), index))

        key_coefs = sorted(key_coefs, key=itemgetter(1))
        coefs = [x[0] for x in key_coefs]
        return coefs

    def grade(self, r=0):
        return self.get_grade(r)

    def pure_grade(self):
        """
        For pure grade return grade.  If not pure grade return negative
        of maximum grade
        """
        self.characterise_Mv()
        if self.i_grade is not None:
            return self.i_grade
        return -self.grades[-1]


################ Scalar Partial Differential Operator Class ############

class Sdop(object):
    """
    Scalar differential operator is of the form (Einstein summation)

        D = c_{i}*D_{i}

    where the c_{i}'s are scalar coefficient (they could be functions)
    and the D_{i}'s are partial differential operators.
    """

    init_slots = {'ga': (None, 'Associated geometric algebra')}

    ga = None
    str_mode = False

    @staticmethod
    def setGa(ga):
        Sdop.ga = ga
        Pdop.setGa(ga)
        return

    def TSimplify(self):
        new_terms = []
        for (coef, pdiff) in self.terms:
            new_terms.append((Simp.apply(coef), pdiff))
        self.terms = new_terms
        return

    @staticmethod
    def consolidate_coefs(sdop):
        """
        Remove zero coefs and consolidate coefs with repeated pdiffs.
        """
        if isinstance(sdop, Sdop):
            terms = sdop.terms
        else:
            terms = sdop

        new_coefs = []
        new_pdiffs = []
        for (coef, pd) in terms:
            if coef != S(0):
                if pd in new_pdiffs:
                    index = new_pdiffs.index(pd)
                    new_coefs[index] += coef
                else:
                    new_coefs.append(coef)
                    new_pdiffs.append(pd)
        new_terms = zip(new_coefs, new_pdiffs)

        if isinstance(sdop, Sdop):
            return Sdop(new_terms, ga=sdop.Ga)
        else:
            return new_terms

    def simplify(self, modes=simplify):
        coefs, pdiffs = zip(*self.terms)
        new_coefs = []
        for coef in coefs:
            new_coefs.append(metric.apply_function_list(modes,coef))
        self.terms = zip(new_coefs,pdiffs)
        return self

    def sort_terms(self):
        self.terms.sort(key=operator.itemgetter(1), cmp=Pdop.compare)
        return

    def Sdop_str(self):
        if len(self.terms) == 0:
            return '0'

        self.sort_terms()
        s = ''
        for (coef, pdop) in self.terms:
            pd_str = str(pdop)

            if coef == S(1):
                s += pd_str
            elif coef == S(-1):
                s += '-' + pd_str
            else:
                if isinstance(coef, Add):
                    s += '(' + str(coef) + ')*' + pd_str
                else:
                    s += str(coef) + '*' + pd_str
            s += ' + '

        s = s.replace('+ -','- ')
        s = s[:-3]
        if Sdop.str_mode:
            if len(self.terms) > 1 or isinstance(self.terms[0][0], Add):
                s = '(' + s + ')'
        return s

    def Sdop_latex_str(self):
        if len(self.terms) == 0:
            return '0'

        self.sort_terms()

        s = ''
        for (coef, pdop) in self.terms:
            pd_str = str(pdop)
            if coef == S(1):
                if pd_str == '':
                    s += '1'
                else:
                    s += pd_str
            elif coef == S(-1):
                if pd_str == '':
                    s += '-1'
                else:
                    s += '-' + pd_str
            else:
                if isinstance(coef, Add):
                    s += r'\left ( ' + str(coef) + r'\right ) ' + pd_str
                else:
                    s += str(coef) + ' ' + pd_str
            s += ' + '

        s = s.replace('+ -','- ')
        return s[:-3]

    def _repr_latex_(self):
        latex_str = printer.GaLatexPrinter.latex(self)
        return ' ' + latex_str + ' '

    def __str__(self):
        if printer.GaLatexPrinter.latex_flg:
            Printer = printer.GaLatexPrinter
        else:
            Printer = printer.GaPrinter

        return Printer().doprint(self)

    def __repr__(self):
        return str(self)

    def __init__(self, *kargs, **kwargs):
        """
        The scalar differential operator structure is of the form
        (Einstein summation)

            D = c_{i}D_{i}

        where the c_{i}'s are scalar coefficients and the D_{i}'s are
        partial differential operator (class Pdop).  D is stored in
        the structure self.terms = [(c_{1},D_{1}),(c_{2},D_{2}),...].
        """

        kwargs = metric.test_init_slots(Sdop.init_slots, **kwargs)

        self.Ga = kwargs['ga']  # Associated geometric algebra (coords)

        if self.Ga is None:
            if Sdop.ga is None:
                raise ValueError('In Sdop.__init__ self.Ga must be defined.')
            else:
                self.Ga = Sdop.ga

        if len(kargs[0]) == 0:  # identity Dop
            self.terms = [(S(1), self.Ga.Pdop_identity)]
        elif len(kargs[0]) == 1 and isinstance(kargs[0],Symbol):  # Simple Pdop of order 1
            self.terms = [(S(1), self.Ga.pdop(kargs[0]))]
        else:
            if len(kargs) == 2 and isinstance(kargs[0],list) and isinstance(kargs[1],list):
                if len(kargs[0]) != len(kargs[1]):
                    raise ValueError('In Sdop.__init__ coefficent list and Pdop list must be same length.')
                self.terms = list(zip(kargs[0],kargs[1]))
            elif len(kargs) == 1 and isinstance(kargs[0],list):
                self.terms = kargs[0]
            else:
                raise ValueError('In Sdop.__init__ length of kargs must be 1 or 2 kargs = '+str(kargs))

    def __call__(self, arg):
        if isinstance(arg, Sdop):
            if self.Ga != arg.Ga:
                raise ValueError('In Sdop.__call__  self.Ga != arg.Ga.')
            terms = []
            for (coef, pdiff) in self.terms:
                new_terms = pdiff(arg.terms)
                new_terms = [ (coef * x[0], x[1]) for x in new_terms]
                terms += new_terms
            return Sdop(terms, ga=self.Ga)
        else:
            return sum([x[0] * x[1](arg) for x in self.terms])


    def __neg__(self):
        return Sdop([(-x[0], x[1]) for x in self.terms], ga=self.Ga)

    @staticmethod
    def Add(sdop1, sdop2):
        if isinstance(sdop1, Sdop) and isinstance(sdop1, Sdop):
            if sdop1.Ga != sdop2.Ga:
                raise ValueError('In Sdop.Add sdop1.Ga != sdop2.Ga.')
            coefs1, pdiffs1 = zip(*sdop1.terms)
            coefs2, pdiffs2 = zip(*sdop2.terms)

            pdiffs1 = list(pdiffs1)
            pdiffs2 = list(pdiffs2)

            pdiffs = pdiffs1 + [x for x in pdiffs2 if x not in pdiffs1]
            coefs = len(pdiffs) * [S(0)]

            for pdiff in pdiffs1:
                index = pdiffs.index(pdiff)
                coef = coefs1[pdiffs1.index(pdiff)]
                coefs[index] += coef

            for pdiff in pdiffs2:
                index = pdiffs.index(pdiff)
                coef = coefs2[pdiffs2.index(pdiff)]
                coefs[index] += coef

            sdop_sum = Sdop(coefs, pdiffs, ga=sdop1.Ga)
        elif isinstance(sdop1, Sdop):
            coefs, pdiffs = zip(*sdop1.terms)
            if sdop1.Ga.Pdop_identity in pdiffs:
                index = pdiffs.index(sdop1.Ga.Pdop_identity)
                coef[index] += sdop2
            else:
                coef.append(sdop2)
                pdiff.append(sdop1.Ga.Pdop_identity)
            return Sdop(coefs, pdiffs, ga=sdop1.Ga)
        else:
            coefs, pdiffs = zip(*sdop2.terms)
            if sdop2.Ga.Pdop_identity in pdiffs:
                index = pdiffs.index(sdop2.Ga.Pdop_identity)
                coef[index] += sdop1
            else:
                coef.append(sdop1)
                pdiff.append(sdop2.Ga.Pdop_identity)
            sdop_sum = Sdop(coefs, pdiffs, ga=sdop2.Ga)

        return Sdop.consolidate_coefs(sdop_sum)

    def __eq__(self, sdop):
        if isinstance(sdop, Sdop):
            if self.Ga != sdop.Ga:
                return False
            self = Sdop.consolidate_coefs(self)
            sdop = Sdop.consolidate_coefs(sdop)
            if len(self.terms) != len(sdop.terms):
                return False
            if set(self.terms) != set(sdop.terms):
                return False
            return True
        else:
            return False

    def __add__(self, sdop):
        return Sdop.Add(self, sdop)

    def __radd__(self, sdop):
        return Sdop(self, sdop)

    def __add_ab__(self, sdop):
        if isinstance(sdop, Sdop):
            if self.Ga != sdop.Ga:
                raise ValueError('In Sdop.__add_ab__ self.Ga != sdop.Ga.')

            coefs, pdiffs = zip(*self.terms)
            pdiffs = list(pdiffs)
            coefs = list(coefs)

            for (coef, pdiff) in sdop.terms:
                if pdiff in pdiffs:
                    index = pdiffs.index(pdiff)
                    coefs[index] += coef
                else:
                    pdiffs.append(pdiff)
                    coefs.append(coef)
            self.term = zip(coefs, pdiffs)
            self = Sdop.consolidate_coefs(self)
            return

        elif isinstance(sdop, tuple):
            self.term.append(sdop)
            self = Dfop.consolidate_coefs(self)
            return

        else:
            self.terms.append((sdop, self.Ga.Pdop_identity))
            self = Sdop.consolidate_coefs(self)
            return

    def __sub__(self, sdop):
        return Sdop.Add(self, -sdop)

    def __rsub__(self, sdop):
        return Sdop.Add(-self, sdop)

    def __mul__(sdopl, sdopr):
        if isinstance(sdopl, Sdop) and isinstance(sdopr, Sdop):
            if sdopl.Ga != sdopr.Ga:
                raise ValueError('In Sdop.__mul__ Sdop arguments are not from same geometric algebra')
            terms = []
            for (coef, pdiff) in sdopl.terms:
                Dsdopl = pdiff(sdopr.terms)  # list of terms
                Dsdopl = [(coef * x[0], x[1]) for x in Dsdopl]
                terms += Dsdopl
            product = Sdop(terms, ga=sdopl.Ga)
            return Sdop.consolidate_coefs(product)
        else:
            if not isinstance(sdopl, Sdop):  # sdopl is a scalar
                terms = [(sdopl * x[0], x[1]) for x in sdopr.terms]
                product = Sdop(terms, ga=sdopr.Ga)  # returns Sdop
                return Sdop.consolidate_coefs(product)
            else:  # sdopr is a scalar or a multivector
                return sum([x[0] * x[1](sdopr) for x in sdopl.terms])  # returns scalar

    def __rmul__(self,sdop):
        terms = [(sdop * x[0], x[1]) for x in self.terms]
        return Sdop(terms, ga=self.Ga)

#################### Partial Derivative Operator Class #################

class Pdop(object):
    """
    Partial derivative class for multivectors.  The partial derivatives
    are of the form

        \partial_{i_{1}...i_{n}} =
            \partial^{i_{1}+...+i_{n}}/\partial{x_{1}^{i_{1}}}...\partial{x_{n}^{i_{n}}}.

    If i_{j} = 0 then the partial derivative does not contain the x^{i_{j}}
    coordinate.

    The partial derivative is represented by a dictionary with coordinates
    for keys and key value are the number of times one differentiates with
    respect to the key.
    """

    ga = None

    init_slots = {'ga': (None, 'Associated geometric algebra')}

    @staticmethod
    def setGa(ga):
        Pdop.ga = ga
        return

    @staticmethod
    def compare(pdop1, pdop2):  # compare two Pdops
        if pdop1.order > pdop2.order:
            return 1
        if pdop1.order < pdop2.order:
            return -1

        keys1 = pdop1.pdiffs.keys()
        keys2 = pdop2.pdiffs.keys()
        lkeys1 = len(keys1)
        lkeys2 = len(keys2)

        if lkeys1 == lkeys2:
            s1 = ''.join([str(pdop1.Ga.coords.index(x)) for x in keys1])
            s2 = ''.join([str(pdop1.Ga.coords.index(x)) for x in keys2])
            if s1 < s2:
                return -1
            else:
                return 1
        else:
            if lkeys1 < lkeys2:
                return 1
            else:
                return -1

    def __eq__(self,A):
        if isinstance(A, Pdop) and self.Ga.name == A.Ga.name and self.pdiffs == A.pdiffs:
            return True
        else:
            if len(self.pdiffs) == 0 and A == S(1):
                return True
            return False

    def __init__(self, *kargs, **kwargs):
        """
        The partial differential operator is a partial derivative with
        respect to a set of real symbols (variables).  The allowed
        variables are in two lists.  self.Ga.coords is a list of the
        coordinates associated with the geometric algebra.  self.Ga.auxvars
        is a list of auxiallary symbols that have be added to the geometric
        algebra using the member function Ga.AddVars(self,auxvars).

        The data structure of a Pdop is the dictionary self.pdiffs where
        the keys are the variables of differentiation and the values are the
        order of differentiation of with respect to the variable.
        """

        kwargs = metric.test_init_slots(Pdop.init_slots, **kwargs)

        self.Ga = kwargs['ga']  # Associated geometric algebra
        self.order = 0

        if self.Ga is None:
            if Pdop.ga is None:
                raise ValueError('In Pdop.__init__ self.Ga must be defined.')
            else:
                self.Ga = Pdop.ga  # use geometric algebra of class Pdop

        if kargs[0] is None:  # Pdop is the identity (1)
            self.pdiffs = {}
        elif isinstance(kargs[0], dict):  # Pdop defined by dictionary
            self.pdiffs = kargs[0]
        elif isinstance(kargs[0],Symbol):  # First order derivative with respect to symbol
            self.pdiffs = {kargs[0]:1}
        else:
            raise ValueError('In pdop kargs = ', str(kargs))

        for x in self.pdiffs.keys():  # self.order is total number of differentiations
            self.order += self.pdiffs[x]

    def factor(self):
        """
        If partial derivative operator self.order > 1 factor out first
        order differential operator.  Needed for application of partial
        derivative operator to product of sympy expression and partial
        differential operator.  For example if D = Pdop({x:3}) then

            (Pdop({x:2}),Pdop({x:1})) = D.factor()
        """
        if self.order == 1:
            return S(0), self
        else:
            x = self.pdiffs.keys()[0]
            self.order -= 1
            n = self.pdiffs[x]
            if n == 1:
                del self.pdiffs[x]
            else:
                self.pdiffs[x] -= 1
            return self, self.Ga.Pdiffs[x]

    def __call__(self, arg):
        """
        Calculate nth order partial derivative (order defined by
        self) of Mv, Dop, Sdopm or sympy expression
        """
        if self.pdiffs == {}:
            return arg  # result is Pdop identity (1)

        if isinstance(arg, Pdop):  # arg is Pdop
            if self.Ga.name != arg.Ga.name:
                raise ValueError('In Pdop.__call__ arguments do not belong to same geometric algebra.')
            elif arg.pdiffs == {}:  # arg is one
                return self
                #return S(0)  # derivative is zero
            else:  # arg is partial derivative
                pdiffs = copy.copy(arg.pdiffs)
                for key in self.pdiffs:
                    if key in pdiffs:
                        pdiffs[key] += self.pdiffs[key]
                    else:
                        pdiffs[key] = self.pdiffs[key]
            return Pdop(pdiffs,ga=self.Ga)  # result is Pdop

        elif isinstance(arg, Mv):  # arg is multivector
            for x in self.pdiffs:
                for i in range(self.pdiffs[x]):
                    arg = self.Ga.pDiff(arg, x)
            return arg  # result is multivector

        elif isinstance(arg, (Expr, Symbol, numbers.Number)):  # arg is sympy expression
            for x in self.pdiffs:
                arg = diff(arg,x,self.pdiffs[x])
            return arg  # derivative is sympy expression

        elif isinstance(arg, list):  # arg is list of tuples (coef, partial derivative)
            D = copy.deepcopy(self)
            terms = copy.deepcopy(arg)
            while True:
                D, D0 = D.factor()
                k = 0
                for term in terms:
                    dc = D0(term[0])
                    pd = D0(term[1])
                    #print 'D0, term, dc, pd =', D0, term, dc, pd
                    tmp = []
                    if dc != 0:
                        tmp.append((dc,term[1]))
                    if pd != 0 :
                        tmp.append((term[0],pd))
                    terms[k] = tmp
                    k += 1
                terms = [i for o in terms for i in o]  # flatten list one level
                if D == 0:
                    break
            terms = Sdop.consolidate_coefs(terms)
            return terms  # result is list of tuples (coef, partial derivative)
        elif isinstance(arg, Sdop):  # arg is scalar differential operator
            if self.Ga != arg.Ga:
                raise ValueError('In Pdop.__call__ self.Ga != arg.Ga.')
            return self(arg.terms)  # result is list of tuples (coef, partial derivative)
        else:
            raise ValueError('In Pdop.__call__ type(arg) = ' + str(type(arg)) + ' not allowed.')

    def __mul__(self, pdop):  # functional product of self and arg (self*arg)
        return self(pdop)

    def __rmul__(self, pdop):  # functional product of arg and self (arg*self)
        if isinstance(pdop, Pdop):
            return pdop(self)
        return Sdop([(pdop, self)], ga=self.Ga)

    def Pdop_str(self):
        if self.order == 0:
            return 'D{}'
        s = 'D'
        for x in self.pdiffs:
            s += '{' + str(x) + '}'
            n = self.pdiffs[x]
            if n > 1:
                s += '^' + str(n)
        return s

    def Pdop_latex_str(self):
        if self.order == 0:
            return ''
        s = r'\frac{\partial'
        if self.order > 1:
            s += '^{' + str(self.order) + '}'
        s += '}{'
        keys = self.pdiffs.keys()
        keys.sort(key=(self.Ga.coords + keys).index)
        for key in keys:
            i = self.pdiffs[key]
            s += r'\partial ' + str(key)
            if i > 1:
                s += '^{' + str(i) + '}'
        s += '}'
        return s

    def _repr_latex_(self):
        latex_str = printer.GaLatexPrinter.latex(self)
        return ' ' + latex_str + ' '

    def __str__(self):
        if printer.GaLatexPrinter.latex_flg:
            Printer = printer.GaLatexPrinter
        else:
            Printer = printer.GaPrinter
        return Printer().doprint(self)

    def __repr__(self):
        return str(self)

################# Multivector Differential Operator Class ##############

class Dop(object):
    """
    Differential operator class for multivectors.  The operators are of
    the form

        D = D^{i_{1}...i_{n}}\partial_{i_{1}...i_{n}}

    where the D^{i_{1}...i_{n}} are multivector functions of the coordinates
    x_{1},...,x_{n} and \partial_{i_{1}...i_{n}} are partial derivative
    operators

        \partial_{i_{1}...i_{n}} =
             \partial^{i_{1}+...+i_{n}}/\partial{x_{1}^{i_{1}}}...\partial{x_{n}^{i_{n}}}.

    If * is any multivector multiplicative operation then the operator D
    operates on the multivector function F by the following definitions

        D*F = D^{i_{1}...i_{n}}*\partial_{i_{1}...i_{n}}F

    returns a multivector and

        F*D = F*D^{i_{1}...i_{n}}\partial_{i_{1}...i_{n}}

    returns a differential operator.  If the 'cmpflg' in the operator is
    set to 'True' the operation returns

        F*D = (\partial_{i_{1}...i_{n}}F)*D^{i_{1}...i_{n}}

    a multivector function.  For example the representation of the grad
    operator in 3d would be:

        D^{i_{1}...i_{n}} = [e__x,e__y,e__z]
        \partial_{i_{1}...i_{n}} = [(1,0,0),(0,1,0),(0,0,1)].

    See LaTeX documentation for definitions of operator algebraic
    operations +, -, *, ^, |, <, and >.
    """

    init_slots = {'ga': (None, 'Associated geometric algebra'),
                  'cmpflg': (False, 'Complement flag for Dop'),
                  'debug': (False, 'True to print out debugging information'),
                  'fmt_dop': (1, '1 for normal dop partial derivative formating')}

    ga = None


    @staticmethod
    def setGa(ga):  # set geometric algebra globally for all Dop's
        Dop.ga = ga
        Sdop.setGa(ga)
        return

    @staticmethod
    def flatten_one_level(lst):
        return [inner for outer in lst for inner in outer]

    def __init__(self, *kargs, **kwargs):

        kwargs = metric.test_init_slots(Dop.init_slots, **kwargs)

        self.cmpflg = kwargs['cmpflg']  # Complement flag (default False)
        self.Ga = kwargs['ga']  # Associated geometric algebra

        if self.Ga is None:
            if Dop.ga is None:
                raise ValueError('In Dop.__init__ self.Ga must be defined.')
            else:
                self.Ga = Dop.ga

        self.dop_fmt = kwargs['fmt_dop']  # Partial derivative output format (default 1)
        self.title = None

        if len(kargs[0]) == 0:  # identity Dop
            self.terms = [(S(1),self.Ga.Pdop_identity)]
        else:
            if len(kargs) == 2:
                if len(kargs[0]) != len(kargs[1]):
                    raise ValueError('In Dop.__init__ coefficent list and Pdop list must be same length.')
                self.terms = zip(kargs[0],kargs[1])
            elif len(kargs) == 1:
                if isinstance(kargs[0][0][0], Mv):  # Mv expansion [(Mv, Pdop)]
                    self.terms = kargs[0]
                elif isinstance(kargs[0][0][0], Sdop):  # Sdop expansion [(Sdop, Mv)]
                    coefs = []
                    pdiffs = []
                    for (sdop, mv) in kargs[0]:
                        for (coef, pdiff) in sdop.terms:
                            if pdiff in pdiffs:
                                index = pdiffs.index(pdiff)
                                coefs[index] += coef * mv
                            else:
                                pdiffs.append(pdiff)
                                coefs.append(coef * mv)
                    self.terms = zip(coefs, pdiffs)
                else:
                    raise ValueError('In Dop.__init__ kargs[0] form not allowed. kargs = ' + str(kargs))
            else:
                raise ValueError('In Dop.__init__ length of kargs must be 1 or 2.')


    def simplify(self, modes=simplify):
        """
        Simplify each multivector coefficient of a partial derivative
        """
        new_coefs = []
        new_pd = []
        for (coef, pd) in self.terms:
            tmp = coef.simplify(modes=modes)
            new_coefs.append(tmp)
            new_pd.append(pd)
        self.terms = zip(new_coefs, new_pd)
        return Dop(new_coefs, new_pd, ga=self.Ga, cmpflg=self.cmpflg)

    def consolidate_coefs(self):
        """
        Remove zero coefs and consolidate coefs with repeated pdiffs.
        """
        new_coefs = []
        new_pdiffs = []
        for (coef, pd) in self.terms:
            if isinstance(coef, Mv) and coef.is_scalar():
                coef = coef.obj
            if coef != S(0):
                if pd in new_pdiffs:
                    index = new_pdiffs.index(pd)
                    new_coefs[index] += coef
                else:
                    new_coefs.append(coef)
                    new_pdiffs.append(pd)

        self.terms = zip(new_coefs, new_pdiffs)
        return Dop(new_coefs, new_pdiffs, ga=self.Ga, cmpflg=self.cmpflg)


    def blade_rep(self):
        N = len(self.blades)
        coefs = N * [[]]
        bases = N * [0]
        for term in self.terms:
            for (coef, base) in metric.linear_expand(self.terms[0].obj, mode=False):
                index = self.blades.index(base)
                coefs[index] = coef
                bases[index] = base

    @staticmethod
    def Add(dop1, dop2):

        if isinstance(dop1, Dop) and isinstance(dop2, Dop):
            if dop1.Ga.name != dop2.Ga.name:
                raise ValueError('In Dop.Add Dop arguments are not from same geometric algebra')

            if dop1.cmpflg != dop2.cmpflg:
                raise ValueError('In Dop.Add complement flags have different values.')

            coefs1, pdiffs1 = zip(*dop1.terms)
            coefs2, pdiffs2 = zip(*dop2.terms)

            pdiffs1 = list(pdiffs1)
            pdiffs2 = list(pdiffs2)

            pdiffs = pdiffs1 + [x for x in pdiffs2 if x not in pdiffs1]
            coefs = len(pdiffs) * [S(0)]

            for pdiff in pdiffs1:
                index = pdiffs.index(pdiff)
                coef = coefs1[pdiffs1.index(pdiff)]
                coefs[index] += coef

            for pdiff in pdiffs2:
                index = pdiffs.index(pdiff)
                coef = coefs2[pdiffs2.index(pdiff)]
                coefs[index] += coef

            return Dop(coefs, pdiffs, cmpflg=dop1.cmpflg, ga=dop1.Ga)
        else:
            if isinstance(dop1, Dop):  # dop1 is Dop
                if not isinstance(dop2, Mv):
                    dop2 = dop1.Ga.mv(dop2)
                dop2 = Dop([dop2], [dop1.Ga.Pdop_identity], cmpflg=dop1.cmpflg, ga=dop1.Ga)
            else:  # dop2 is Dop
                if not isinstance(dop1, Mv):
                    dop1 = dop2.Ga.mv(dop1)
                dop1 = Dop([dop1], [dop2.Ga.Pdop_identity], cmpflg=dop2.cmpflg, ga=dop2.Ga)
            return Dop.Add(dop1, dop2)

    def __add__(self, dop):
        return Dop.Add(self, dop)

    def __radd__(self, dop):
        return Dop.Add(dop, self)

    def __neg__(self):

        coefs, pdiffs = zip(*self.terms)

        coefs = [-x for x in coefs]

        neg = Dop(coefs, pdiffs, ga=self.Ga,
                  cmpflg=self.cmpflg)

        return neg

    def __sub__(self, dop):
        return Dop.Add(self, -dop)

    def __rsub__(self, dop):
        return Dop.Add(dop, -self)

    @staticmethod
    def Mul(dopl, dopr, op='*'):  # General multiplication of Dop's
        # cmpflg is True if the Dop operates on the left argument and
        # False if the Dop operates on the right argument

        if isinstance(dopl, Dop) and isinstance(dopr, Dop):
            if dopl.Ga != dopr.Ga:
                raise ValueError('In Dop.Mul Dop arguments are not from same geometric algebra')
            if dopl.cmpflg != dopr.cmpflg:
                raise ValueError('In Dop.Mul Dop arguments do not have same cmplfg')
            if not dopl.cmpflg:  # dopl and dopr operate on right argument
                terms = []
                for (coef, pdiff) in dopl.terms:  #Apply each dopl term to dopr
                    Ddopl = pdiff(dopr.terms)  # list of terms
                    Ddopl = [(Mv.Mul(coef, x[0], op=op), x[1]) for x in Ddopl]
                    terms += Ddopl
                product = Dop(terms, ga=dopl.Ga)
            else:  # dopl and dopr operate on left argument
                terms = []
                for (coef, pdiff) in dopr.terms:
                    Ddopr = pdiff(dopl.terms)  # list of terms
                    Ddopr = [(Mv.Mul(x[0], coef, op=op), x[1]) for x in Ddopr]
                    terms += Ddopr
                product = Dop(terms, ga=dopr.Ga, cmpflg=True)
        else:
            if not isinstance(dopl, Dop):  # dopl is a scalar or Mv and dopr is Dop
                if isinstance(dopl, Mv) and dopl.Ga != dopr.Ga:
                    raise ValueError('In Dop.Mul Dop arguments are not from same geometric algebra')
                else:
                    dopl = dopr.Ga.mv(dopl)

                if not dopr.cmpflg:  # dopr operates on right argument
                    terms = [(Mv.Mul(dopl, x[0], op=op), x[1]) for x in dopr.terms]
                    return Dop(terms, ga=dopr.Ga)  # returns Dop
                else:
                    product = sum([Mv.Mul(x[1](dopl), x[0], op=op) for x in dopr.terms])  # returns multivector
            else:  # dopr is a scalar or a multivector

                if isinstance(dopr, Mv) and dopl.Ga != dopr.Ga:
                    raise ValueError('In Dop.Mul Dop arguments are not from same geometric algebra')

                if not dopl.cmpflg:  # dopl operates on right argument
                    return sum([Mv.Mul(x[0], x[1](dopr), op=op) for x in dopl.terms])  # returns multivector
                else:
                    terms = [(Mv.Mul(x[0], dopr, op=op), x[1]) for x in dopl.terms]
                    product = Dop(terms, ga=dopl.Ga, cmpflg=True)  # returns Dop complement
        if isinstance(product, Dop):
            product.consolidate_coefs()
        return product

    def TSimplify(self):
        new_terms = []
        for (coef, pdiff) in self.terms:
            new_terms.append((metric.Simp.apply(coef), pdiff))
        self.terms = new_terms
        return

    def __mul__(self, dopr):  # * geometric product
        return Dop.Mul(self, dopr, op='*')

    def __truediv__(self, dopr):
        if isinstance(dopr, (Dop, Mv)):
            raise ValueError('In Dop.__truediv__ dopr must be a sympy scalar.')
        terms = []
        for term in self.terms:
            terms.append((term[0]/dopr,term[1]))
        return Dop(terms, ga= self.Ga)

    def __rmul__(self, dopl):  # * geometric product
        return Dop.Mul(dopl, self, op='*')

    def __xor__(self, dopr):  # ^ outer product
        return Dop.Mul(self, dopr, op='^')

    def __rxor__(self, dopl):  # ^ outer product
        return Dop.Mul(dopl, self, op='^')

    def __or__(self, dopr):  # | inner product
        return Dop.Mul(self, dopr, op='|')

    def __ror__(self, dopl):  # | inner product
        return Dop.Mul(dopl, self, op='|')

    def __lt__(self, dopr):  # < left contraction
        return Dop.Mul(self, dopr, op='<')

    def __gt__(self, dopr):  # > right contraction
        return Dop.Mul(self, dopr, op='>')

    def __eq__(self, dop):
        if isinstance(dop, Dop):
            if self.Ga != dop.Ga:
                return False
            self = Sdop.consolidate_coefs(self)
            dop = Sdop.consolidate_coefs(dop)
            if len(self.terms) != len(dop.terms):
                return False
            if set(self.terms) != set(dop.terms):
                return False
            return True
        else:
            return False

    def __str__(self):
        if printer.GaLatexPrinter.latex_flg:
            Printer = printer.GaLatexPrinter
        else:
            Printer = printer.GaPrinter

        return Printer().doprint(self)

    def __repr__(self):
        return str(self)

    def _repr_latex_(self):
        latex_str = printer.GaLatexPrinter.latex(self)
        if r'\begin{align*}' not in latex_str:
            if self.title is None:
                latex_str = r'\begin{equation*} ' + latex_str + r' \end{equation*}'
            else:
                latex_str = r'\begin{equation*} ' + self.title + ' = ' + latex_str + r' \end{equation*}'
        else:
            if self.title is not None:
                latex_str = latex_str.replace('&',' ' + self.title + ' =&',1)
        return latex_str

    def is_scalar(self):
        for x in self.terms:
            if isinstance(x[0], Mv) and not x[0].is_scalar():
                return False
        return True

    def components(self):
        dop_lst = []
        for (sdop, base) in self.Dop_mv_expand():
            new_coefs = []
            new_pdiffs = []
            for (coef, pdiff) in sdop.terms:
                if pdiff in new_pdiffs:
                    index = new_pdiffs.index(pdiff)
                    new_coefs[index] += coef * base
                else:
                    new_pdiffs.append(pdiff)
                    new_coefs.append(coef * base)
            new_coefs = [Mv(x, ga=self.Ga) for x in new_coefs]
            terms = zip(new_coefs, new_pdiffs)
            dop_lst.append(Dop(terms, ga=self.Ga))
        return tuple(dop_lst)

    def Dop_mv_expand(self, modes=None):
        coefs = []
        bases = []
        self.consolidate_coefs()

        for (coef, pdiff) in self.terms:
            if isinstance(coef, Mv) and not coef.is_scalar():
                mv_terms = metric.linear_expand(coef.obj, mode=False)
                for (mv_coef, mv_base) in mv_terms:
                    if mv_base in bases:
                        index = bases.index(mv_base)
                        coefs[index] += Sdop([(mv_coef, pdiff)], ga=self.Ga)
                    else:
                        bases.append(mv_base)
                        coefs.append(Sdop([(mv_coef, pdiff)], ga=self.Ga))
            else:
                if isinstance(coef, Mv):
                    mv_coef = coef.obj
                else:
                    mv_coef = coef
                if S(1) in bases:
                    index = bases.index(S(1))
                    coefs[index] += Sdop([(mv_coef, pdiff)], ga=self.Ga)
                else:
                    bases.append(S(1))
                    coefs.append(Sdop([(mv_coef, pdiff)], ga=self.Ga))
        if modes is not None:
            for i in range(len(coefs)):
                coefs[i] = coefs[i].simplify(modes)
        terms = zip(coefs, bases)
        return sorted(terms, key=lambda x: self.Ga.blades_lst0.index(x[1]))

    def Dop_str(self):
        if len(self.terms) == 0:
            return ' 0 '

        mv_terms = self.Dop_mv_expand(modes=simplify)
        s = ''

        for (sdop, base) in mv_terms:
            str_sdop = str(sdop)
            if base == S(1):
                s += str_sdop
            else:
                if len(sdop.terms) > 1:
                    if self.cmpflg:
                        s += '(' + str_sdop + ')*' + str(base)
                    else:
                        s += str(base) + '*(' + str_sdop + ')'
                else:
                    if str_sdop[0] == '-' and not isinstance(sdop.terms[0][0], Add):
                        if self.cmpflg:
                            s += str_sdop + '*' + str(base)
                        else:
                            s += '-' + str(base) + '*' + str_sdop[1:]
                    else:
                        if self.cmpflg:
                            s += str_dop + '*' + str(base)
                        else:
                            s += str(base) + '*' + str_sdop
            s += ' + '

        s = s.replace('+ -','-')
        return s[:-3]

    def Dop_latex_str(self):
        if len(self.terms) == 0:
            return ' 0 '

        self.consolidate_coefs()

        mv_terms = self.Dop_mv_expand(modes=simplify)
        s = ''

        for (sdop, base) in mv_terms:
            str_sdop = str(sdop)
            if base == S(1):
                s += str_sdop
            else:
                if str_sdop == '1':
                    s += str(base)
                if str_sdop == '-1':
                    s += '-' + str(base)
                    if str_sdop[1:] != '1':
                        s += ' ' + str_sdop[1:]
                else:
                    if len(sdop.terms) > 1:
                        if self.cmpflg:
                            s += r'\left ( ' + str_sdop + r'\right ) ' + str(base)
                        else:
                            s += str(base) + ' ' + r'\left ( ' + str_sdop + r'\right ) '
                    else:
                        if str_sdop[0] == '-' and not isinstance(sdop.terms[0][0], Add):
                            if self.cmpflg:
                                s += str_sdop + str(base)
                            else:
                                s += '-' + str(base) + ' ' + str_sdop[1:]
                        else:
                            if self.cmpflg:
                                s += str_sdop + ' ' + str(base)
                            else:
                                s += str(base) + ' ' + str_sdop
            s += ' + '

        s = s.replace('+ -','-')
        Sdop.str_mode = False
        return s[:-3]

    def Fmt(self, fmt=1, title=None, dop_fmt=None):
        if printer.GaLatexPrinter.latex_flg:
            printer.GaLatexPrinter.prev_fmt = printer.GaLatexPrinter.fmt
            printer.GaLatexPrinter.prev_dop_fmt = printer.GaLatexPrinter.dop_fmt
        else:
            printer.GaPrinter.prev_fmt = printer.GaPrinter.fmt
            printer.GaPrinter.prev_dop_fmt = printer.GaPrinter.dop_fmt

        if title is not None:
            self.title = title

        if printer.isinteractive():
            return self

        if Mv.latex_flg:
            latex_str = printer.GaLatexPrinter.latex(self)
            printer.GaLatexPrinter.fmt = printer.GaLatexPrinter.prev_fmt
            printer.GaLatexPrinter.dop_fmt = printer.GaLatexPrinter.prev_dop_fmt

            if title is not None:
                return title + ' = ' + latex_str
            else:
                return latex_str
        else:
            s = str(self)
            printer.GaPrinter.fmt = printer.GaPrinter.prev_fmt
            printer.GaPrinter.dop_fmt = printer.GaPrinter.prev_dop_fmt

            if title is not None:
                return title + ' = ' + s
            else:
                return s
        return

    @staticmethod
    def basic(ga):
        r_basis = list(ga.r_basis)

        if not ga.is_ortho:
            r_basis = [x / ga.e_sq for x in r_basis]
        if ga.norm:
            r_basis = [x / e_norm for (x, e_norm) in zip(r_basis, ga.e_norm)]

        ga.lgrad = Dop(r_basis, ga.pdx, ga=ga)
        ga.rgrad = Dop(r_basis, ga.pdx, ga=ga, cmpflg=true)
        return ga.lgrad, ga.rgrad

################################# Alan Macdonald's additions #########################


def Nga(x, prec=5):
    if isinstance(x, Mv):
        Px = Mv(x, ga=x.Ga)
        Px.obj = Nsympy(x.obj, prec)
        return(Px)
    else:
        return(Nsympy(x, prec))


def printeigen(M):    # Print eigenvalues, multiplicities, eigenvectors of M.
    evects = M.eigenvects()
    for i in range(len(evects)):                   # i iterates over eigenvalues
        print('Eigenvalue =', evects[i][0], '  Multiplicity =', evects[i][1], ' Eigenvectors:')
        for j in range(len(evects[i][2])):         # j iterates over eigenvectors of a given eigenvalue
            result = '['
            for k in range(len(evects[i][2][j])):  # k iterates over coordinates of an eigenvector
                result += str(trigsimp(evects[i][2][j][k]).evalf(3))
                if k != len(evects[i][2][j]) - 1:
                    result += ', '
            result += '] '
            print(result)


def printGS(M, norm=False):  # Print Gram-Schmidt output.
    from sympy import GramSchmidt
    global N
    N = GramSchmidt(M, norm)
    result = '[ '
    for i in range(len(N)):
        result += '['
        for j in range(len(N[0])):
            result += str(trigsimp(N[i][j]).evalf(3))
            if j != len(N[0]) - 1:
                result += ', '
        result += '] '
        if j != len(N[0]) - 1:
            result += ' '
    result += ']'
    print(result)


def printrref(matrix, vars="xyzuvwrs"):   # Print rref of matrix with variables.
    rrefmatrix = matrix.rref()[0]
    rows, cols = rrefmatrix.shape
    if len(vars) < cols - 1:
        print('Not enough variables.')
        return
    for i in range(rows):
        result = ''
        for j in range(cols - 1):
            result += str(rrefmatrix[i, j]) + vars[j]
            if j != cols - 2:
                result += ' + '
        result += ' = ' + str(rrefmatrix[i, cols - 1])
        print(result)

def com(A, B):
    return ga.Ga.com(A, B)

def correlation(u, v, dec=3):  # Compute the correlation coefficient of vectors u and v.
    rows, cols = u.shape
    uave = 0
    vave = 0
    for i in range(rows):
        uave += u[i]
        vave += v[i]
    uave = uave / rows
    vave = vave / rows
    ulocal = u[:, :]  # Matrix copy
    vlocal = v[:, :]
    for i in range(rows):
        ulocal[i] -= uave
        vlocal[i] -= vave
    return ulocal.dot(vlocal) / (ulocal.norm() * vlocal.norm()). evalf(dec)


def cross(v1, v2):
    if v1.is_vector() and v2.is_vector() and v1.Ga.name == v2.Ga.name and v1.Ga.n == 3:
        return -v1.Ga.I() * (v1 ^ v2)
    else:
        raise ValueError(str(v1) + ' and ' + str(v2) + ' not compatible for cross product.')


def dual(A):
    if isinstance(A, Mv):
        return A.dual()
    else:
        raise ValueError('A not a multivector in dual(A)')


def even(A):
    if not isinstance(A,Mv):
        raise ValueError('A = ' + str(A) + ' not a multivector in even(A).')
    return A.even()


def odd(A):
    if not isinstance(A,Mv):
        raise ValueError('A = ' + str(A) + ' not a multivector in even(A).')
    return A.odd()


def exp(A,hint='-'):
    if isinstance(A,Mv):
        return A.exp(hint)
    else:
        return sympy_exp(A)


def grade(A, r=0):
    if isinstance(A, Mv):
        return A.grade(r)
    else:
        raise ValueError('A not a multivector in grade(A,r)')


def inv(A):
    if not isinstance(A,Mv):
        raise ValueError('A = ' + str(A) + ' not a multivector in inv(A).')
    return A.inv()


def norm(A, hint='+'):
    if isinstance(A, Mv):
        return A.norm(hint=hint)
    else:
        raise ValueError('A not a multivector in norm(A)')


def norm2(A):
    if isinstance(A, Mv):
        return A.norm2()
    else:
        raise ValueError('A not a multivector in norm(A)')


def proj(B, A):  # Project on the blade B the multivector A
    if isinstance(A,Mv):
        return A.project_in_blade(B)
    else:
        raise ValueError('A not a multivector in proj(B,A)')


def rot(itheta, A, hint='-'):  # Rotate by the 2-blade itheta the multivector A
    if isinstance(A,Mv):
        return A.rotate_multivector(itheta, hint)
    else:
        raise ValueError('A not a multivector in rotate(A,itheta)')


def refl(B, A):  #  Project on the blade B the multivector A
    if isinstance(A,Mv):
        return A.reflect_in_blade(B)
    else:
        raise ValueError('A not a multivector in reflect(B,A)')


def rev(A):
    if isinstance(A, Mv):
        return A.rev()
    else:
        raise ValueError('A not a multivector in rev(A)')


def scalar(A):
    if not isinstance(A,Mv):
        raise ValueError('A = ' + str(A) + ' not a multivector in inv(A).')
    return A.scalar()

################################# MV class for backward compatibility ###################

class MV(Mv):

    @staticmethod
    def convert_metric(gstr):
        if gstr[0] is '[' and gstr[-1] is ']':
            gstr_lst = gstr[1:-1].split(',')
            g = []
            for x in gstr_lst:
                g.append(int(x))
            return g
        else:
            return gstr

    @staticmethod
    def setup(basis, metric=None, coords=None, rframe=False, debug=False, curv=(None,None)):

        if isinstance(metric,str):
            metric = MV.convert_metric(metric)
        if curv != (None,None):
            MV.GA = ga.Ga(basis, g=None, coords=coords, X=curv[0], debug=debug)
        else:
            MV.GA = ga.Ga(basis, g=metric, coords=coords, X=curv[0], debug=debug)
        MV.I = MV.GA.i
        MV.metric = MV.GA.g
        if coords is not None:
            (MV.grad,MV.rgrad) = MV.GA.grads()
            return list(MV.GA.mv()) + [MV.grad]
        else:
            return list(MV.GA.mv())


    def __init__(self, base, mvtype, fct=False, blade_rep=True):
        Mv.__init__(self, base, mvtype, f=fct, ga=MV.GA)

    def Fmt(self, fmt=1, title=None):
        print Mv.Fmt(self, fmt=fmt, title=title)
        return

def ReciprocalFrame(basis, mode='norm'):

    GA = basis[0].Ga
    dim = len(basis)
    indexes = tuple(range(dim))
    index = [()]

    for i in indexes[-2:]:
        index.append(tuple(combinations(indexes, i + 1)))

    MFbasis = []

    for igrade in index[-2:]:
        grade = []
        for iblade in igrade:
            blade = Mv(1, 'scalar', ga=GA)
            for ibasis in iblade:
                blade ^= basis[ibasis]
            blade = blade.trigsimp()
            grade.append(blade)
        MFbasis.append(grade)
    E = MFbasis[-1][0]
    E_sq = trigsimp((E * E).scalar(),)

    duals = copy.copy(MFbasis[-2])

    duals.reverse()
    sgn = 1
    rbasis = []
    for dual in duals:
        recpv = (sgn * dual * E).trigsimp()
        rbasis.append(recpv)
        sgn = -sgn

    if mode != 'norm':
        rbasis.append(E_sq)
    else:
        for i in range(dim):
            rbasis[i] = rbasis[i] / E_sq

    return tuple(rbasis)


if __name__ == "__main__":
    pass<|MERGE_RESOLUTION|>--- conflicted
+++ resolved
@@ -986,16 +986,12 @@
         a list (sympy expressions) of the coefficients of each basis blade
         in blade_lst
         """
-<<<<<<< HEAD
-
         if blade_lst is None:
             blade_lst = [self.Ga.mv(ONE)] + self.Ga.mv_blades_lst
-
-=======
->>>>>>> 50509fff
-        for blade in blade_lst:
-            if not blade.is_base() or not blade.is_blade():
-                raise ValueError("%s expression isn't a basis blade" % blade)
+        else:
+            for blade in blade_lst:
+                if not blade.is_base() or not blade.is_blade():
+                    raise ValueError("%s expression isn't a basis blade" % blade)
         blade_lst = [x.obj for x in blade_lst]
         (coefs, bases) = metric.linear_expand(self.obj)
         coef_lst = []
