--- conflicted
+++ resolved
@@ -7,12 +7,9 @@
 import copy
 import numbers
 import operator
-<<<<<<< HEAD
-=======
 # from compiler.ast import flatten
 # https://stackoverflow.com/questions/16176742/python-3-replacement-for-deprecated-compiler-ast-flatten-function
 from .utils import flatten
->>>>>>> 21ed56db
 from operator import itemgetter, mul, add
 from itertools import combinations
 from sympy import Symbol, Function, S, expand, Add, Mul, Pow, Basic, \
