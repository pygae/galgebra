--- conflicted
+++ resolved
@@ -2583,13 +2583,9 @@
 
 
 def com(A, B):
-<<<<<<< HEAD
-    return A.Ga.com(A, B)
-=======
     raise ImportError(
         """mv.com is removed, please use galgebra.ga.Ga.com(A, B) instead.""")
 
->>>>>>> c644116b
 
 def correlation(u, v, dec=3):  # Compute the correlation coefficient of vectors u and v.
     rows, cols = u.shape
