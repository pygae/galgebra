"""
Multivector and Linear Multivector Differential Operator
"""

import copy
import numbers
import operator
from functools import reduce, cmp_to_key

from sympy import (
    Symbol, Function, S, expand, Add,
    sin, cos, sinh, cosh, sqrt, trigsimp, expand,
    simplify, diff, Rational, Expr, Abs, collect,
)
from sympy import exp as sympy_exp
from sympy import N as Nsympy

from . import printer
from . import metric
from . import utils
from .printer import ZERO_STR

ONE = S(1)
ZERO = S(0)
HALF = Rational(1, 2)

half = Rational(1, 2)

########################### Multivector Class ##########################


class Mv(object):
    """
    Wrapper class for multivector objects (``self.obj``) so that it is easy
    to overload operators (``*``, ``^``, ``|``, ``<``, ``>``)  for the various
    multivector products and for printing.

    Also provides a constructor to easily instantiate multivector objects.

    Additionally, the functionality
    of the multivector derivative have been added via the special vector
    ``grad`` so that one can take the geometric derivative of a multivector
    function ``A`` by applying ``grad`` from the left, ``grad*A``, or the
    right ``A*grad`` for both the left and right derivatives.  The operator
    between the ``grad`` and the 'A' can be any of the multivector product
    operators.

    If ``f`` is a scalar function ``grad*f`` is the usual gradient of a function.
    If ``A`` is a vector function ``grad|f`` is the divergence of ``A`` and
    ``-I*(grad^A)`` is the curl of ``A`` (I is the pseudo scalar for the geometric
    algebra)

    Attributes
    ----------
    obj : sympy.core.Expr
        The underlying sympy expression for this multivector
    """

    ################### Multivector initialization #####################

    fmt = 1
    latex_flg = False
    restore = False
    init_slots = {'f': (False, 'True if function of coordinates'),
                  'ga': (None, 'Geometric algebra to be used with multivectors'),
                  'coords': (None, 'Coordinates to be used with multivector function'),
                  'recp': (None, 'Normalization for reciprocal vector')}
    dual_mode_lst = ['+I','I+','+Iinv','Iinv+','-I','I-','-Iinv','Iinv-']

    @staticmethod
    def setup(ga):
        """
        Set up constant multivectors required for multivector class for
        a given geometric algebra, `ga`.
        """
        Mv.fmt = 1
        # copy basis in case the caller wanted to change it
        return ga.mv_I, list(ga.mv_basis), ga.mv_x

    @staticmethod
    def Format(mode=1):
        Mv.latex_flg = True
        Mv.fmt = mode
        return

    @staticmethod
    def Mul(A, B, op):
        """
        Function for all types of geometric multiplications called by
        overloaded operators for ``*``, ``^``, ``|``, ``<``, and ``>``.
        """
        if not isinstance(A, Mv):
            A = B.Ga.mv(A)
        if not isinstance(B, Mv):
            B = A.Ga.mv(B)

        if op == '*':
            return A * B
        elif op == '^':
            return A ^ B
        elif op == '|':
            return A | B
        elif op == '<':
            return A < B
        elif op == '>':
            return A > B
        else:
            raise ValueError('Operation ' + op + 'not allowed in Mv.Mul!')

    def characterise_Mv(self):
        if self.char_Mv:
            return
        obj = expand(self.obj)
        if isinstance(obj, numbers.Number):
            self.i_grade = 0
            self.is_blade_rep = True
            self.grades = [0]
            return
        if  obj.is_commutative:
            self.i_grade = 0
            self.is_blade_rep = True
            self.grades = [0]
            return
        if isinstance(obj, Add):
            args = obj.args
        else:
            if obj in self.Ga._all_blades_lst:
                self.is_blade_rep = True
                self.i_grade = self.Ga.blades_to_grades_dict[obj]
                self.grades = [self.i_grade]
                self.char_Mv = True
                self.blade_flg = True
                return
            else:
                args = [obj]

        grades = []
        #print 'args =', args
        self.is_blade_rep = True
        for term in args:
            if term.is_commutative:
                if 0 not in grades:
                    grades.append(0)
            else:
                c, nc = term.args_cnc(split_1=False)
                blade = nc[0]
                #print 'blade =',blade
                if blade in self.Ga._all_blades_lst:
                    grade = self.Ga.blades_to_grades_dict[blade]
                    if not grade in grades:
                        grades.append(grade)
                else:
                    self.char_Mv = True
                    self.is_blade_rep = False
                    self.i_grade = None
                    return
        if len(grades) == 1:
            self.i_grade = grades[0]
        else:
            self.i_grade = None
        self.grades = grades
        self.char_Mv = True
        return

    # helper methods called by __init__. Note that these names must not change,
    # as the part of the name after `_make_` is public API via the string
    # argument passed to __init__.
    #
    # The double underscores in argument names are to force the passing
    # positionally. When python 3.8 is the lowest supported version, we can
    # switch to using the / syntax from PEP570

    def _make_blade(ga, *kargs, **kwargs):
        """ Make a k-blade. """
        if isinstance(kargs[0], str) and isinstance(kargs[1], int):
            root = kargs[0]
            return reduce(Mv.__xor__, [ga.mv('%s%d' % (root, i), 'vector') for i in range(kargs[1])], ga.mv(1, 'scalar')).obj

    @staticmethod
    def _make_grade(ga, __name_or_coeffs, __grade, **kwargs):
        """ Make a pure grade multivector. """
        def add_superscript(root, s):
            if not s:
                return root
            return '{}__{}'.format(root, s)
        grade = __grade
        if utils.isstr(__name_or_coeffs):
            name = __name_or_coeffs
            if isinstance(kwargs['f'], bool) and not kwargs['f']:  #Is a constant mulitvector function
                return sum([Symbol(add_superscript(name, super_script), real=True) * base
                                for (super_script, base) in zip(ga.blade_super_scripts[grade], ga.blades[grade])])

            else:
                if isinstance(kwargs['f'], bool):  #Is a multivector function of all coordinates
                    return sum([Function(add_superscript(name, super_script), real=True)(*ga.coords) * base
                        for (super_script, base) in zip(ga.blade_super_scripts[grade], ga.blades[grade])])
                else: #Is a multivector function of tuple kwargs['f'] variables
                    return sum([Function(add_superscript(name, super_script), real=True)(*kwargs['f']) * base
                        for (super_script, base) in zip(ga.blade_super_scripts[grade], ga.blades[grade])])
        elif isinstance(__name_or_coeffs, (list, tuple)):
            coeffs = __name_or_coeffs
            if len(coeffs) <= len(ga.blades[grade]):
                return sum([coef * base
                    for (coef, base) in zip(coeffs, ga.blades[grade][:len(coeffs)])])
            else:
                raise ValueError("Too many coefficients")
        else:
            raise TypeError("Expected a string, list, or tuple")

    @staticmethod
    def _make_scalar(ga, __name_or_value, **kwargs):
        """ Make a scalar multivector """
        if utils.isstr(__name_or_value):
            name = __name_or_value
            return Mv._make_grade(ga, name, 0, **kwargs)
        else:
            value = __name_or_value
            return value

    @staticmethod
    def _make_vector(ga, __name_or_coeffs, **kwargs):
        """ Make a vector multivector """
        return Mv._make_grade(ga, __name_or_coeffs, 1, **kwargs)

    @staticmethod
    def _make_bivector(ga, __name_or_coeffs, **kwargs):
        """ Make a bivector multivector """
        return Mv._make_grade(ga, __name_or_coeffs, 2, **kwargs)

    @staticmethod
    def _make_pseudo(ga, __name_or_coeffs, **kwargs):
        """ Make a pseudo scalar multivector """
        return Mv._make_grade(ga, __name_or_coeffs, ga.n, **kwargs)

    @staticmethod
    def _make_mv(ga, __name, **kwargs):
        """ Make a general (2**n components) multivector """
        if not isinstance(__name, str):
            raise TypeError("Must be a string")
        return reduce(operator.add, (
            Mv._make_grade(ga, __name, grade, **kwargs)
            for grade in range(ga.n + 1)
        ))

    @staticmethod
    def _make_spinor(ga, __name, **kwargs):
        """ Make a general even (spinor) multivector """
        if not isinstance(__name, str):
            raise TypeError("Must be a string")
        return reduce(operator.add, (
            Mv._make_grade(ga, __name, grade, **kwargs)
            for grade in range(0, ga.n + 1, 2)
        ))

    @staticmethod
    def _make_odd(ga, __name_or_coeffs, **kwargs):
        """ Make a general odd multivector """
        return reduce(operator.add, (
            Mv._make_grade(ga, __name_or_coeffs, grade, **kwargs)
            for grade in range(1, ga.n + 1, 2)
        ), S(0))  # base case needed in case n == 0

    # aliases
    _make_grade2 = _make_bivector
    _make_even = _make_spinor

    def __init__(self, *args, **kwargs):

        if 'ga' not in kwargs:
            raise ValueError("Geometric algebra key inplut 'ga' required")

        kwargs = metric.test_init_slots(Mv.init_slots, **kwargs)

        self.Ga = kwargs.pop('ga')
        self.recp = kwargs.pop('recp')  # Normalization for reciprocal vectors

        self.char_Mv = False
        self.i_grade = None  # if pure grade mv, grade value
        self.grades = None  # list of grades in mv
        self.is_blade_rep = True  # flag for blade representation
        self.blade_flg = None  # if is_blade is called flag is set
        self.versor_flg = None  # if is_versor is called flag is set
        self.coords = self.Ga.coords
        self.title = None

        if len(args) == 0:  # default constructor 0
            self.obj = S(0)
            self.i_grade = 0
        elif len(args) == 1 and not utils.isstr(args[0]):  # copy constructor
            x = args[0]
            if isinstance(x, Mv):
                self.obj = x.obj
                self.is_blade_rep = x.is_blade_rep
                self.i_grade = x.i_grade
            else:
                if isinstance(x, Expr):  #copy constructor for obj expression
                    self.obj = x
                else:  #copy constructor for scalar obj expression
                    self.obj = S(x)
                self.is_blade_rep = True
                self.characterise_Mv()
        else:
            if utils.isstr(args[1]):
                make_args = list(args)
                mode = make_args.pop(1)
                make_func = getattr(Mv, '_make_{}'.format(mode), None)
                if make_func is None:
                    raise ValueError('{!r} is not an allowed multivector type.'.format(mode))
                self.obj = make_func(self.Ga, *make_args, **kwargs)
            elif isinstance(args[1], int):  # args[1] = r (integer) Construct grade r multivector
                if args[1] == 0:
                    # _make_scalar interprets its coefficient argument differently
                    make_args = list(args)
                    make_args.pop(1)
                    self.obj = Mv._make_scalar(self.Ga, *make_args, **kwargs)
                else:
                    self.obj = Mv._make_grade(self.Ga, *args, **kwargs)
            else:
                raise TypeError("Expected string or int")

            if utils.isstr(args[0]):
                self.title = args[0]
            self.characterise_Mv()

    ################# Multivector member functions #####################

    def reflect_in_blade(self, blade):  # Reflect mv in blade
        # See Mv class functions documentation
        if blade.is_blade():
            self.characterise_Mv()
            blade.characterise_Mv()
            blade_inv = blade.rev() / blade.norm2()
            grade_dict = self.Ga.grade_decomposition(self)
            blade_grade = blade.i_grade
            reflect = Mv(0,'scalar',ga=self.Ga)
            for grade in list(grade_dict.keys()):
                if (grade * (blade_grade + 1)) % 2 == 0:
                    reflect += blade * grade_dict[grade] * blade_inv
                else:
                    reflect -= blade * grade_dict[grade] * blade_inv
            return reflect
        else:
            raise ValueError(str(blade) + 'is not a blade in reflect_in_blade(self, blade)')

    def project_in_blade(self,blade):
        # See Mv class functions documentation
        if blade.is_blade():
            blade.characterise_Mv()
            blade_inv = blade.rev() / blade.norm2()
            return (self < blade) * blade_inv  # < is left contraction
        else:
            raise ValueError(str(blade) + 'is not a blade in project_in_blade(self, blade)')

    def rotate_multivector(self,itheta,hint='-'):
        Rm = (-itheta/S(2)).exp(hint)
        Rp = (itheta/S(2)).exp(hint)
        return Rm * self * Rp

    def base_rep(self):
        """ Express as a linear combination of geometric products """
        if not self.is_blade_rep:
            return self

        b = copy.copy(self)
        b.obj = self.Ga.blade_to_base_rep(self.obj)
        b.is_blade_rep = False
        return b

    def blade_rep(self):
        """ Express as a linear combination of blades """
        if self.is_blade_rep:
            return self

        b = copy.copy(self)
        b.obj = self.Ga.base_to_blade_rep(self.obj)
        b.is_blade_rep = True
        return b

    def __ne__(self, A):
        if isinstance(A, Mv):
            diff = (self - A).expand()
            if diff.obj == S(0):
                return False
            else:
                return True
        else:
            if self.is_scalar() and self.obj == A:
                return False
            else:
                return True

    def __eq__(self, A):
        if isinstance(A, Mv):
            diff = (self - A).expand().simplify()
            #diff = (self - A).expand()
            if diff.obj == S(0):
                return True
            else:
                return False
        else:
            if self.is_scalar() and self.obj == A:
                return True
            else:
                return False


    """
    def __eq__(self, A):
        if not isinstance(A, Mv):
            if not self.is_scalar():
                return False
            if expand(self.obj) == expand(A):
                return True
            else:
                return False
        if self.is_blade_rep != A.is_blade_rep:
            self = self.blade_rep()
            A = A.blade_rep()
        coefs, bases = metric.linear_expand(self.obj)
        Acoefs, Abases = metric.linear_expand(A.obj)
        if len(bases) != len(Abases):
            return False
        if set(bases) != set(Abases):
            return False
        for base in bases:
            index = bases.index(base)
            indexA = Abases.index(base)
            if expand(coefs[index]) != expand(Acoefs[index]):
                return False
        return True
    """

    def __neg__(self):
        return Mv(-self.obj, ga=self.Ga)

    def __add__(self, A):

        if (not isinstance(A, Mv)) and (not isinstance(A, Dop)):
            return Mv(self.obj + A, ga=self.Ga)

        if self.Ga.name != A.Ga.name:
            raise ValueError('In + operation Mv arguments are not from same geometric algebra')

        if isinstance(A, Dop):
            return Dop.Add(A, self)

        if self.is_blade_rep == A.is_blade_rep:
            return Mv(self.obj + A.obj, ga=self.Ga)
        else:
            if self.is_blade_rep:
                A = A.blade_rep()
            else:
                self = self.blade_rep()
            return Mv(self.obj + A.obj, ga=self.Ga)

    def __radd__(self, A):
        return(self + A)

    def __sub__(self, A):

        if (not isinstance(A, Mv)) and (not isinstance(A, Dop)):
            return Mv(self.obj - A, ga=self.Ga)

        if self.Ga.name != A.Ga.name:
            raise ValueError('In - operation Mv arguments are not from same geometric algebra')

        if isinstance(A, Dop):
            return Dop.Add(self, -A)

        if self.is_blade_rep == A.is_blade_rep:
            return Mv(self.obj - A.obj, ga=self.Ga)
        else:
            if self.is_blade_rep:
                A = A.blade_rep()
            else:
                self = self.blade_rep()
            return Mv(self.obj - A.obj, ga=self.Ga)

    def __rsub__(self, A):
        return -self + A

    def __mul__(self, A):

        if (not isinstance(A, Mv)) and (not isinstance(A, Dop)):
            return Mv(expand(A * self.obj), ga=self.Ga)

        if self.Ga.name != A.Ga.name:
            raise ValueError('In * operation Mv arguments are not from same geometric algebra')

        if isinstance(A, Dop):
            return A.Mul(self, A, op='*')

        if self.is_scalar() or A.is_scalar():
            return Mv(self.obj * A, ga=self.Ga)

        if self.is_blade_rep and A.is_blade_rep:
            self = self.base_rep()
            A = A.base_rep()

            selfxA = Mv(self.Ga.mul(self.obj, A.obj), ga=self.Ga)
            selfxA.is_blade_rep = False
            return selfxA.blade_rep()

        elif self.is_blade_rep:
            self = self.base_rep()

            selfxA = Mv(self.Ga.mul(self.obj, A.obj), ga=self.Ga)
            selfxA.is_blade_rep = False
            return selfxA.blade_rep()

        elif A.is_blade_rep:
            A = A.base_rep()

            selfxA = Mv(self.Ga.mul(self.obj, A.obj), ga=self.Ga)
            selfxA.is_blade_rep = False
            return selfxA.blade_rep()
        else:
            return Mv(self.Ga.mul(self.obj, A.obj), ga=self.Ga)


    def __rmul__(self, A):
        return Mv(expand(A * self.obj), ga=self.Ga)

    def __div__(self, A):
        if isinstance(A,Mv):
            return self * A.inv()
        else:
            return self * (S(1)/A)

    def __truediv__(self, A):
        if isinstance(A,Mv):
            return self * A.inv()
        else:
            return self * (S(1)/A)

    def __str__(self):
        if printer.GaLatexPrinter.latex_flg:
            Printer = printer.GaLatexPrinter
        else:
            Printer = printer.GaPrinter
        return Printer().doprint(self)

    def __repr__(self):
        return str(self)

    def __getitem__(self,key):
        '''
        get a specified grade of a multivector
        '''
        return self.grade(key)

    def Mv_str(self):
        global print_replace_old, print_replace_new
        if self.i_grade == 0:
            return str(self.obj)
        self.obj = expand(self.obj)
        self.char_Mv = False
        self.characterise_Mv()
        self.obj = metric.Simp.apply(self.obj)
        if self.is_blade_rep or self.Ga.is_ortho:
            base_keys = self.Ga._all_blades_lst
            grade_keys = self.Ga.blades_to_grades_dict
        else:
            base_keys = self.Ga._all_bases_lst
            grade_keys = self.Ga.bases_to_grades_dict
        if isinstance(self.obj, Add):  # collect coefficients of bases
            if self.obj.is_commutative:
                return self.obj
            args = self.obj.args
            terms = {}  # dictionary with base indexes as keys
            grade0 = S(0)
            for arg in args:
                c, nc = arg.args_cnc()
                if len(c) > 0:
                    c = reduce(operator.mul, c)
                else:
                    c = S(1)
                if len(nc) > 0:
                    base = nc[0]
                    if base in base_keys:
                        index = base_keys.index(base)
                        if index in terms:
                            (c_tmp, base, g_keys) = terms[index]
                            terms[index] = (c_tmp + c, base, g_keys)
                        else:
                            terms[index] = (c, base, grade_keys[base])
                else:
                    grade0 += c
            if grade0 != S(0):
                terms[-1] = (grade0, S(1), -1)
            terms = list(terms.items())
            sorted_terms = sorted(terms, key=operator.itemgetter(0))  # sort via base indexes

            s = str(sorted_terms[0][1][0] * sorted_terms[0][1][1])
            if printer.GaPrinter.fmt == 3:
                s = ' ' + s + '\n'
            if printer.GaPrinter.fmt == 2:
                s = ' ' + s
            old_grade = sorted_terms[0][1][2]
            for (key, (c, base, grade)) in sorted_terms[1:]:
                term = str(c * base)
                if printer.GaPrinter.fmt == 2 and old_grade != grade:  # one grade per line
                    old_grade = grade
                    s += '\n'
                if term[0] == '-':
                    term = ' - ' + term[1:]
                else:
                    term = ' + ' + term
                if printer.GaPrinter.fmt == 3:  # one base per line
                    s += term + '\n'
                else:  # one multivector per line
                    s += term
            if s[-1] == '\n':
                s = s[:-1]
            if printer.print_replace_old is not None:
                s = s.replace(printer.print_replace_old,printer.print_replace_new)
            return s
        else:
            return str(self.obj)

    def Mv_latex_str(self):

        if self.obj == 0:
            return ZERO_STR

        self.first_line = True

        def append_plus(c_str):
            if self.first_line:
                self.first_line = False
                return c_str
            else:
                c_str = c_str.strip()
                if c_str[0] == '-':
                    return ' ' + c_str
                else:
                    return ' + ' + c_str

        # str representation of multivector
        self.obj = expand(self.obj)
        self.characterise_Mv()
        self.obj = metric.Simp.apply(self.obj)

        if self.obj == S(0):
            return ZERO_STR

        if self.is_blade_rep or self.Ga.is_ortho:
            base_keys = self.Ga._all_blades_lst
            grade_keys = self.Ga.blades_to_grades_dict
        else:
            base_keys = self.Ga._all_bases_lst
            grade_keys = self.Ga.bases_to_grades_dict
        if isinstance(self.obj, Add):
            args = self.obj.args
        else:
            args = [self.obj]
        terms = {}  # dictionary with base indexes as keys
        grade0 = S(0)
        for arg in args:
            c, nc = arg.args_cnc(split_1=False)
            if len(c) > 0:
                c = reduce(operator.mul, c)
            else:
                c = S(1)
            if len(nc) > 0:
                base = nc[0]
                if base in base_keys:
                    index = base_keys.index(base)
                    if index in terms:
                        (c_tmp, base, g_keys) = terms[index]
                        terms[index] = (c_tmp + c, base, g_keys)
                    else:
                        terms[index] = (c, base, grade_keys[base])
            else:
                grade0 += c
        if grade0 != S(0):
            terms[-1] = (grade0, S(1), 0)
        terms = list(terms.items())

        sorted_terms = sorted(terms, key=operator.itemgetter(0))  # sort via base indexes

        if len(sorted_terms) == 1 and sorted_terms[0][1][2] == 0:  # scalar
            return printer.latex(printer.coef_simplify(sorted_terms[0][1][0]))

        lines = []
        old_grade = -1
        s = ''
        for (index, (coef, base, grade)) in sorted_terms:
            coef = printer.coef_simplify(coef)
            #coef = simplify(coef)
            l_coef = printer.latex(coef)
            if l_coef == '1' and base != S(1):
                l_coef = ''
            if l_coef == '-1' and base != S(1):
                l_coef = '-'
            if base == S(1):
                l_base = ''
            else:
                l_base = printer.latex(base)
            if isinstance(coef, Add):
                cb_str = '\\left ( ' + l_coef + '\\right ) ' + l_base
            else:
                cb_str = l_coef + ' ' + l_base
            if printer.GaLatexPrinter.fmt == 3:  # One base per line
                lines.append(append_plus(cb_str))
            elif printer.GaLatexPrinter.fmt == 2:  # One grade per line
                if grade != old_grade:
                    old_grade = grade
                    if not self.first_line:
                        lines.append(s)
                    s = append_plus(cb_str)
                else:
                    s += append_plus(cb_str)
            else:  # One multivector per line
                s += append_plus(cb_str)
        if printer.GaLatexPrinter.fmt == 2:
            lines.append(s)
        if printer.GaLatexPrinter.fmt >= 2:
            if len(lines) == 1:
                return lines[0]
            s = ' \\begin{align*} '
            for line in lines:
                s += ' & ' + line + ' \\\\ '
            s = s[:-3] + ' \\end{align*} \n'
        return s

    def __xor__(self, A):  # wedge (^) product

        if (not isinstance(A, Mv)) and (not isinstance(A, Dop)):
            return Mv(A * self.obj, ga=self.Ga)

        if self.Ga.name != A.Ga.name:
            raise ValueError('In ^ operation Mv arguments are not from same geometric algebra')

        if isinstance(A, Dop):
            return A.Mul(self, A, op='^')

        if self.is_scalar() or isinstance(A, numbers.Number) or A.is_scalar():
            return self * A

        self = self.blade_rep()
        A = A.blade_rep()
        self_W_A = self.Ga.wedge(self.obj, A.obj)
        self_W_A = Mv(self_W_A, ga=self.Ga)
        return self_W_A

    def __rxor__(self, A):  # wedge (^) product
        if not isinstance(A, Mv):
            return Mv(A * self.obj, ga=self.Ga)
        else:
            return A * self

    def __or__(self, A):  # dot (|) product
        if (not isinstance(A, Mv)) and (not isinstance(A, Dop)):
            return Mv(ga=self.Ga)

        if self.Ga.name != A.Ga.name:
            raise ValueError('In | operation Mv arguments are not from same geometric algebra')

        if isinstance(A, Dop):
            return A.Mul(self, A, op='|')

        self = self.blade_rep()
        if self.is_scalar() or A.is_scalar():
            return S(0)
        A = A.blade_rep()
        self_dot_A = Mv(self.Ga.hestenes_dot(self.obj, A.obj), ga=self.Ga)
        return self_dot_A

    def __ror__(self, A):  # dot (|) product
        if not isinstance(A, Mv):
            return Mv(ga=self.Ga)
        else:
            return A | self

    def __pow__(self,n):  # Integer power operator
        if not isinstance(n,int):
            raise ValueError('!!!!Multivector power can only be to integer power!!!!')

        result = S(1)
        for x in range(n):
            result *= self
        return result

    def __lshift__(self, A): # anti-comutator (<<)
        return half * (self * A + A * self)

    def __rshift__(self, A): # comutator (>>)
        return half * (self * A - A * self)

    def __rlshift__(self, A): # anti-comutator (<<)
        return half * (A * self + self * A)

    def __rrshift__(self, A): # comutator (>>)
        return half * (A * self - self * A)

    def __lt__(self, A):  # left contraction (<)

        if (not isinstance(A, Mv)) and (not isinstance(A, Dop)):  # sympy scalar
            return Mv(A * self.obj, ga=self.Ga)

        if self.Ga.name != A.Ga.name:
            raise ValueError('In < operation Mv arguments are not from same geometric algebra')

        if isinstance(A, Dop):
            return A.Mul(self, A, op='<')

        self = self.blade_rep()
        A = A.blade_rep()
        """
        if A.is_scalar():
            if self.is_scalar():
                return self.obj * A.obj
            else:
                return S(0)
        """

        self_lc_A = Mv(self.Ga.left_contract(self.obj, A.obj), ga=self.Ga)
        return self_lc_A

    def __gt__(self, A):  # right contraction (>)

        if (not isinstance(A, Mv)) and (not isinstance(A, Dop)):  # sympy scalar
            return self.Ga.mv(A * self.scalar())

        if self.Ga.name != A.Ga.name:
            raise ValueError('In > operation Mv arguments are not from same geometric algebra')

        if isinstance(A, Dop):
            return A.Mul(self, A, op='>')

        self = self.blade_rep()
        A = A.blade_rep()
        """
        if self.is_scalar():
            if A.is_scalar():
                return self.obj * A.obj
            else:
                return S(0)
        """

        self_rc_A = Mv(self.Ga.right_contract(self.obj, A.obj), ga=self.Ga)
        return self_rc_A

    def collect(self,deep=False):
        """
        group coeffients of blades of multivector
        so there is only one coefficient per grade
        """
        """ # dead code
        self.obj = expand(self.obj)
        if self.is_blade_rep or Mv.Ga.is_ortho:
            c = self.Ga.blades_lst
        else:
            c = self.Ga.bases_lst
        self.obj = self.obj.collect(c)
        return self
        """
        coefs, bases = metric.linear_expand(self.obj)
        obj_dict = {}
        for (coef, base) in zip(coefs, bases):
            if base in list(obj_dict.keys()):
                obj_dict[base] += coef
            else:
                obj_dict[base] = coef
        obj = 0
        for base in list(obj_dict.keys()):
            if deep:
                obj += collect(obj_dict[base])*base
            else:
                obj += obj_dict[base]*base
        self.obj = obj
        return(self)


    def is_scalar(self):
        grades = self.Ga.grades(self.obj)
        if len(grades) == 1 and grades[0] == 0:
            return True
        else:
            return False

    def is_vector(self):
        grades = self.Ga.grades(self.obj)
        if len(grades) == 1 and grades[0] == 1:
            return True
        else:
            return False

    def is_blade(self):
        """
        True is self is blade, otherwise False
        sets self.blade_flg and returns value
        """
        if self.blade_flg is not None:
            return self.blade_flg
        else:
            if self.is_versor():
                if self.i_grade is not None:
                    self.blade_flg = True
                else:
                    self.blade_flg = False
            else:
                self.blade_flg = False
            return self.blade_flg

    def is_base(self):
        (coefs, _bases) = metric.linear_expand(self.obj)
        if len(coefs) > 1:
            return False
        else:
            return coefs[0] == ONE

    def is_versor(self):
        """
        Test for versor (geometric product of vectors)

        This follows Leo Dorst's test for a versor.
        Leo Dorst, 'Geometric Algebra for Computer Science,' p.533
        Sets self.versor_flg and returns value
        """

        if self.versor_flg is not None:
            return self.versor_flg
        self.characterise_Mv()
        self.versor_flg = False
        self_rev = self.rev()
        # see if self*self.rev() is a scalar
        test = self*self_rev
        if not test.is_scalar():
            return self.versor_flg
        # see if self*x*self.rev() returns a vector for x an arbitrary vector
        test = self * self.Ga.XOX * self.rev()
        self.versor_flg = test.is_vector()
        return self.versor_flg

    def is_zero(self):
        if self.obj == 0:
            return True
        return False

    def scalar(self):
        """ return scalar part of multivector as sympy expression """
        return self.Ga.scalar_part(self.obj)

    def get_grade(self, r):
        """ return r-th grade of multivector as a multivector """
        return Mv(self.Ga.get_grade(self.obj, r), ga=self.Ga)

    def components(self):
        (coefs, bases) = metric.linear_expand(self.obj)
        cb = list(zip(coefs, bases))
        cb = sorted(cb, key=lambda x: self.Ga._all_blades_lst.index(x[1]))
        terms = []
        for (coef, base) in cb:
            terms.append(self.Ga.mv(coef * base))
        return terms

    def get_coefs(self, grade):
        (coefs, bases) = metric.linear_expand(self.obj)
        cb = list(zip(coefs, bases))
        cb = sorted(cb, key=lambda x: self.Ga.blades[grade].index(x[1]))
        (coefs, bases) = list(zip(*cb))
        return coefs

    def J(self):
        # TODO: If we pick our basis smartly, we can probably use J in place of Jinv...
        obj = 0
        for coef, coblade in zip(self.blade_coefs(self.Ga.mv_blades_lst0), self.Ga.coblades_lst0):
            obj += coef * coblade
        return Mv(obj, ga=self.Ga)

    def Jinv(self):
        # TODO: If we pick our basis smartly, we can probably use J in place of Jinv...
        obj = 0
        for coef, coblade_inv in zip(self.blade_coefs(self.Ga.mv_blades_lst0), self.Ga.coblades_inv_lst0):
            obj += coef * coblade_inv
        return Mv(obj, ga=self.Ga)

    def blade_coefs(self, blade_lst=None):
        """
        For a multivector, A, and a list of basis blades, blade_lst return
        a list (sympy expressions) of the coefficients of each basis blade
        in blade_lst
        """

        if blade_lst is None:
<<<<<<< HEAD
            blade_lst = [self.Ga.mv(ONE)] + self.Ga.mv_blades_lst
        else:
            for blade in blade_lst:
                if not blade.is_base():     # or not blade.is_blade(): can't be used with degenerate metrics
                    raise ValueError("%s expression isn't a basis blade" % blade)
=======
            blade_lst = self.Ga._all_mv_blades_lst

        #print 'Enter blade_coefs blade_lst =', blade_lst, type(blade_lst), [i.is_blade() for i in blade_lst]

        for blade in blade_lst:
            if not blade.is_base() or not blade.is_blade():
                raise ValueError("%s expression isn't a basis blade" % blade)
>>>>>>> 09ecbd1a
        blade_lst = [x.obj for x in blade_lst]
        (coefs, bases) = metric.linear_expand(self.obj)
        coef_lst = []
        for blade in blade_lst:
            if blade in bases:
                coef_lst.append(coefs[bases.index(blade)])
            else:
                coef_lst.append(ZERO)
        return coef_lst

    def proj(self, bases_lst):
        """
        Project multivector onto a given list of bases.  That is find the
        part of multivector with the same bases as in the bases_lst.
        """
        bases_lst = [x.obj for x in bases_lst]
        (coefs, bases) = metric.linear_expand(self.obj)
        obj = 0
        for (coef, base) in zip(coefs, bases):
            if base in bases_lst:
                obj += coef * base
        return Mv(obj, ga=self.Ga)

    def dual(self):
        mode = self.Ga.dual_mode_value
        sign = S(1)
        if '-' in mode:
            sign = -sign
        if 'Iinv' in mode:
            I = self.Ga.i_inv
        else:
            I = self.Ga.i
        if mode[0] == '+' or mode[0] == '-':
            return sign * I * self
        else:
            return sign * self * I

    def even(self):
        """ return even parts of multivector """
        return Mv(self.Ga.even_odd(self.obj, True), ga=self.Ga)

    def odd(self):
        """ return odd parts of multivector """
        return Mv(self.Ga.even_odd(self.obj, False), ga=self.Ga)

    def rev(self):
        self = self.blade_rep()
        return Mv(self.Ga.reverse(self.obj), ga=self.Ga)

    __invert__ = rev # allow `~x` to call x.rev()

    def diff(self, coord):
        Dself = Mv(ga=self.Ga)
        if self.Ga.coords is None:
           Dself.obj = diff(self.obj, coord)
           return Dself
        elif coord not in self.Ga.coords:
            if self.Ga.par_coords is None:
                Dself.obj = diff(self.obj, coord)
            elif coord not in self.Ga.par_coords:
                Dself.obj = diff(self.obj, coord)
            else:
                Dself.obj = diff(self.obj, coord)
                for x_coord in self.Ga.coords:
                    f = self.Ga.par_coords[x_coord]
                    if f != S(0):
                        tmp1 = self.Ga.pDiff(self.obj, x_coord)
                        tmp2 = diff(f, coord)
                        Dself.obj += tmp1 * tmp2
            Dself.characterise_Mv()
            return Dself
        else:
            Dself.obj = self.Ga.pDiff(self.obj, coord)
            Dself.characterise_Mv()
            return Dself

    def pdiff(self, var):
        return Mv(self.Ga.pDiff(self.obj, var), ga=self.Ga)

    def Grad(self, coords, mode='*', left=True):
        """
        Returns various derivatives (*,^,|,<,>) of multivector functions
        with respect to arbitrary coordinates, 'coords'.  This would be
        used where you have a multivector function of both the basis
        coordinate set and and auxiliary coordinate set.  Consider for
        example a linear transformation in which the matrix coefficients
        depend upon the manifold coordinates, but the vector being
        transformed does not and you wish to take the divergence of the
        linear transformation with respect to the linear argument.
        """
        return Mv(self.Ga.Diff(self, mode, left, coords=coords), ga=self.Ga)

    def exp(self, hint='-'):  # Calculate exponential of multivector
        """
        Only works if square of multivector is a scalar.  If square is a
        number we can determine if square is > or < zero and hence if
        one should use trig or hyperbolic functions in expansion.  If
        square is not a number use 'hint' to determine which type of
        functions to use in expansion
        """
        self = self.blade_rep()
        self_sq = self * self
        if self_sq.is_scalar():
            sq = simplify(self_sq.obj)  # sympy expression for self**2
            if sq == S(0):  # sympy expression for self**2 = 0
                return self + S(1)
            (coefs,bases) = metric.linear_expand(self.obj)
            if len(coefs) == 1:  # Exponential of scalar * base
                base = bases[0]
                base_Mv = self.Ga.mv(base)
                base_sq = (base_Mv*base_Mv).scalar()
                if hint == '-': # base^2 < 0
                    base_n = sqrt(-base_sq)
                    return self.Ga.mv(cos(base_n*coefs[0]) + sin(base_n*coefs[0])*(bases[0]/base_n))
                else:  # base^2 > 0
                    base_n = sqrt(base_sq)
                    return self.Ga.mv(cosh(base_n*coefs[0]) + sinh(base_n*coefs[0])*(bases[0]/base_n))
            if sq.is_number:  # Square is number, can test for sign
                if sq > S(0):
                    norm = sqrt(sq)
                    value = self.obj / norm
                    tmp = Mv(cosh(norm) + sinh(norm) * value, ga=self.Ga)
                    tmp.is_blade_rep = True
                    return tmp
                else:
                    norm = sqrt(-sq)
                    value = self.obj / norm
                    tmp = Mv(cos(norm) + sin(norm) * value, ga=self.Ga)
                    tmp.is_blade_rep = True
                    return tmp
            else:
                if hint == '+':
                    norm = simplify(sqrt(sq))
                    value = self.obj / norm
                    tmp = Mv(cosh(norm) + sinh(norm) * value, ga=self.Ga)
                    tmp.is_blade_rep = True
                    return tmp
                else:
                    norm = simplify(sqrt(-sq))
                    value = self.obj / norm
                    obj = cos(norm) + sin(norm) * value
                    tmp = Mv(cos(norm) + sin(norm) * value, ga=self.Ga)
                    tmp.is_blade_rep = True
                    return tmp
        else:
            raise ValueError('"' + str(self) + '**2" is not a scalar in exp.')

    def set_coef(self, igrade, ibase, value):
        if self.blade_rep:
            base = self.Ga.blades[igrade][ibase]
        else:
            base = self.Ga.bases[igrade][ibase]
        (coefs, bases) = metric.linear_expand(self.obj)
        bases_lst = list(bases)  # python 2.5
        if base in bases:
            self.obj += (value - coefs[bases_lst.index(base)]) * base
        else:
            self.obj += value * base
        return

    def Fmt(self, fmt=1, title=None):
        """
        Set format for printing of multivectors

         * `fmt=1` - One multivector per line
         * `fmt=2` - One grade per line
         * `fmt=3` - one base per line

        Usage for multivector ``A`` example is::

            A.Fmt('2','A')

        output is::

            'A = '+str(A)

        with one grade per line.  Works for both standard printing and
        for latex.
        """
        if printer.GaLatexPrinter.latex_flg:
            printer.GaLatexPrinter.prev_fmt = printer.GaLatexPrinter.fmt
            printer.GaLatexPrinter.fmt = fmt
        else:
            printer.GaPrinter.prev_fmt = printer.GaPrinter.fmt
            printer.GaPrinter.fmt = fmt

        if title is not None:
            self.title = title

        if printer.isinteractive():
            return self

        if Mv.latex_flg:
            latex_str = printer.GaLatexPrinter.latex(self)
            printer.GaLatexPrinter.fmt = printer.GaLatexPrinter.prev_fmt

            if title is not None:
                return title + ' = ' + latex_str
            else:
                return latex_str
        else:
            s = str(self)
            printer.GaPrinter.fmt = printer.GaPrinter.prev_fmt
            if title is not None:
                return title + ' = ' + s
            else:
                return s

    def _repr_latex_(self):
        latex_str = printer.GaLatexPrinter.latex(self)
        if r'\begin{align*}' not in latex_str:
            if self.title is None:
                latex_str = r'\begin{equation*} ' + latex_str + r' \end{equation*}'
            else:
                latex_str = r'\begin{equation*} ' + self.title + ' = ' + latex_str + r' \end{equation*}'
        else:
            if self.title is not None:
                latex_str = latex_str.replace('&',' ' + self.title + ' =&',1)
        return latex_str

    def norm2(self):
        reverse = self.rev()
        product = self * reverse
        if product.is_scalar():
            return product.scalar()
        else:
            raise TypeError('"(' + str(product) + ')**2" is not a scalar in norm2.')

    def norm(self, hint='+'):
        """
        If A is a multivector and A*A.rev() is a scalar then::

            A.norm() == sqrt(Abs(A*A.rev()))

        The problem in simplifying the norm is that if ``A`` is symbolic
        you don't know if ``A*A.rev()`` is positive or negative. The use
        of the hint argument is as follows:

        =======  ========================
        hint     ``A.norm()``
        =======  ========================
        ``'+'``  ``sqrt(A*A.rev())``
        ``'-'``  ``sqrt(-A*A.rev())``
        ``'0'``  ``sqrt(Abs(A*A.rev()))``
        =======  ========================

        The default ``hint='+'`` is correct for vectors in a Euclidean vector
        space.  For bivectors in a Euclidean vector space use ``hint='-'``. In
        a mixed signature space all bets are off for the norms of symbolic
        expressions.
        """
        reverse = self.rev()
        product = self * reverse

        if product.is_scalar():
            product = product.scalar()
            if product.is_number:
                if product >= S(0):
                    return sqrt(product)
                else:
                    return sqrt(-product)
            else:
                if hint == '+':
                    return metric.square_root_of_expr(product)
                elif hint == '-':
                    return metric.square_root_of_expr(-product)
                else:
                    return sqrt(Abs(product))
        else:
            raise TypeError('"(' + str(product) + ')" is not a scalar in norm.')

    __abs__ = norm # allow `abs(x)` to call z.norm()

    def inv(self):
        if self.is_scalar():  # self is a scalar
            return self.Ga.mv(S(1)/self.obj)
        self_sq = self * self
        if self_sq.is_scalar():  # self*self is a scalar
            """
            if self_sq.scalar() == S(0):
                raise ValueError('!!!!In multivector inverse, A*A is zero!!!!')
            """
            return (S(1)/self_sq.obj)*self
        self_rev = self.rev()
        self_self_rev = self * self_rev
        if(self_self_rev.is_scalar()): # self*self.rev() is a scalar
            """
            if self_self_rev.scalar() == S(0):
                raise ValueError('!!!!In multivector inverse A*A.rev() is zero!!!!')
            """
            return (S(1)/self_self_rev.obj) * self_rev
        raise TypeError('In inv() for self =' + str(self) + 'self, or self*self or self*self.rev() is not a scalar')

    def func(self, fct):  # Apply function, fct, to each coefficient of multivector
        (coefs, bases) = metric.linear_expand(self.obj)
        s = S(0)
        for (coef, base) in zip(coefs, bases):
            s += fct(coef) * base
        fct_self = Mv(s, ga=self.Ga)
        fct_self.characterise_Mv()
        return fct_self

    def trigsimp(self):
        return self.func(trigsimp)

    def simplify(self, modes=simplify):
        (coefs, bases) = metric.linear_expand(self.obj)
        obj = S(0)
        if isinstance(modes, list) or isinstance(modes, tuple):
            for (coef, base) in zip(coefs, bases):
                for mode in modes:
                    coef = mode(coef)
                obj += coef * base
        else:
            for (coef, base) in zip(coefs, bases):
                obj += modes(coef) * base
        self.obj = obj
        return self

    def subs(self, d):
        # For each scalar coef of the multivector apply substitution argument d
        (coefs, bases) = metric.linear_expand(self.obj)
        obj = S(0)
        for (coef, base) in zip(coefs, bases):
            obj += coef.subs(d) * base
        #self.obj = obj
        #return self
        return self.Ga.mv(obj)

    def expand(self):
        coefs,bases = metric.linear_expand(self.obj)
        new_coefs = []
        for coef in coefs:
            new_coefs.append(expand(coef))
        obj = 0
        for coef,base in zip(new_coefs,bases):
            obj += coef * base
        self.obj = obj
        return self

    def list(self):
        (coefs, bases) = metric.linear_expand(self.obj)
        indexes = []
        key_coefs = []
        for (coef, base) in zip(coefs, bases):
            if base in self.Ga.basis:
                index = self.Ga.basis.index(base)
                key_coefs.append((coef, index))
                indexes.append(index)

        for index in self.Ga.n_range:
            if index not in indexes:
                key_coefs.append((S(0), index))

        key_coefs = sorted(key_coefs, key=operator.itemgetter(1))
        coefs = [x[0] for x in key_coefs]
        return coefs

    def grade(self, r=0):
        return self.get_grade(r)

    def pure_grade(self):
        """
        For pure grade return grade.  If not pure grade return negative
        of maximum grade
        """
        self.characterise_Mv()
        if self.i_grade is not None:
            return self.i_grade
        return -self.grades[-1]

def compare(A,B):
    """
    Determine if ``B = c*A`` where c is a scalar.  If true return c
    otherwise return 0.
    """
    if isinstance(A, Mv) and isinstance(B, Mv):
        Acoefs, Abases = metric.linear_expand(A.obj)
        Bcoefs, Bbases = metric.linear_expand(B.obj)
        if len(Acoefs) != len(Bcoefs):
            return 0
        if Abases != Bbases:
            return 0
        if Bcoefs[0] != 0 and Abases[0] == Bbases[0]:
            c = simplify(Acoefs[0]/Bcoefs[0])
            print('c =',c)
        else:
            return 0
        for acoef,abase,bcoef,bbase in zip(Acoefs[1:],Abases[1:],Bcoefs[1:],Bbases[1:]):
            print(acoef,'\n',abase,'\n',bcoef,'\n',bbase)
            if bcoef != 0 and abase == bbase:
                print('c-a/b =',simplify(c-(acoef/bcoef)))
                if simplify(acoef/bcoef) != c:
                    return 0
                else:
                    pass
            else:
                return 0
        return c
    else:
        raise TypeError('In compare both arguments are not multivectors\n')

################ Scalar Partial Differential Operator Class ############

class Sdop(object):
    """
    Scalar differential operator is of the form (Einstein summation)

    .. math:: D = c_{i}*D_{i}

    where the :math:`c_{i}`'s are scalar coefficient (they could be functions)
    and the :math:`D_{i}`'s are partial differential operators (:class:`Pdop`).

    Attributes
    ----------
    terms : list of tuple
        the structure :math:`[(c_{1},D_{1}),(c_{2},D_{2}), ...]`
    """

    init_slots = {'ga': (None, 'Associated geometric algebra')}

    ga = None
    str_mode = False

    @staticmethod
    def setGa(ga):
        Sdop.ga = ga
        Pdop.setGa(ga)
        return

    def TSimplify(self):
        new_terms = []
        for (coef, pdiff) in self.terms:
            new_terms.append((metric.Simp.apply(coef), pdiff))
        self.terms = new_terms
        return

    @staticmethod
    def consolidate_coefs(sdop):
        """
        Remove zero coefs and consolidate coefs with repeated pdiffs.
        """
        if isinstance(sdop, Sdop):
            terms = sdop.terms
        else:
            terms = sdop

        new_coefs = []
        new_pdiffs = []
        for (coef, pd) in terms:
            if coef != S(0):
                if pd in new_pdiffs:
                    index = new_pdiffs.index(pd)
                    new_coefs[index] += coef
                else:
                    new_coefs.append(coef)
                    new_pdiffs.append(pd)
        new_terms = list(zip(new_coefs, new_pdiffs))

        if isinstance(sdop, Sdop):
            return Sdop(new_terms, ga=sdop.Ga)
        else:
            return new_terms

    def simplify(self, modes=simplify):
        coefs, pdiffs = list(zip(*self.terms))
        new_coefs = []
        for coef in coefs:
            new_coefs.append(metric.apply_function_list(modes,coef))
        self.terms = list(zip(new_coefs,pdiffs))
        return self

    def sort_terms(self):
        # self.terms.sort(key=operator.itemgetter(1), cmp=Pdop.compare)
        # terms are in the form of (coef, pdiff)
        # so we need to first extract pdiff and then use Pdop.compare to compare
        self.terms.sort(key=cmp_to_key(lambda term1, term2 : Pdop.compare(term1[1], term2[1])))
        return

    def Sdop_str(self):
        if len(self.terms) == 0:
            return ZERO_STR

        self.sort_terms()
        s = ''
        for (coef, pdop) in self.terms:
            coef_str = printer.latex(coef)
            pd_str = printer.latex(pdop)

            if coef == S(1):
                s += pd_str
            elif coef == S(-1):
                s += '-' + pd_str
            else:
                if isinstance(coef, Add):
                    s += '(' + coef_str + ')*' + pd_str
                else:
                    s += coef_str + '*' + pd_str
            s += ' + '

        s = s.replace('+ -','- ')
        s = s[:-3]
        if Sdop.str_mode:
            if len(self.terms) > 1 or isinstance(self.terms[0][0], Add):
                s = '(' + s + ')'
        return s

    def Sdop_latex_str(self):
        if len(self.terms) == 0:
            return ZERO_STR

        self.sort_terms()

        s = ''
        for (coef, pdop) in self.terms:
            coef_str = printer.latex(coef)
            pd_str = printer.latex(pdop)
            if coef == S(1):
                if pd_str == '':
                    s += '1'
                else:
                    s += pd_str
            elif coef == S(-1):
                if pd_str == '':
                    s += '-1'
                else:
                    s += '-' + pd_str
            else:
                if isinstance(coef, Add):
                    s += r'\left ( ' + coef_str + r'\right ) ' + pd_str
                else:
                    s += coef_str + ' ' + pd_str
            s += ' + '

        s = s.replace('+ -','- ')
        return s[:-3]

    def _repr_latex_(self):
        latex_str = printer.GaLatexPrinter.latex(self)
        return ' ' + latex_str + ' '

    def __str__(self):
        if printer.GaLatexPrinter.latex_flg:
            Printer = printer.GaLatexPrinter
        else:
            Printer = printer.GaPrinter

        return Printer().doprint(self)

    def __repr__(self):
        return str(self)

    def __init__(self, *args, **kwargs):
        kwargs = metric.test_init_slots(Sdop.init_slots, **kwargs)

        self.Ga = kwargs['ga']  # Associated geometric algebra (coords)

        if self.Ga is None:
            if Sdop.ga is None:
                raise ValueError('In Sdop.__init__ self.Ga must be defined.')
            else:
                self.Ga = Sdop.ga

        if len(args[0]) == 0:  # identity Dop
            self.terms = [(S(1), self.Ga.Pdop_identity)]
        elif len(args[0]) == 1 and isinstance(args[0],Symbol):  # Simple Pdop of order 1
            self.terms = [(S(1), self.Ga.pdop(args[0]))]
        else:
            if len(args) == 2 and isinstance(args[0],list) and isinstance(args[1],list):
                if len(args[0]) != len(args[1]):
                    raise ValueError('In Sdop.__init__ coefficent list and Pdop list must be same length.')
                self.terms = list(zip(args[0],args[1]))
            elif len(args) == 1 and isinstance(args[0],list):
                self.terms = args[0]
            else:
                raise ValueError('In Sdop.__init__ length of args must be 1 or 2 args = '+str(args))

    def __call__(self, arg):
        if isinstance(arg, Sdop):
            if self.Ga != arg.Ga:
                raise ValueError('In Sdop.__call__  self.Ga != arg.Ga.')
            terms = []
            for (coef, pdiff) in self.terms:
                new_terms = pdiff(arg.terms)
                new_terms = [ (coef * x[0], x[1]) for x in new_terms]
                terms += new_terms
            return Sdop(terms, ga=self.Ga)
        else:
            return sum([x[0] * x[1](arg) for x in self.terms])


    def __neg__(self):
        return Sdop([(-x[0], x[1]) for x in self.terms], ga=self.Ga)

    @staticmethod
    def Add(sdop1, sdop2):
        if isinstance(sdop1, Sdop) and isinstance(sdop1, Sdop):
            if sdop1.Ga != sdop2.Ga:
                raise ValueError('In Sdop.Add sdop1.Ga != sdop2.Ga.')
            coefs1, pdiffs1 = list(zip(*sdop1.terms))
            coefs2, pdiffs2 = list(zip(*sdop2.terms))

            pdiffs1 = list(pdiffs1)
            pdiffs2 = list(pdiffs2)

            pdiffs = pdiffs1 + [x for x in pdiffs2 if x not in pdiffs1]
            coefs = len(pdiffs) * [S(0)]

            for pdiff in pdiffs1:
                index = pdiffs.index(pdiff)
                coef = coefs1[pdiffs1.index(pdiff)]
                coefs[index] += coef

            for pdiff in pdiffs2:
                index = pdiffs.index(pdiff)
                coef = coefs2[pdiffs2.index(pdiff)]
                coefs[index] += coef

            sdop_sum = Sdop(coefs, pdiffs, ga=sdop1.Ga)
        elif isinstance(sdop1, Sdop):
            coefs, pdiffs = list(zip(*sdop1.terms))
            if sdop1.Ga.Pdop_identity in pdiffs:
                index = pdiffs.index(sdop1.Ga.Pdop_identity)
                coef[index] += sdop2
            else:
                coef.append(sdop2)
                pdiff.append(sdop1.Ga.Pdop_identity)
            return Sdop(coefs, pdiffs, ga=sdop1.Ga)
        else:
            coefs, pdiffs = list(zip(*sdop2.terms))
            if sdop2.Ga.Pdop_identity in pdiffs:
                index = pdiffs.index(sdop2.Ga.Pdop_identity)
                coef[index] += sdop1
            else:
                coef.append(sdop1)
                pdiff.append(sdop2.Ga.Pdop_identity)
            sdop_sum = Sdop(coefs, pdiffs, ga=sdop2.Ga)

        return Sdop.consolidate_coefs(sdop_sum)

    def __eq__(self, sdop):
        if isinstance(sdop, Sdop):
            if self.Ga != sdop.Ga:
                return False
            self = Sdop.consolidate_coefs(self)
            sdop = Sdop.consolidate_coefs(sdop)
            if len(self.terms) != len(sdop.terms):
                return False
            if set(self.terms) != set(sdop.terms):
                return False
            return True
        else:
            return False

    def __add__(self, sdop):
        return Sdop.Add(self, sdop)

    def __radd__(self, sdop):
        return Sdop(self, sdop)

    def __sub__(self, sdop):
        return Sdop.Add(self, -sdop)

    def __rsub__(self, sdop):
        return Sdop.Add(-self, sdop)

    def __mul__(self, sdopr):
        sdopl = self
        if isinstance(sdopl, Sdop) and isinstance(sdopr, Sdop):
            if sdopl.Ga != sdopr.Ga:
                raise ValueError('In Sdop.__mul__ Sdop arguments are not from same geometric algebra')
            terms = []
            for (coef, pdiff) in sdopl.terms:
                Dsdopl = pdiff(sdopr.terms)  # list of terms
                Dsdopl = [(coef * x[0], x[1]) for x in Dsdopl]
                terms += Dsdopl
            product = Sdop(terms, ga=sdopl.Ga)
            return Sdop.consolidate_coefs(product)
        else:
            if not isinstance(sdopl, Sdop):  # sdopl is a scalar
                terms = [(sdopl * x[0], x[1]) for x in sdopr.terms]
                product = Sdop(terms, ga=sdopr.Ga)  # returns Sdop
                return Sdop.consolidate_coefs(product)
            else:  # sdopr is a scalar or a multivector
                return sum([x[0] * x[1](sdopr) for x in sdopl.terms])  # returns scalar

    def __rmul__(self,sdop):
        terms = [(sdop * x[0], x[1]) for x in self.terms]
        return Sdop(terms, ga=self.Ga)

#################### Partial Derivative Operator Class #################

class Pdop(object):
    r"""
    Partial derivative class for multivectors.  The partial derivatives
    are of the form

    .. math::
        \partial_{i_{1}...i_{n}} =
            \frac{\partial^{i_{1}+...+i_{n}}}{\partial{x_{1}^{i_{1}}}...\partial{x_{n}^{i_{n}}}}.

    If :math:`i_{j} = 0` then the partial derivative does not contain the
    :math:`x^{i_{j}}` coordinate.

    Attributes
    ----------
    pdiffs : dict
        a dictionary where coordinates are keys and key value are the number of
        times one differentiates with respect to the key.
    order : int
        total number of differentiations
    """

    ga = None

    init_slots = {'ga': (None, 'Associated geometric algebra')}

    @staticmethod
    def setGa(ga):
        Pdop.ga = ga
        return

    @staticmethod
    def compare(pdop1, pdop2):  # compare two Pdops
        if pdop1.order > pdop2.order:
            return 1
        if pdop1.order < pdop2.order:
            return -1

        keys1 = list(pdop1.pdiffs.keys())
        keys2 = list(pdop2.pdiffs.keys())
        lkeys1 = len(keys1)
        lkeys2 = len(keys2)

        if lkeys1 == lkeys2:
            s1 = ''.join([str(pdop1.Ga.coords.index(x)) for x in keys1])
            s2 = ''.join([str(pdop1.Ga.coords.index(x)) for x in keys2])
            if s1 < s2:
                return -1
            else:
                return 1
        else:
            if lkeys1 < lkeys2:
                return 1
            else:
                return -1

    def __eq__(self,A):
        if isinstance(A, Pdop) and self.Ga.name == A.Ga.name and self.pdiffs == A.pdiffs:
            return True
        else:
            if len(self.pdiffs) == 0 and A == S(1):
                return True
            return False

    def __init__(self, *args, **kwargs):
        """
        The partial differential operator is a partial derivative with
        respect to a set of real symbols (variables).  The allowed
        variables are in two lists. ``self.Ga.coords`` is a list of the
        coordinates associated with the geometric algebra.  ``self.Ga.auxvars``
        is a list of auxiallary symbols that have be added to the geometric
        algebra using the member function ``Ga.AddVars(self,auxvars)``.

        """

        kwargs = metric.test_init_slots(Pdop.init_slots, **kwargs)

        self.Ga = kwargs['ga']  # Associated geometric algebra
        self.order = 0

        if self.Ga is None:
            if Pdop.ga is None:
                raise ValueError('In Pdop.__init__ self.Ga must be defined.')
            else:
                self.Ga = Pdop.ga  # use geometric algebra of class Pdop

        if args[0] is None:  # Pdop is the identity (1)
            self.pdiffs = {}
        elif isinstance(args[0], dict):  # Pdop defined by dictionary
            self.pdiffs = args[0]
        elif isinstance(args[0],Symbol):  # First order derivative with respect to symbol
            self.pdiffs = {args[0]:1}
        else:
            raise ValueError('In pdop args = ', str(args))

        for x in list(self.pdiffs.keys()):
            self.order += self.pdiffs[x]

    def factor(self):
        """
        If partial derivative operator self.order > 1 factor out first
        order differential operator.  Needed for application of partial
        derivative operator to product of sympy expression and partial
        differential operator.  For example if ``D = Pdop({x:3})`` then::

            (Pdop({x:2}), Pdop({x:1})) = D.factor()
        """
        if self.order == 1:
            return S(0), self
        else:
            x = list(self.pdiffs.keys())[0]
            self.order -= 1
            n = self.pdiffs[x]
            if n == 1:
                del self.pdiffs[x]
            else:
                self.pdiffs[x] -= 1
            return self, self.Ga.Pdiffs[x]

    def __call__(self, arg):
        """
        Calculate nth order partial derivative (order defined by
        self) of :class:`Mv`, :class:`Dop`, :class:`Sdop` or sympy expression
        """
        if self.pdiffs == {}:
            return arg  # result is Pdop identity (1)

        if isinstance(arg, Pdop):  # arg is Pdop
            if self.Ga.name != arg.Ga.name:
                raise ValueError('In Pdop.__call__ arguments do not belong to same geometric algebra.')
            elif arg.pdiffs == {}:  # arg is one
                return self
                #return S(0)  # derivative is zero
            else:  # arg is partial derivative
                pdiffs = copy.copy(arg.pdiffs)
                for key in self.pdiffs:
                    if key in pdiffs:
                        pdiffs[key] += self.pdiffs[key]
                    else:
                        pdiffs[key] = self.pdiffs[key]
            return Pdop(pdiffs,ga=self.Ga)  # result is Pdop

        elif isinstance(arg, Mv):  # arg is multivector
            for x in self.pdiffs:
                for i in range(self.pdiffs[x]):
                    arg = self.Ga.pDiff(arg, x)
            return arg  # result is multivector

        elif isinstance(arg, (Expr, Symbol, numbers.Number)):  # arg is sympy expression
            for x in self.pdiffs:
                arg = diff(arg,x,self.pdiffs[x])
            return arg  # derivative is sympy expression

        elif isinstance(arg, list):  # arg is list of tuples (coef, partial derivative)
            D = copy.deepcopy(self)
            terms = copy.deepcopy(arg)
            while True:
                D, D0 = D.factor()
                for k, term in enumerate(terms):
                    dc = D0(term[0])
                    pd = D0(term[1])
                    #print 'D0, term, dc, pd =', D0, term, dc, pd
                    tmp = []
                    if dc != 0:
                        tmp.append((dc,term[1]))
                    if pd != 0 :
                        tmp.append((term[0],pd))
                    terms[k] = tmp
                terms = [i for o in terms for i in o]  # flatten list one level
                if D == 0:
                    break
            terms = Sdop.consolidate_coefs(terms)
            return terms  # result is list of tuples (coef, partial derivative)
        elif isinstance(arg, Sdop):  # arg is scalar differential operator
            if self.Ga != arg.Ga:
                raise ValueError('In Pdop.__call__ self.Ga != arg.Ga.')
            return self(arg.terms)  # result is list of tuples (coef, partial derivative)
        else:
            raise ValueError('In Pdop.__call__ type(arg) = ' + str(type(arg)) + ' not allowed.')

    def __mul__(self, pdop):  # functional product of self and arg (self*arg)
        return self(pdop)

    def __rmul__(self, pdop):  # functional product of arg and self (arg*self)
        if isinstance(pdop, Pdop):
            return pdop(self)
        return Sdop([(pdop, self)], ga=self.Ga)

    def Pdop_str(self):
        if self.order == 0:
            return 'D{}'
        s = 'D'
        for x in self.pdiffs:
            s += '{' + str(x) + '}'
            n = self.pdiffs[x]
            if n > 1:
                s += '^' + str(n)
        return s

    def Pdop_latex_str(self):
        if self.order == 0:
            return ''
        s = r'\frac{\partial'
        if self.order > 1:
            s += '^{' + printer.latex(self.order) + '}'
        s += '}{'
        keys = list(self.pdiffs.keys())
        keys.sort(key=(self.Ga.coords + keys).index)
        for key in keys:
            i = self.pdiffs[key]
            s += r'\partial ' + printer.latex(key)
            if i > 1:
                s += '^{' + printer.latex(i) + '}'
        s += '}'
        return s

    def _repr_latex_(self):
        latex_str = printer.GaLatexPrinter.latex(self)
        return ' ' + latex_str + ' '

    def __str__(self):
        if printer.GaLatexPrinter.latex_flg:
            Printer = printer.GaLatexPrinter
        else:
            Printer = printer.GaPrinter
        return Printer().doprint(self)

    def __repr__(self):
        return str(self)

################# Multivector Differential Operator Class ##############

class Dop(object):
    r"""
    Differential operator class for multivectors.  The operators are of
    the form

    .. math:: D = D^{i_{1}...i_{n}}\partial_{i_{1}...i_{n}}

    where the :math:`D^{i_{1}...i_{n}}` are multivector functions of the coordinates
    :math:`x_{1},...,x_{n}` and :math:`\partial_{i_{1}...i_{n}}` are partial derivative
    operators

    .. math:: \partial_{i_{1}...i_{n}} =
            \frac{\partial^{i_{1}+...+i_{n}}}{\partial{x_{1}^{i_{1}}}...\partial{x_{n}^{i_{n}}}}.

    If :math:`*` is any multivector multiplicative operation then the operator D
    operates on the multivector function :math:`F` by the following definitions

    .. math:: D*F = D^{i_{1}...i_{n}}*\partial_{i_{1}...i_{n}}F

    returns a multivector and

    .. math:: F*D = F*D^{i_{1}...i_{n}}\partial_{i_{1}...i_{n}}

    returns a differential operator.  If the :attr:`cmpflg` in the operator is
    set to ``True`` the operation returns

    .. math:: F*D = (\partial_{i_{1}...i_{n}}F)*D^{i_{1}...i_{n}}

    a multivector function.  For example the representation of the grad
    operator in 3d would be:

    .. math::
        D^{i_{1}...i_{n}} &= [e_x,e_y,e_z] \\
        \partial_{i_{1}...i_{n}} &= [(1,0,0),(0,1,0),(0,0,1)].

    See LaTeX documentation for definitions of operator algebraic
    operations ``+``, ``-``, ``*``, ``^``, ``|``, ``<``, and ``>``.

    Attributes
    ----------
    ga : ~galgebra.ga.Ga
        Associated geometric algebra
    cmpflg : bool
        Complement flag
    terms : list of tuples
    """

    init_slots = {'ga': (None, 'Associated geometric algebra'),
                  'cmpflg': (False, 'Complement flag for Dop'),
                  'debug': (False, 'True to print out debugging information'),
                  'fmt_dop': (1, '1 for normal dop partial derivative formating')}

    ga = None


    @staticmethod
    def setGa(ga):  # set geometric algebra globally for all Dop's
        Dop.ga = ga
        Sdop.setGa(ga)
        return

    @staticmethod
    def flatten_one_level(lst):
        return [inner for outer in lst for inner in outer]

    def __init__(self, *args, **kwargs):

        kwargs = metric.test_init_slots(Dop.init_slots, **kwargs)

        self.cmpflg = kwargs['cmpflg']  # Complement flag (default False)
        self.Ga = kwargs['ga']

        if self.Ga is None:
            if Dop.ga is None:
                raise ValueError('In Dop.__init__ self.Ga must be defined.')
            else:
                self.Ga = Dop.ga

        self.dop_fmt = kwargs['fmt_dop']  # Partial derivative output format (default 1)
        self.title = None

        if len(args[0]) == 0:  # identity Dop
            self.terms = [(S(1),self.Ga.Pdop_identity)]
        else:
            if len(args) == 2:
                if len(args[0]) != len(args[1]):
                    raise ValueError('In Dop.__init__ coefficent list and Pdop list must be same length.')
                self.terms = list(zip(args[0],args[1]))
            elif len(args) == 1:
                if isinstance(args[0][0][0], Mv):  # Mv expansion [(Mv, Pdop)]
                    self.terms = args[0]
                elif isinstance(args[0][0][0], Sdop):  # Sdop expansion [(Sdop, Mv)]
                    coefs = []
                    pdiffs = []
                    for (sdop, mv) in args[0]:
                        for (coef, pdiff) in sdop.terms:
                            if pdiff in pdiffs:
                                index = pdiffs.index(pdiff)
                                coefs[index] += coef * mv
                            else:
                                pdiffs.append(pdiff)
                                coefs.append(coef * mv)
                    self.terms = list(zip(coefs, pdiffs))
                else:
                    raise ValueError('In Dop.__init__ args[0] form not allowed. args = ' + str(args))
            else:
                raise ValueError('In Dop.__init__ length of args must be 1 or 2.')


    def simplify(self, modes=simplify):
        """
        Simplify each multivector coefficient of a partial derivative
        """
        new_coefs = []
        new_pd = []
        for (coef, pd) in self.terms:
            tmp = coef.simplify(modes=modes)
            new_coefs.append(tmp)
            new_pd.append(pd)
        self.terms = list(zip(new_coefs, new_pd))
        return Dop(new_coefs, new_pd, ga=self.Ga, cmpflg=self.cmpflg)

    def consolidate_coefs(self):
        """
        Remove zero coefs and consolidate coefs with repeated pdiffs.
        """
        new_coefs = []
        new_pdiffs = []
        for (coef, pd) in self.terms:
            if isinstance(coef, Mv) and coef.is_scalar():
                coef = coef.obj
            if coef != S(0):
                if pd in new_pdiffs:
                    index = new_pdiffs.index(pd)
                    new_coefs[index] += coef
                else:
                    new_coefs.append(coef)
                    new_pdiffs.append(pd)

        self.terms = list(zip(new_coefs, new_pdiffs))
        return Dop(new_coefs, new_pdiffs, ga=self.Ga, cmpflg=self.cmpflg)


    def blade_rep(self):
        N = len(self.blades)
        coefs = N * [[]]
        bases = N * [0]
        for term in self.terms:
            for (coef, base) in metric.linear_expand(self.terms[0].obj, mode=False):
                index = self.blades.index(base)
                coefs[index] = coef
                bases[index] = base

    @staticmethod
    def Add(dop1, dop2):

        if isinstance(dop1, Dop) and isinstance(dop2, Dop):
            if dop1.Ga.name != dop2.Ga.name:
                raise ValueError('In Dop.Add Dop arguments are not from same geometric algebra')

            if dop1.cmpflg != dop2.cmpflg:
                raise ValueError('In Dop.Add complement flags have different values: %s vs. %s' % (dop1.cmpflg, dop2.cmpflg))

            coefs1, pdiffs1 = list(zip(*dop1.terms))
            coefs2, pdiffs2 = list(zip(*dop2.terms))

            pdiffs1 = list(pdiffs1)
            pdiffs2 = list(pdiffs2)

            pdiffs = pdiffs1 + [x for x in pdiffs2 if x not in pdiffs1]
            coefs = len(pdiffs) * [S(0)]

            for pdiff in pdiffs1:
                index = pdiffs.index(pdiff)
                coef = coefs1[pdiffs1.index(pdiff)]
                coefs[index] += coef

            for pdiff in pdiffs2:
                index = pdiffs.index(pdiff)
                coef = coefs2[pdiffs2.index(pdiff)]
                coefs[index] += coef

            return Dop(coefs, pdiffs, cmpflg=dop1.cmpflg, ga=dop1.Ga)
        else:
            if isinstance(dop1, Dop):  # dop1 is Dop
                if not isinstance(dop2, Mv):
                    dop2 = dop1.Ga.mv(dop2)
                dop2 = Dop([dop2], [dop1.Ga.Pdop_identity], cmpflg=dop1.cmpflg, ga=dop1.Ga)
            else:  # dop2 is Dop
                if not isinstance(dop1, Mv):
                    dop1 = dop2.Ga.mv(dop1)
                dop1 = Dop([dop1], [dop2.Ga.Pdop_identity], cmpflg=dop2.cmpflg, ga=dop2.Ga)
            return Dop.Add(dop1, dop2)

    def __add__(self, dop):
        return Dop.Add(self, dop)

    def __radd__(self, dop):
        return Dop.Add(dop, self)

    def __neg__(self):

        coefs, pdiffs = list(zip(*self.terms))

        coefs = [-x for x in coefs]

        neg = Dop(coefs, pdiffs, ga=self.Ga,
                  cmpflg=self.cmpflg)

        return neg

    def __sub__(self, dop):
        return Dop.Add(self, -dop)

    def __rsub__(self, dop):
        return Dop.Add(dop, -self)

    @staticmethod
    def Mul(dopl, dopr, op='*'):  # General multiplication of Dop's
        # cmpflg is True if the Dop operates on the left argument and
        # False if the Dop operates on the right argument

        if isinstance(dopl, Dop) and isinstance(dopr, Dop):
            if dopl.Ga != dopr.Ga:
                raise ValueError('In Dop.Mul Dop arguments are not from same geometric algebra')
            if dopl.cmpflg != dopr.cmpflg:
                raise ValueError('In Dop.Mul Dop arguments do not have same cmplfg')
            if not dopl.cmpflg:  # dopl and dopr operate on right argument
                terms = []
                for (coef, pdiff) in dopl.terms:  #Apply each dopl term to dopr
                    Ddopl = pdiff(dopr.terms)  # list of terms
                    Ddopl = [(Mv.Mul(coef, x[0], op=op), x[1]) for x in Ddopl]
                    terms += Ddopl
                product = Dop(terms, ga=dopl.Ga)
            else:  # dopl and dopr operate on left argument
                terms = []
                for (coef, pdiff) in dopr.terms:
                    Ddopr = pdiff(dopl.terms)  # list of terms
                    Ddopr = [(Mv.Mul(x[0], coef, op=op), x[1]) for x in Ddopr]
                    terms += Ddopr
                product = Dop(terms, ga=dopr.Ga, cmpflg=True)
        else:
            if not isinstance(dopl, Dop):  # dopl is a scalar or Mv and dopr is Dop
                if isinstance(dopl, Mv) and dopl.Ga != dopr.Ga:
                    raise ValueError('In Dop.Mul Dop arguments are not from same geometric algebra')
                else:
                    dopl = dopr.Ga.mv(dopl)

                if not dopr.cmpflg:  # dopr operates on right argument
                    terms = [(Mv.Mul(dopl, x[0], op=op), x[1]) for x in dopr.terms]
                    return Dop(terms, ga=dopr.Ga)  # returns Dop
                else:
                    product = sum([Mv.Mul(x[1](dopl), x[0], op=op) for x in dopr.terms])  # returns multivector
            else:  # dopr is a scalar or a multivector

                if isinstance(dopr, Mv) and dopl.Ga != dopr.Ga:
                    raise ValueError('In Dop.Mul Dop arguments are not from same geometric algebra')

                if not dopl.cmpflg:  # dopl operates on right argument
                    return sum([Mv.Mul(x[0], x[1](dopr), op=op) for x in dopl.terms])  # returns multivector
                else:
                    terms = [(Mv.Mul(x[0], dopr, op=op), x[1]) for x in dopl.terms]
                    product = Dop(terms, ga=dopl.Ga, cmpflg=True)  # returns Dop complement
        if isinstance(product, Dop):
            product.consolidate_coefs()
        return product

    def TSimplify(self):
        new_terms = []
        for (coef, pdiff) in self.terms:
            new_terms.append((metric.Simp.apply(coef), pdiff))
        self.terms = new_terms
        return

    def __div__(self, a):
        if isinstance(a, (Mv, Dop)):
            raise TypeError('!!!!Can only divide Dop by sympy scalar expression!!!!')
        else:
            return (1/a) * self

    def __mul__(self, dopr):  # * geometric product
        return Dop.Mul(self, dopr, op='*')

    def __truediv__(self, dopr):
        if isinstance(dopr, (Dop, Mv)):
            raise ValueError('In Dop.__truediv__ dopr must be a sympy scalar.')
        terms = []
        for term in self.terms:
            terms.append((term[0]/dopr,term[1]))
        return Dop(terms, ga= self.Ga)

    def __rmul__(self, dopl):  # * geometric product
        return Dop.Mul(dopl, self, op='*')

    def __xor__(self, dopr):  # ^ outer product
        return Dop.Mul(self, dopr, op='^')

    def __rxor__(self, dopl):  # ^ outer product
        return Dop.Mul(dopl, self, op='^')

    def __or__(self, dopr):  # | inner product
        return Dop.Mul(self, dopr, op='|')

    def __ror__(self, dopl):  # | inner product
        return Dop.Mul(dopl, self, op='|')

    def __lt__(self, dopr):  # < left contraction
        return Dop.Mul(self, dopr, op='<')

    def __gt__(self, dopr):  # > right contraction
        return Dop.Mul(self, dopr, op='>')

    def __eq__(self, dop):
        if isinstance(dop, Dop):
            if self.Ga != dop.Ga:
                return False

            self = Sdop.consolidate_coefs(self)
            dop = Sdop.consolidate_coefs(dop)
            if len(self.terms) != len(dop.terms):
                return False
            if set(self.terms) != set(dop.terms):
                return False
            return True
        else:
            return False

    def __str__(self):
        if printer.GaLatexPrinter.latex_flg:
            Printer = printer.GaLatexPrinter
        else:
            Printer = printer.GaPrinter

        return Printer().doprint(self)

    def __repr__(self):
        return str(self)

    def _repr_latex_(self):
        latex_str = printer.GaLatexPrinter.latex(self)
        if r'\begin{align*}' not in latex_str:
            if self.title is None:
                latex_str = r'\begin{equation*} ' + latex_str + r' \end{equation*}'
            else:
                latex_str = r'\begin{equation*} ' + self.title + ' = ' + latex_str + r' \end{equation*}'
        else:
            if self.title is not None:
                latex_str = latex_str.replace('&',' ' + self.title + ' =&',1)
        return latex_str

    def is_scalar(self):
        for x in self.terms:
            if isinstance(x[0], Mv) and not x[0].is_scalar():
                return False
        return True

    def components(self):
        dop_lst = []
        for (sdop, base) in self.Dop_mv_expand():
            new_coefs = []
            new_pdiffs = []
            for (coef, pdiff) in sdop.terms:
                if pdiff in new_pdiffs:
                    index = new_pdiffs.index(pdiff)
                    new_coefs[index] += coef * base
                else:
                    new_pdiffs.append(pdiff)
                    new_coefs.append(coef * base)
            new_coefs = [Mv(x, ga=self.Ga) for x in new_coefs]
            terms = list(zip(new_coefs, new_pdiffs))
            dop_lst.append(Dop(terms, ga=self.Ga))
        return tuple(dop_lst)

    def Dop_mv_expand(self, modes=None):
        coefs = []
        bases = []
        self.consolidate_coefs()

        for (coef, pdiff) in self.terms:
            if isinstance(coef, Mv) and not coef.is_scalar():
                mv_terms = metric.linear_expand(coef.obj, mode=False)
                for (mv_coef, mv_base) in mv_terms:
                    if mv_base in bases:
                        index = bases.index(mv_base)
                        coefs[index] += Sdop([(mv_coef, pdiff)], ga=self.Ga)
                    else:
                        bases.append(mv_base)
                        coefs.append(Sdop([(mv_coef, pdiff)], ga=self.Ga))
            else:
                if isinstance(coef, Mv):
                    mv_coef = coef.obj
                else:
                    mv_coef = coef
                if S(1) in bases:
                    index = bases.index(S(1))
                    coefs[index] += Sdop([(mv_coef, pdiff)], ga=self.Ga)
                else:
                    bases.append(S(1))
                    coefs.append(Sdop([(mv_coef, pdiff)], ga=self.Ga))
        if modes is not None:
            for i in range(len(coefs)):
                coefs[i] = coefs[i].simplify(modes)
        terms = list(zip(coefs, bases))
        return sorted(terms, key=lambda x: self.Ga._all_blades_lst.index(x[1]))

    def Dop_str(self):
        if len(self.terms) == 0:
            return ZERO_STR

        mv_terms = self.Dop_mv_expand(modes=simplify)
        s = ''

        for (sdop, base) in mv_terms:
            str_base = printer.latex(base)
            str_sdop = printer.latex(sdop)
            if base == S(1):
                s += str_sdop
            else:
                if len(sdop.terms) > 1:
                    if self.cmpflg:
                        s += '(' + str_sdop + ')*' + str_base
                    else:
                        s += str_base + '*(' + str_sdop + ')'
                else:
                    if str_sdop[0] == '-' and not isinstance(sdop.terms[0][0], Add):
                        if self.cmpflg:
                            s += str_sdop + '*' + str_base
                        else:
                            s += '-' + str_base + '*' + str_sdop[1:]
                    else:
                        if self.cmpflg:
                            s += str_sdop + '*' + str_base
                        else:
                            s += str_base + '*' + str_sdop
            s += ' + '

        s = s.replace('+ -','-')
        return s[:-3]

    def Dop_latex_str(self):
        if len(self.terms) == 0:
            return ZERO_STR

        self.consolidate_coefs()

        mv_terms = self.Dop_mv_expand(modes=simplify)
        s = ''

        for (sdop, base) in mv_terms:
            str_base = printer.latex(base)
            str_sdop = printer.latex(sdop)
            if base == S(1):
                s += str_sdop
            else:
                if str_sdop == '1':
                    s += str_base
                if str_sdop == '-1':
                    s += '-' + str_base
                    if str_sdop[1:] != '1':
                        s += ' ' + str_sdop[1:]
                else:
                    if len(sdop.terms) > 1:
                        if self.cmpflg:
                            s += r'\left ( ' + str_sdop + r'\right ) ' + str_base
                        else:
                            s += str_base + ' ' + r'\left ( ' + str_sdop + r'\right ) '
                    else:
                        if str_sdop[0] == '-' and not isinstance(sdop.terms[0][0], Add):
                            if self.cmpflg:
                                s += str_sdop + str_base
                            else:
                                s += '-' + str_base + ' ' + str_sdop[1:]
                        else:
                            if self.cmpflg:
                                s += str_sdop + ' ' + str_base
                            else:
                                s += str_base + ' ' + str_sdop
            s += ' + '

        s = s.replace('+ -','-')
        Sdop.str_mode = False
        return s[:-3]

    def Fmt(self, fmt=1, title=None, dop_fmt=None):
        if printer.GaLatexPrinter.latex_flg:
            printer.GaLatexPrinter.prev_fmt = printer.GaLatexPrinter.fmt
            printer.GaLatexPrinter.prev_dop_fmt = printer.GaLatexPrinter.dop_fmt
        else:
            printer.GaPrinter.prev_fmt = printer.GaPrinter.fmt
            printer.GaPrinter.prev_dop_fmt = printer.GaPrinter.dop_fmt

        if title is not None:
            self.title = title

        if printer.isinteractive():
            return self

        if Mv.latex_flg:
            latex_str = printer.GaLatexPrinter.latex(self)
            printer.GaLatexPrinter.fmt = printer.GaLatexPrinter.prev_fmt
            printer.GaLatexPrinter.dop_fmt = printer.GaLatexPrinter.prev_dop_fmt

            if title is not None:
                return title + ' = ' + latex_str
            else:
                return latex_str
        else:
            s = str(self)
            printer.GaPrinter.fmt = printer.GaPrinter.prev_fmt
            printer.GaPrinter.dop_fmt = printer.GaPrinter.prev_dop_fmt

            if title is not None:
                return title + ' = ' + s
            else:
                return s

    @staticmethod
    def basic(ga):
        r_basis = list(ga.r_basis)

        if not ga.is_ortho:
            r_basis = [x / ga.e_sq for x in r_basis]
        if ga.norm:
            r_basis = [x / e_norm for (x, e_norm) in zip(r_basis, ga.e_norm)]

        ga.lgrad = Dop(r_basis, ga.pdx, ga=ga)
        ga.rgrad = Dop(r_basis, ga.pdx, ga=ga, cmpflg=true)
        return ga.lgrad, ga.rgrad

################################# Alan Macdonald's additions #########################


def Nga(x, prec=5):
    if isinstance(x, Mv):
        Px = Mv(x, ga=x.Ga)
        Px.obj = Nsympy(x.obj, prec)
        return(Px)
    else:
        return(Nsympy(x, prec))


def printeigen(M):    # Print eigenvalues, multiplicities, eigenvectors of M.
    evects = M.eigenvects()
    for i in range(len(evects)):                   # i iterates over eigenvalues
        print(('Eigenvalue =', evects[i][0], '  Multiplicity =', evects[i][1], ' Eigenvectors:'))
        for j in range(len(evects[i][2])):         # j iterates over eigenvectors of a given eigenvalue
            result = '['
            for k in range(len(evects[i][2][j])):  # k iterates over coordinates of an eigenvector
                result += str(trigsimp(evects[i][2][j][k]).evalf(3))
                if k != len(evects[i][2][j]) - 1:
                    result += ', '
            result += '] '
            print(result)


def printGS(M, norm=False):  # Print Gram-Schmidt output.
    from sympy import GramSchmidt
    global N
    N = GramSchmidt(M, norm)
    result = '[ '
    for i in range(len(N)):
        result += '['
        for j in range(len(N[0])):
            result += str(trigsimp(N[i][j]).evalf(3))
            if j != len(N[0]) - 1:
                result += ', '
        result += '] '
        if j != len(N[0]) - 1:
            result += ' '
    result += ']'
    print(result)


def printrref(matrix, vars="xyzuvwrs"):   # Print rref of matrix with variables.
    rrefmatrix = matrix.rref()[0]
    rows, cols = rrefmatrix.shape
    if len(vars) < cols - 1:
        print('Not enough variables.')
        return
    for i in range(rows):
        result = ''
        for j in range(cols - 1):
            result += str(rrefmatrix[i, j]) + vars[j]
            if j != cols - 2:
                result += ' + '
        result += ' = ' + str(rrefmatrix[i, cols - 1])
        print(result)


def com(A, B):
    raise ImportError(
        """mv.com is removed, please use galgebra.ga.Ga.com(A, B) instead.""")


def correlation(u, v, dec=3):  # Compute the correlation coefficient of vectors u and v.
    rows, cols = u.shape
    uave = 0
    vave = 0
    for i in range(rows):
        uave += u[i]
        vave += v[i]
    uave = uave / rows
    vave = vave / rows
    ulocal = u[:, :]  # Matrix copy
    vlocal = v[:, :]
    for i in range(rows):
        ulocal[i] -= uave
        vlocal[i] -= vave
    return ulocal.dot(vlocal) / (ulocal.norm() * vlocal.norm()). evalf(dec)


def J(A):
    if isinstance(A, Mv):
        return A.J()
    else:
        raise ValueError('A not a multivector in J(A)')


def Jinv(A):
    if isinstance(A, Mv):
        return A.Jinv()
    else:
        raise ValueError('A not a multivector in J(A)')


def cross(v1, v2):
    if v1.is_vector() and v2.is_vector() and v1.Ga.name == v2.Ga.name and v1.Ga.n == 3:
        return -v1.Ga.I() * (v1 ^ v2)
    else:
        raise ValueError(str(v1) + ' and ' + str(v2) + ' not compatible for cross product.')


def dual(A):
    if isinstance(A, Mv):
        return A.dual()
    else:
        raise ValueError('A not a multivector in dual(A)')


def even(A):
    if not isinstance(A,Mv):
        raise ValueError('A = ' + str(A) + ' not a multivector in even(A).')
    return A.even()


def odd(A):
    if not isinstance(A,Mv):
        raise ValueError('A = ' + str(A) + ' not a multivector in even(A).')
    return A.odd()


def exp(A,hint='-'):
    if isinstance(A,Mv):
        return A.exp(hint)
    else:
        return sympy_exp(A)


def grade(A, r=0):
    if isinstance(A, Mv):
        return A.grade(r)
    else:
        raise ValueError('A not a multivector in grade(A,r)')


def inv(A):
    if not isinstance(A,Mv):
        raise ValueError('A = ' + str(A) + ' not a multivector in inv(A).')
    return A.inv()


def norm(A, hint='+'):
    if isinstance(A, Mv):
        return A.norm(hint=hint)
    else:
        raise ValueError('A not a multivector in norm(A)')


def norm2(A):
    if isinstance(A, Mv):
        return A.norm2()
    else:
        raise ValueError('A not a multivector in norm(A)')


def proj(B, A):  # Project on the blade B the multivector A
    if isinstance(A,Mv):
        return A.project_in_blade(B)
    else:
        raise ValueError('A not a multivector in proj(B,A)')


def rot(itheta, A, hint='-'):  # Rotate by the 2-blade itheta the multivector A
    if isinstance(A,Mv):
        return A.rotate_multivector(itheta, hint)
    else:
        raise ValueError('A not a multivector in rotate(A,itheta)')


def refl(B, A):  #  Project on the blade B the multivector A
    if isinstance(A,Mv):
        return A.reflect_in_blade(B)
    else:
        raise ValueError('A not a multivector in reflect(B,A)')


def rev(A):
    if isinstance(A, Mv):
        return A.rev()
    else:
        raise ValueError('A not a multivector in rev(A)')


def scalar(A):
    if not isinstance(A,Mv):
        raise ValueError('A = ' + str(A) + ' not a multivector in inv(A).')
    return A.scalar()<|MERGE_RESOLUTION|>--- conflicted
+++ resolved
@@ -170,11 +170,13 @@
     # positionally. When python 3.8 is the lowest supported version, we can
     # switch to using the / syntax from PEP570
 
-    def _make_blade(ga, *kargs, **kwargs):
-        """ Make a k-blade. """
-        if isinstance(kargs[0], str) and isinstance(kargs[1], int):
-            root = kargs[0]
-            return reduce(Mv.__xor__, [ga.mv('%s%d' % (root, i), 'vector') for i in range(kargs[1])], ga.mv(1, 'scalar')).obj
+    @staticmethod
+    def _make_blade(ga, __name, __grade, **kwargs):
+        if isinstance(__name, str) and isinstance(__grade, int):
+            return reduce(Mv.__xor__, [ga.mv('%s%d' % (__name, i), 'vector') for i in range(__grade)],
+                          ga.mv(1, 'scalar')).obj
+        else:
+            raise TypeError("name must be a string and grade must be an int")
 
     @staticmethod
     def _make_grade(ga, __name_or_coeffs, __grade, **kwargs):
@@ -966,14 +968,14 @@
     def J(self):
         # TODO: If we pick our basis smartly, we can probably use J in place of Jinv...
         obj = 0
-        for coef, coblade in zip(self.blade_coefs(self.Ga.mv_blades_lst0), self.Ga.coblades_lst0):
+        for coef, coblade in zip(self.blade_coefs(self.Ga._all_mv_blades_lst), self.Ga.coblades_lst):
             obj += coef * coblade
         return Mv(obj, ga=self.Ga)
 
     def Jinv(self):
         # TODO: If we pick our basis smartly, we can probably use J in place of Jinv...
         obj = 0
-        for coef, coblade_inv in zip(self.blade_coefs(self.Ga.mv_blades_lst0), self.Ga.coblades_inv_lst0):
+        for coef, coblade_inv in zip(self.blade_coefs(self.Ga._all_mv_blades_lst), self.Ga.coblades_inv_lst):
             obj += coef * coblade_inv
         return Mv(obj, ga=self.Ga)
 
@@ -985,21 +987,11 @@
         """
 
         if blade_lst is None:
-<<<<<<< HEAD
-            blade_lst = [self.Ga.mv(ONE)] + self.Ga.mv_blades_lst
+            blade_lst = self.Ga._all_mv_blades_lst
         else:
             for blade in blade_lst:
-                if not blade.is_base():     # or not blade.is_blade(): can't be used with degenerate metrics
+                if not blade.is_base() or not blade.is_blade():
                     raise ValueError("%s expression isn't a basis blade" % blade)
-=======
-            blade_lst = self.Ga._all_mv_blades_lst
-
-        #print 'Enter blade_coefs blade_lst =', blade_lst, type(blade_lst), [i.is_blade() for i in blade_lst]
-
-        for blade in blade_lst:
-            if not blade.is_base() or not blade.is_blade():
-                raise ValueError("%s expression isn't a basis blade" % blade)
->>>>>>> 09ecbd1a
         blade_lst = [x.obj for x in blade_lst]
         (coefs, bases) = metric.linear_expand(self.obj)
         coef_lst = []
