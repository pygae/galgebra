"""
Multivector and Linear Multivector Differential Operator
"""

import copy
import numbers
import operator
from functools import reduce
import warnings

from sympy import (
    Symbol, Function, S, expand, Add,
    sin, cos, sinh, cosh, sqrt, trigsimp, expand,
    simplify, diff, Rational, Expr, Abs, collect,
)
from sympy import exp as sympy_exp
from sympy import N as Nsympy

from . import printer
from . import metric
from .printer import ZERO_STR
from .utils import _KwargParser

ONE = S(1)
ZERO = S(0)
HALF = Rational(1, 2)

half = Rational(1, 2)

########################### Multivector Class ##########################


class Mv(object):
    """
    Wrapper class for multivector objects (``self.obj``) so that it is easy
    to overload operators (``*``, ``^``, ``|``, ``<``, ``>``)  for the various
    multivector products and for printing.

    Also provides a constructor to easily instantiate multivector objects.

    Additionally, the functionality
    of the multivector derivative have been added via the special vector
    ``grad`` so that one can take the geometric derivative of a multivector
    function ``A`` by applying ``grad`` from the left, ``grad*A``, or the
    right ``A*grad`` for both the left and right derivatives.  The operator
    between the ``grad`` and the 'A' can be any of the multivector product
    operators.

    If ``f`` is a scalar function ``grad*f`` is the usual gradient of a function.
    If ``A`` is a vector function ``grad|f`` is the divergence of ``A`` and
    ``-I*(grad^A)`` is the curl of ``A`` (I is the pseudo scalar for the geometric
    algebra)

    Attributes
    ----------
    obj : sympy.core.Expr
        The underlying sympy expression for this multivector
    """

    ################### Multivector initialization #####################

    fmt = 1
    latex_flg = False
    restore = False
    dual_mode_lst = ['+I','I+','+Iinv','Iinv+','-I','I-','-Iinv','Iinv-']

    @staticmethod
    def setup(ga):
        """
        Set up constant multivectors required for multivector class for
        a given geometric algebra, `ga`.
        """
        Mv.fmt = 1
        # copy basis in case the caller wanted to change it
        return ga.mv_I, list(ga.mv_basis), ga.mv_x

    @staticmethod
    def Format(mode=1):
        Mv.latex_flg = True
        Mv.fmt = mode
        return

    @staticmethod
    def Mul(A, B, op):
        """
        Function for all types of geometric multiplications called by
        overloaded operators for ``*``, ``^``, ``|``, ``<``, and ``>``.
        """
        if not isinstance(A, Mv):
            A = B.Ga.mv(A)
        if not isinstance(B, Mv):
            B = A.Ga.mv(B)

        if op == '*':
            return A * B
        elif op == '^':
            return A ^ B
        elif op == '|':
            return A | B
        elif op == '<':
            return A < B
        elif op == '>':
            return A > B
        else:
            raise ValueError('Operation ' + op + 'not allowed in Mv.Mul!')

    def characterise_Mv(self):
        if self.char_Mv:
            return
        obj = expand(self.obj)
        if isinstance(obj, numbers.Number):
            self.i_grade = 0
            self.is_blade_rep = True
            self.grades = [0]
            return
        if  obj.is_commutative:
            self.i_grade = 0
            self.is_blade_rep = True
            self.grades = [0]
            return
        if isinstance(obj, Add):
            args = obj.args
        else:
            if obj in self.Ga._all_blades_lst:
                self.is_blade_rep = True
                self.i_grade = self.Ga.blades_to_grades_dict[obj]
                self.grades = [self.i_grade]
                self.char_Mv = True
                self.blade_flg = True
                return
            else:
                args = [obj]

        grades = []
        #print 'args =', args
        self.is_blade_rep = True
        for term in args:
            if term.is_commutative:
                if 0 not in grades:
                    grades.append(0)
            else:
                c, nc = term.args_cnc(split_1=False)
                blade = nc[0]
                #print 'blade =',blade
                if blade in self.Ga._all_blades_lst:
                    grade = self.Ga.blades_to_grades_dict[blade]
                    if not grade in grades:
                        grades.append(grade)
                else:
                    self.char_Mv = True
                    self.is_blade_rep = False
                    self.i_grade = None
                    return
        if len(grades) == 1:
            self.i_grade = grades[0]
        else:
            self.i_grade = None
        self.grades = grades
        self.char_Mv = True
        return

    # helper methods called by __init__. Note that these names must not change,
    # as the part of the name after `_make_` is public API via the string
    # argument passed to __init__.
    #
    # The double underscores in argument names are to force the passing
    # positionally. When python 3.8 is the lowest supported version, we can
    # switch to using the / syntax from PEP570

    @staticmethod
    def _make_grade(ga, __name_or_coeffs, __grade, **kwargs):
        """ Make a pure grade multivector. """
        def add_superscript(root, s):
            if not s:
                return root
            return '{}__{}'.format(root, s)
        grade = __grade
        kw = _KwargParser('_make_grade', kwargs)
        if isinstance(__name_or_coeffs, str):
            name = __name_or_coeffs
            f = kw.pop('f', False)
            kw.reject_remaining()
            if isinstance(f, bool):
                if f:  # Is a multivector function of all coordinates
                    return sum([Function(add_superscript(name, super_script), real=True)(*ga.coords) * base
                                for (super_script, base) in zip(ga.blade_super_scripts[grade], ga.blades[grade])])
                else:  # Is a constant multivector function
                    return sum([Symbol(add_superscript(name, super_script), real=True) * base
                                for (super_script, base) in zip(ga.blade_super_scripts[grade], ga.blades[grade])])
            else:  # Is a multivector function of tuple f variables
                return sum([Function(add_superscript(name, super_script), real=True)(*f) * base
                            for (super_script, base) in zip(ga.blade_super_scripts[grade], ga.blades[grade])])
        elif isinstance(__name_or_coeffs, (list, tuple)):
            coeffs = __name_or_coeffs
            kw.reject_remaining()
            if len(coeffs) <= len(ga.blades[grade]):
                return sum([coef * base
                    for (coef, base) in zip(coeffs, ga.blades[grade][:len(coeffs)])])
            else:
                raise ValueError("Too many coefficients")
        else:
            raise TypeError("Expected a string, list, or tuple")

    @staticmethod
    def _make_scalar(ga, __name_or_value, **kwargs):
        """ Make a scalar multivector """
        if isinstance(__name_or_value, str):
            name = __name_or_value
            return Mv._make_grade(ga, name, 0, **kwargs)
        else:
            value = __name_or_value
            return value

    @staticmethod
    def _make_vector(ga, __name_or_coeffs, **kwargs):
        """ Make a vector multivector """
        return Mv._make_grade(ga, __name_or_coeffs, 1, **kwargs)

    @staticmethod
    def _make_bivector(ga, __name_or_coeffs, **kwargs):
        """ Make a bivector multivector """
        return Mv._make_grade(ga, __name_or_coeffs, 2, **kwargs)

    @staticmethod
    def _make_pseudo(ga, __name_or_coeffs, **kwargs):
        """ Make a pseudo scalar multivector """
        return Mv._make_grade(ga, __name_or_coeffs, ga.n, **kwargs)

    @staticmethod
    def _make_mv(ga, __name, **kwargs):
        """ Make a general (2**n components) multivector """
        if not isinstance(__name, str):
            raise TypeError("Must be a string")
        return reduce(operator.add, (
            Mv._make_grade(ga, __name, grade, **kwargs)
            for grade in range(ga.n + 1)
        ))

    @staticmethod
    def _make_spinor(ga, __name, **kwargs):
        """ Make a general even (spinor) multivector """
        if not isinstance(__name, str):
            raise TypeError("Must be a string")
        return reduce(operator.add, (
            Mv._make_grade(ga, __name, grade, **kwargs)
            for grade in range(0, ga.n + 1, 2)
        ))

    @staticmethod
    def _make_odd(ga, __name, **kwargs):
        """ Make a general odd multivector """
        if not isinstance(__name, str):
            raise TypeError("Must be a string")
        return reduce(operator.add, (
            Mv._make_grade(ga, __name, grade, **kwargs)
            for grade in range(1, ga.n + 1, 2)
        ), S(0))  # base case needed in case n == 0

    # aliases
    _make_grade2 = _make_bivector
    _make_even = _make_spinor

    def __init__(self, *args, ga, recp=None, coords=None, **kwargs):
        """
        __init__(self, *args, ga, recp=None, **kwargs)

        Note this constructor is overloaded, based on the type and number of
        positional arguments:

        .. class:: Mv(*, ga, recp=None)

            Create a zero multivector
        .. class:: Mv(expr, /, *, ga, recp=None)

            Create a multivector from an existing vector or sympy expression
        .. class:: Mv(coeffs, grade, /, ga, recp=None)

            Create a multivector constant with a given grade
        .. class:: Mv(name, category, /, *cat_args, ga, recp=None, f=False)

            Create a multivector constant with a given category
        .. class:: Mv(name, grade, /, ga, recp=None, f=False)

            Create a multivector variable or function of a given grade
        .. class:: Mv(coeffs, category, /, *cat_args, ga, recp=None)

            Create a multivector variable or function of a given category


        ``*`` and ``/`` in the signatures above are python
        3.8 syntax, and respectively indicate the boundaries between
        positional-only, normal, and keyword-only arguments.

        Parameters
        ----------
        ga : ~galgebra.ga.Ga
            Geometric algebra to be used with multivectors
        recp : object, optional
            Normalization for reciprocal vector. Unused.
        name : str
            Name of this multivector, if it is a variable or function
        coeffs : sequence
            Sequence of coefficients for the given category.
            This is only meaningful
        category : str
            One of:

             * ``"grade"`` - this takes an additional argument, the grade to
               create, in ``cat_args``
             * ``"scalar"``
             * ``"vector"``
             * ``"bivector"`` / ``"grade2"``
             * ``"pseudo"``
             * ``"mv"``
             * ``"even"`` / ``"spinor"``
             * ``"odd"``

        f : bool, tuple
            True if function of coordinates, or a tuple of those coordinates.
            Only valid if a name is passed

        coords :
            This argument is always accepted but ignored.

            It is incorrectly described internally as the coordinates to be
            used with multivector functions.
        """
        kw = _KwargParser('__init__', kwargs)
        self.Ga = ga
        self.recp = recp  # not used

        self.char_Mv = False
        self.i_grade = None  # if pure grade mv, grade value
        self.grades = None  # list of grades in mv
        self.is_blade_rep = True  # flag for blade representation
        self.blade_flg = None  # if is_blade is called flag is set
        self.versor_flg = None  # if is_versor is called flag is set
        self.coords = self.Ga.coords
        self.title = None

        if len(args) == 0:  # default constructor 0
            self.obj = S(0)
            self.i_grade = 0
            kw.reject_remaining()
        elif len(args) == 1 and not isinstance(args[0], str):  # copy constructor
            x = args[0]
            if isinstance(x, Mv):
                self.obj = x.obj
                self.is_blade_rep = x.is_blade_rep
                self.i_grade = x.i_grade
            else:
                if isinstance(x, Expr):  #copy constructor for obj expression
                    self.obj = x
                else:  #copy constructor for scalar obj expression
                    self.obj = S(x)
                self.is_blade_rep = True
                self.characterise_Mv()
            kw.reject_remaining()
        else:
            if isinstance(args[1], str):
                make_args = list(args)
                mode = make_args.pop(1)
                make_func = getattr(Mv, '_make_{}'.format(mode), None)
                if make_func is None:
                    raise ValueError('{!r} is not an allowed multivector type.'.format(mode))
                self.obj = make_func(self.Ga, *make_args, **kwargs)
            elif isinstance(args[1], int):  # args[1] = r (integer) Construct grade r multivector
                if args[1] == 0:
                    # _make_scalar interprets its coefficient argument differently
                    make_args = list(args)
                    make_args.pop(1)
                    self.obj = Mv._make_scalar(self.Ga, *make_args, **kwargs)
                else:
                    self.obj = Mv._make_grade(self.Ga, *args, **kwargs)
            else:
                raise TypeError("Expected string or int")

            if isinstance(args[0], str):
                self.title = args[0]
            self.characterise_Mv()

    ################# Multivector member functions #####################

    def reflect_in_blade(self, blade):  # Reflect mv in blade
        # See Mv class functions documentation
        if blade.is_blade():
            self.characterise_Mv()
            blade.characterise_Mv()
            blade_inv = blade.rev() / blade.norm2()
            grade_dict = self.Ga.grade_decomposition(self)
            blade_grade = blade.i_grade
            reflect = Mv(0,'scalar',ga=self.Ga)
            for grade in list(grade_dict.keys()):
                if (grade * (blade_grade + 1)) % 2 == 0:
                    reflect += blade * grade_dict[grade] * blade_inv
                else:
                    reflect -= blade * grade_dict[grade] * blade_inv
            return reflect
        else:
            raise ValueError(str(blade) + 'is not a blade in reflect_in_blade(self, blade)')

    def project_in_blade(self,blade):
        # See Mv class functions documentation
        if blade.is_blade():
            blade.characterise_Mv()
            blade_inv = blade.rev() / blade.norm2()
            return (self < blade) * blade_inv  # < is left contraction
        else:
            raise ValueError(str(blade) + 'is not a blade in project_in_blade(self, blade)')

    def rotate_multivector(self,itheta,hint='-'):
        Rm = (-itheta/S(2)).exp(hint)
        Rp = (itheta/S(2)).exp(hint)
        return Rm * self * Rp

    def base_rep(self):
        """ Express as a linear combination of geometric products """
        if not self.is_blade_rep:
            return self

        b = copy.copy(self)
        b.obj = self.Ga.blade_to_base_rep(self.obj)
        b.is_blade_rep = False
        return b

    def blade_rep(self):
        """ Express as a linear combination of blades """
        if self.is_blade_rep:
            return self

        b = copy.copy(self)
        b.obj = self.Ga.base_to_blade_rep(self.obj)
        b.is_blade_rep = True
        return b

    def __hash__(self):
        if self.is_scalar():
            # ensure we match equality
            return hash(self.obj)
        else:
            return hash((self.Ga, self.obj))

    def __eq__(self, A):
        if isinstance(A, Mv):
            diff = (self - A).expand().simplify()
            #diff = (self - A).expand()
            if diff.obj == S(0):
                return True
            else:
                return False
        else:
            if self.is_scalar() and self.obj == A:
                return True
            else:
                return False

    """
    def __eq__(self, A):
        if not isinstance(A, Mv):
            if not self.is_scalar():
                return False
            if expand(self.obj) == expand(A):
                return True
            else:
                return False
        if self.is_blade_rep != A.is_blade_rep:
            self = self.blade_rep()
            A = A.blade_rep()
        coefs, bases = metric.linear_expand(self.obj)
        Acoefs, Abases = metric.linear_expand(A.obj)
        if len(bases) != len(Abases):
            return False
        if set(bases) != set(Abases):
            return False
        for base in bases:
            index = bases.index(base)
            indexA = Abases.index(base)
            if expand(coefs[index]) != expand(Acoefs[index]):
                return False
        return True
    """

    def __neg__(self):
        return Mv(-self.obj, ga=self.Ga)

    def __add__(self, A):

        if (not isinstance(A, Mv)) and (not isinstance(A, Dop)):
            return Mv(self.obj + A, ga=self.Ga)

        if self.Ga != A.Ga:
            raise ValueError('In + operation Mv arguments are not from same geometric algebra')

        if isinstance(A, Dop):
            return Dop.Add(A, self)

        if self.is_blade_rep == A.is_blade_rep:
            return Mv(self.obj + A.obj, ga=self.Ga)
        else:
            if self.is_blade_rep:
                A = A.blade_rep()
            else:
                self = self.blade_rep()
            return Mv(self.obj + A.obj, ga=self.Ga)

    def __radd__(self, A):
        return(self + A)

    def __sub__(self, A):

        if (not isinstance(A, Mv)) and (not isinstance(A, Dop)):
            return Mv(self.obj - A, ga=self.Ga)

        if self.Ga != A.Ga:
            raise ValueError('In - operation Mv arguments are not from same geometric algebra')

        if isinstance(A, Dop):
            return Dop.Add(self, -A)

        if self.is_blade_rep == A.is_blade_rep:
            return Mv(self.obj - A.obj, ga=self.Ga)
        else:
            if self.is_blade_rep:
                A = A.blade_rep()
            else:
                self = self.blade_rep()
            return Mv(self.obj - A.obj, ga=self.Ga)

    def __rsub__(self, A):
        return -self + A

    def __mul__(self, A):

        if (not isinstance(A, Mv)) and (not isinstance(A, Dop)):
            return Mv(expand(A * self.obj), ga=self.Ga)

        if self.Ga != A.Ga:
            raise ValueError('In * operation Mv arguments are not from same geometric algebra')

        if isinstance(A, Dop):
            return A.Mul(self, A, op='*')

        if self.is_scalar():
            return Mv(self.obj * A, ga=self.Ga)

        if self.is_blade_rep and A.is_blade_rep:
            self = self.base_rep()
            A = A.base_rep()

            selfxA = Mv(self.Ga.mul(self.obj, A.obj), ga=self.Ga)
            selfxA.is_blade_rep = False
            return selfxA.blade_rep()

        elif self.is_blade_rep:
            self = self.base_rep()

            selfxA = Mv(self.Ga.mul(self.obj, A.obj), ga=self.Ga)
            selfxA.is_blade_rep = False
            return selfxA.blade_rep()

        elif A.is_blade_rep:
            A = A.base_rep()

            selfxA = Mv(self.Ga.mul(self.obj, A.obj), ga=self.Ga)
            selfxA.is_blade_rep = False
            return selfxA.blade_rep()
        else:
            return Mv(self.Ga.mul(self.obj, A.obj), ga=self.Ga)


    def __rmul__(self, A):
        return Mv(expand(A * self.obj), ga=self.Ga)

    def __truediv__(self, A):
        if isinstance(A,Mv):
            return self * A.inv()
        else:
            return self * (S(1)/A)

    def __str__(self):
        if printer.GaLatexPrinter.latex_flg:
            Printer = printer.GaLatexPrinter
        else:
            Printer = printer.GaPrinter
        return Printer().doprint(self)

    def __repr__(self):
        return str(self)

    def __getitem__(self,key):
        '''
        get a specified grade of a multivector
        '''
        return self.grade(key)

    def Mv_str(self):
        global print_replace_old, print_replace_new
        if self.i_grade == 0:
            return str(self.obj)

        # note: this just replaces `self` for the rest of this function
        obj = expand(self.obj)
        obj = metric.Simp.apply(obj)
        self = Mv(obj, ga=self.Ga)

        if self.is_blade_rep or self.Ga.is_ortho:
            base_keys = self.Ga._all_blades_lst
            grade_keys = self.Ga.blades_to_grades_dict
        else:
            base_keys = self.Ga._all_bases_lst
            grade_keys = self.Ga.bases_to_grades_dict
        if isinstance(self.obj, Add):  # collect coefficients of bases
            if self.obj.is_commutative:
                return self.obj
            args = self.obj.args
            terms = {}  # dictionary with base indexes as keys
            grade0 = S(0)
            for arg in args:
                c, nc = arg.args_cnc()
                c = reduce(operator.mul, c, S(1))
                if len(nc) > 0:
                    base = nc[0]
                    if base in base_keys:
                        index = base_keys.index(base)
                        if index in terms:
                            (c_tmp, base, g_keys) = terms[index]
                            terms[index] = (c_tmp + c, base, g_keys)
                        else:
                            terms[index] = (c, base, grade_keys[base])
                else:
                    grade0 += c
            if grade0 != S(0):
                terms[-1] = (grade0, S(1), -1)
            terms = list(terms.items())
            sorted_terms = sorted(terms, key=operator.itemgetter(0))  # sort via base indexes

            s = str(sorted_terms[0][1][0] * sorted_terms[0][1][1])
            if printer.GaPrinter.fmt == 3:
                s = ' ' + s + '\n'
            if printer.GaPrinter.fmt == 2:
                s = ' ' + s
            old_grade = sorted_terms[0][1][2]
            for (key, (c, base, grade)) in sorted_terms[1:]:
                term = str(c * base)
                if printer.GaPrinter.fmt == 2 and old_grade != grade:  # one grade per line
                    old_grade = grade
                    s += '\n'
                if term[0] == '-':
                    term = ' - ' + term[1:]
                else:
                    term = ' + ' + term
                if printer.GaPrinter.fmt == 3:  # one base per line
                    s += term + '\n'
                else:  # one multivector per line
                    s += term
            if s[-1] == '\n':
                s = s[:-1]
            if printer.print_replace_old is not None:
                s = s.replace(printer.print_replace_old,printer.print_replace_new)
            return s
        else:
            return str(self.obj)

    def Mv_latex_str(self):

        if self.obj == 0:
            return ZERO_STR

        first_line = True

        def append_plus(c_str):
            nonlocal first_line
            if first_line:
                first_line = False
                return c_str
            else:
                c_str = c_str.strip()
                if c_str[0] == '-':
                    return ' ' + c_str
                else:
                    return ' + ' + c_str

        # str representation of multivector
        # note: this just replaces `self` for the rest of this function
        obj = expand(self.obj)
        obj = metric.Simp.apply(obj)
        self = Mv(obj, ga=self.Ga)

        if self.obj == S(0):
            return ZERO_STR

        if self.is_blade_rep or self.Ga.is_ortho:
            base_keys = self.Ga._all_blades_lst
            grade_keys = self.Ga.blades_to_grades_dict
        else:
            base_keys = self.Ga._all_bases_lst
            grade_keys = self.Ga.bases_to_grades_dict
        if isinstance(self.obj, Add):
            args = self.obj.args
        else:
            args = [self.obj]
        terms = {}  # dictionary with base indexes as keys
        grade0 = S(0)
        for arg in args:
            c, nc = arg.args_cnc(split_1=False)
            c = reduce(operator.mul, c, S(1))
            if len(nc) > 0:
                base = nc[0]
                if base in base_keys:
                    index = base_keys.index(base)
                    if index in terms:
                        (c_tmp, base, g_keys) = terms[index]
                        terms[index] = (c_tmp + c, base, g_keys)
                    else:
                        terms[index] = (c, base, grade_keys[base])
            else:
                grade0 += c
        if grade0 != S(0):
            terms[-1] = (grade0, S(1), 0)
        terms = list(terms.items())

        sorted_terms = sorted(terms, key=operator.itemgetter(0))  # sort via base indexes

        if len(sorted_terms) == 1 and sorted_terms[0][1][2] == 0:  # scalar
            return printer.latex(printer.coef_simplify(sorted_terms[0][1][0]))

        lines = []
        old_grade = -1
        s = ''
        for (index, (coef, base, grade)) in sorted_terms:
            coef = printer.coef_simplify(coef)
            #coef = simplify(coef)
            l_coef = printer.latex(coef)
            if l_coef == '1' and base != S(1):
                l_coef = ''
            if l_coef == '-1' and base != S(1):
                l_coef = '-'
            if base == S(1):
                l_base = ''
            else:
                l_base = printer.latex(base)
            if isinstance(coef, Add):
                cb_str = '\\left ( ' + l_coef + '\\right ) ' + l_base
            else:
                cb_str = l_coef + ' ' + l_base
            if printer.GaLatexPrinter.fmt == 3:  # One base per line
                lines.append(append_plus(cb_str))
            elif printer.GaLatexPrinter.fmt == 2:  # One grade per line
                if grade != old_grade:
                    old_grade = grade
                    if not first_line:
                        lines.append(s)
                    s = append_plus(cb_str)
                else:
                    s += append_plus(cb_str)
            else:  # One multivector per line
                s += append_plus(cb_str)
        if printer.GaLatexPrinter.fmt == 2:
            lines.append(s)
        if printer.GaLatexPrinter.fmt >= 2:
            if len(lines) == 1:
                return lines[0]
            s = ' \\begin{align*} '
            for line in lines:
                s += ' & ' + line + ' \\\\ '
            s = s[:-3] + ' \\end{align*} \n'
        return s

    def __xor__(self, A):  # wedge (^) product

        if (not isinstance(A, Mv)) and (not isinstance(A, Dop)):
            return Mv(A * self.obj, ga=self.Ga)

        if self.Ga != A.Ga:
            raise ValueError('In ^ operation Mv arguments are not from same geometric algebra')

        if isinstance(A, Dop):
            return A.Mul(self, A, op='^')

        if self.is_scalar():
            return self * A

        self = self.blade_rep()
        A = A.blade_rep()
        self_W_A = self.Ga.wedge(self.obj, A.obj)
        self_W_A = Mv(self_W_A, ga=self.Ga)
        return self_W_A

    def __rxor__(self, A):  # wedge (^) product
        if not isinstance(A, Mv):
            return Mv(A * self.obj, ga=self.Ga)
        else:
            return A * self

    def __or__(self, A):  # dot (|) product
        if (not isinstance(A, Mv)) and (not isinstance(A, Dop)):
            return Mv(ga=self.Ga)

        if self.Ga != A.Ga:
            raise ValueError('In | operation Mv arguments are not from same geometric algebra')

        if isinstance(A, Dop):
            return A.Mul(self, A, op='|')

        self = self.blade_rep()
        A = A.blade_rep()
        return Mv(self.Ga.hestenes_dot(self.obj, A.obj), ga=self.Ga)

    def __ror__(self, A):  # dot (|) product
        if not isinstance(A, Mv):
            return Mv(ga=self.Ga)
        else:
            return A | self

    def __pow__(self,n):  # Integer power operator
        if not isinstance(n,int):
            raise ValueError('!!!!Multivector power can only be to integer power!!!!')

        result = S(1)
        for x in range(n):
            result *= self
        return result

    def __lshift__(self, A): # anti-comutator (<<)
        return half * (self * A + A * self)

    def __rshift__(self, A): # comutator (>>)
        return half * (self * A - A * self)

    def __rlshift__(self, A): # anti-comutator (<<)
        return half * (A * self + self * A)

    def __rrshift__(self, A): # comutator (>>)
        return half * (A * self - self * A)

    def __lt__(self, A):  # left contraction (<)

        if (not isinstance(A, Mv)) and (not isinstance(A, Dop)):  # sympy scalar
            return Mv(A * self.obj, ga=self.Ga)

        if self.Ga != A.Ga:
            raise ValueError('In < operation Mv arguments are not from same geometric algebra')

        if isinstance(A, Dop):
            return A.Mul(self, A, op='<')

        self = self.blade_rep()
        A = A.blade_rep()
        """
        if A.is_scalar():
            if self.is_scalar():
                return self.obj * A.obj
            else:
                return S(0)
        """

        self_lc_A = Mv(self.Ga.left_contract(self.obj, A.obj), ga=self.Ga)
        return self_lc_A

    def __gt__(self, A):  # right contraction (>)

        if (not isinstance(A, Mv)) and (not isinstance(A, Dop)):  # sympy scalar
            return self.Ga.mv(A * self.scalar())

        if self.Ga != A.Ga:
            raise ValueError('In > operation Mv arguments are not from same geometric algebra')

        if isinstance(A, Dop):
            return A.Mul(self, A, op='>')

        self = self.blade_rep()
        A = A.blade_rep()
        """
        if self.is_scalar():
            if A.is_scalar():
                return self.obj * A.obj
            else:
                return S(0)
        """

        self_rc_A = Mv(self.Ga.right_contract(self.obj, A.obj), ga=self.Ga)
        return self_rc_A

    def collect(self,deep=False):
        """
        group coeffients of blades of multivector
        so there is only one coefficient per grade
        """
        """ # dead code
        self.obj = expand(self.obj)
        if self.is_blade_rep or Mv.Ga.is_ortho:
            c = self.Ga.blades_lst
        else:
            c = self.Ga.bases_lst
        self.obj = self.obj.collect(c)
        return self
        """
        obj_dict = {}
        for coef, base in metric.linear_expand_terms(self.obj):
            if base in list(obj_dict.keys()):
                obj_dict[base] += coef
            else:
                obj_dict[base] = coef
        obj = S(0)
        for base in list(obj_dict.keys()):
            if deep:
                obj += collect(obj_dict[base])*base
            else:
                obj += obj_dict[base]*base
        return Mv(obj, ga=self.Ga)


    def is_scalar(self):
        grades = self.Ga.grades(self.obj)
        if len(grades) == 1 and grades[0] == 0:
            return True
        else:
            return False

    def is_vector(self):
        grades = self.Ga.grades(self.obj)
        if len(grades) == 1 and grades[0] == 1:
            return True
        else:
            return False

    def is_blade(self):
        """
        True is self is blade, otherwise False
        sets self.blade_flg and returns value
        """
        if self.blade_flg is not None:
            return self.blade_flg
        else:
            if self.is_versor():
                if self.i_grade is not None:
                    self.blade_flg = True
                else:
                    self.blade_flg = False
            else:
                self.blade_flg = False
            return self.blade_flg

    def is_base(self):
        (coefs, _bases) = metric.linear_expand(self.obj)
        if len(coefs) > 1:
            return False
        else:
            return coefs[0] == ONE

    def is_versor(self):
        """
        Test for versor (geometric product of vectors)

        This follows Leo Dorst's test for a versor.
        Leo Dorst, 'Geometric Algebra for Computer Science,' p.533
        Sets self.versor_flg and returns value
        """

        if self.versor_flg is not None:
            return self.versor_flg
        self.characterise_Mv()
        self.versor_flg = False
        self_rev = self.rev()
        # see if self*self.rev() is a scalar
        test = self*self_rev
        if not test.is_scalar():
            return self.versor_flg
        # see if self*x*self.rev() returns a vector for x an arbitrary vector
        test = self * self.Ga._XOX * self.rev()
        self.versor_flg = test.is_vector()
        return self.versor_flg

    def is_zero(self):
        if self.obj == 0:
            return True
        return False

    def scalar(self):
        """ return scalar part of multivector as sympy expression """
        return self.Ga.scalar_part(self.obj)

    def get_grade(self, r):
        """ return r-th grade of multivector as a multivector """
        return Mv(self.Ga.get_grade(self.obj, r), ga=self.Ga)

    def components(self):
        cb = metric.linear_expand_terms(self.obj)
        cb = sorted(cb, key=lambda x: self.Ga._all_blades_lst.index(x[1]))
        return [self.Ga.mv(coef * base) for (coef, base) in cb]

    def get_coefs(self, grade):
        cb = metric.linear_expand_terms(self.obj)
        cb = sorted(cb, key=lambda x: self.Ga.blades[grade].index(x[1]))
        (coefs, bases) = list(zip(*cb))
        return coefs

    def blade_coefs(self, blade_lst=None):
        """
        For a multivector, A, and a list of basis blades, blade_lst return
        a list (sympy expressions) of the coefficients of each basis blade
        in blade_lst
        """

        if blade_lst is None:
            blade_lst = self.Ga._all_mv_blades_lst

        #print 'Enter blade_coefs blade_lst =', blade_lst, type(blade_lst), [i.is_blade() for i in blade_lst]

        for blade in blade_lst:
            if not blade.is_base() or not blade.is_blade():
                raise ValueError("%s expression isn't a basis blade" % blade)
        blade_lst = [x.obj for x in blade_lst]
        (coefs, bases) = metric.linear_expand(self.obj)
        coef_lst = []
        for blade in blade_lst:
            if blade in bases:
                coef_lst.append(coefs[bases.index(blade)])
            else:
                coef_lst.append(ZERO)
        return coef_lst

    def proj(self, bases_lst):
        """
        Project multivector onto a given list of bases.  That is find the
        part of multivector with the same bases as in the bases_lst.
        """
        bases_lst = [x.obj for x in bases_lst]
        obj = 0
        for coef, base in metric.linear_expand_terms(self.obj):
            if base in bases_lst:
                obj += coef * base
        return Mv(obj, ga=self.Ga)

    def dual(self):
        mode = self.Ga.dual_mode_value
        sign = S(1)
        if '-' in mode:
            sign = -sign
        if 'Iinv' in mode:
            I = self.Ga.i_inv
        else:
            I = self.Ga.i
        if mode[0] == '+' or mode[0] == '-':
            return sign * I * self
        else:
            return sign * self * I

    def even(self):
        """ return even parts of multivector """
        return Mv(self.Ga.even_odd(self.obj, True), ga=self.Ga)

    def odd(self):
        """ return odd parts of multivector """
        return Mv(self.Ga.even_odd(self.obj, False), ga=self.Ga)

    def rev(self):
        self = self.blade_rep()
        return Mv(self.Ga.reverse(self.obj), ga=self.Ga)

    __invert__ = rev # allow `~x` to call x.rev()

    def diff(self, coord):
        if self.Ga.coords is None:
            obj = diff(self.obj, coord)
        elif coord not in self.Ga.coords:
            if self.Ga.par_coords is None:
                obj = diff(self.obj, coord)
            elif coord not in self.Ga.par_coords:
                obj = diff(self.obj, coord)
            else:
                obj = diff(self.obj, coord)
                for x_coord in self.Ga.coords:
                    f = self.Ga.par_coords[x_coord]
                    if f != S(0):
                        tmp1 = self.Ga.pDiff(self.obj, x_coord)
                        tmp2 = diff(f, coord)
                        obj += tmp1 * tmp2
        else:
            obj = self.Ga.pDiff(self.obj, coord)
        return Mv(obj, ga=self.Ga)

    def pdiff(self, var):
        return Mv(self.Ga.pDiff(self.obj, var), ga=self.Ga)

    def Grad(self, coords, mode='*', left=True):
        """
        Returns various derivatives (*,^,|,<,>) of multivector functions
        with respect to arbitrary coordinates, 'coords'.  This would be
        used where you have a multivector function of both the basis
        coordinate set and and auxiliary coordinate set.  Consider for
        example a linear transformation in which the matrix coefficients
        depend upon the manifold coordinates, but the vector being
        transformed does not and you wish to take the divergence of the
        linear transformation with respect to the linear argument.
        """
        return Mv(self.Ga.Diff(self, mode, left, coords=coords), ga=self.Ga)

    def exp(self, hint='-'):  # Calculate exponential of multivector
        """
        Only works if square of multivector is a scalar.  If square is a
        number we can determine if square is > or < zero and hence if
        one should use trig or hyperbolic functions in expansion.  If
        square is not a number use 'hint' to determine which type of
        functions to use in expansion
        """
        self = self.blade_rep()
        self_sq = self * self
        if self_sq.is_scalar():
            sq = simplify(self_sq.obj)  # sympy expression for self**2
            if sq == S(0):  # sympy expression for self**2 = 0
                return self + S(1)
            (coefs,bases) = metric.linear_expand(self.obj)
            if len(coefs) == 1:  # Exponential of scalar * base
                base = bases[0]
                base_Mv = self.Ga.mv(base)
                base_sq = (base_Mv*base_Mv).scalar()
                if hint == '-': # base^2 < 0
                    base_n = sqrt(-base_sq)
                    return self.Ga.mv(cos(base_n*coefs[0]) + sin(base_n*coefs[0])*(bases[0]/base_n))
                else:  # base^2 > 0
                    base_n = sqrt(base_sq)
                    return self.Ga.mv(cosh(base_n*coefs[0]) + sinh(base_n*coefs[0])*(bases[0]/base_n))
            if sq.is_number:  # Square is number, can test for sign
                if sq > S(0):
                    norm = sqrt(sq)
                    value = self.obj / norm
                    tmp = Mv(cosh(norm) + sinh(norm) * value, ga=self.Ga)
                    tmp.is_blade_rep = True
                    return tmp
                else:
                    norm = sqrt(-sq)
                    value = self.obj / norm
                    tmp = Mv(cos(norm) + sin(norm) * value, ga=self.Ga)
                    tmp.is_blade_rep = True
                    return tmp
            else:
                if hint == '+':
                    norm = simplify(sqrt(sq))
                    value = self.obj / norm
                    tmp = Mv(cosh(norm) + sinh(norm) * value, ga=self.Ga)
                    tmp.is_blade_rep = True
                    return tmp
                else:
                    norm = simplify(sqrt(-sq))
                    value = self.obj / norm
                    obj = cos(norm) + sin(norm) * value
                    tmp = Mv(cos(norm) + sin(norm) * value, ga=self.Ga)
                    tmp.is_blade_rep = True
                    return tmp
        else:
            raise ValueError('"' + str(self) + '**2" is not a scalar in exp.')

    def set_coef(self, igrade, ibase, value):
        if self.blade_rep:
            base = self.Ga.blades[igrade][ibase]
        else:
            base = self.Ga.bases[igrade][ibase]
        (coefs, bases) = metric.linear_expand(self.obj)
        bases_lst = list(bases)  # python 2.5
        if base in bases:
            self.obj += (value - coefs[bases_lst.index(base)]) * base
        else:
            self.obj += value * base
        return

    def Fmt(self, fmt=1, title=None):
        """
        Set format for printing of multivectors

         * `fmt=1` - One multivector per line
         * `fmt=2` - One grade per line
         * `fmt=3` - one base per line

        Usage for multivector ``A`` example is::

            A.Fmt('2','A')

        output is::

            'A = '+str(A)

        with one grade per line.  Works for both standard printing and
        for latex.
        """
        if printer.GaLatexPrinter.latex_flg:
            printer.GaLatexPrinter.prev_fmt = printer.GaLatexPrinter.fmt
            printer.GaLatexPrinter.fmt = fmt
        else:
            printer.GaPrinter.prev_fmt = printer.GaPrinter.fmt
            printer.GaPrinter.fmt = fmt

        if title is not None:
            self.title = title

        if printer.isinteractive():
            return self

        if Mv.latex_flg:
            latex_str = printer.GaLatexPrinter.latex(self)
            printer.GaLatexPrinter.fmt = printer.GaLatexPrinter.prev_fmt

            if title is not None:
                return title + ' = ' + latex_str
            else:
                return latex_str
        else:
            s = str(self)
            printer.GaPrinter.fmt = printer.GaPrinter.prev_fmt
            if title is not None:
                return title + ' = ' + s
            else:
                return s

    def _repr_latex_(self):
        latex_str = printer.GaLatexPrinter.latex(self)
        if r'\begin{align*}' not in latex_str:
            if self.title is None:
                latex_str = r'\begin{equation*} ' + latex_str + r' \end{equation*}'
            else:
                latex_str = r'\begin{equation*} ' + self.title + ' = ' + latex_str + r' \end{equation*}'
        else:
            if self.title is not None:
                latex_str = latex_str.replace('&',' ' + self.title + ' =&',1)
        return latex_str

    def norm2(self):
        reverse = self.rev()
        product = self * reverse
        if product.is_scalar():
            return product.scalar()
        else:
            raise TypeError('"(' + str(product) + ')**2" is not a scalar in norm2.')

    def norm(self, hint='+'):
        """
        If A is a multivector and A*A.rev() is a scalar then::

            A.norm() == sqrt(Abs(A*A.rev()))

        The problem in simplifying the norm is that if ``A`` is symbolic
        you don't know if ``A*A.rev()`` is positive or negative. The use
        of the hint argument is as follows:

        =======  ========================
        hint     ``A.norm()``
        =======  ========================
        ``'+'``  ``sqrt(A*A.rev())``
        ``'-'``  ``sqrt(-A*A.rev())``
        ``'0'``  ``sqrt(Abs(A*A.rev()))``
        =======  ========================

        The default ``hint='+'`` is correct for vectors in a Euclidean vector
        space.  For bivectors in a Euclidean vector space use ``hint='-'``. In
        a mixed signature space all bets are off for the norms of symbolic
        expressions.
        """
        reverse = self.rev()
        product = self * reverse

        if product.is_scalar():
            product = product.scalar()
            if product.is_number:
                if product >= S(0):
                    return sqrt(product)
                else:
                    return sqrt(-product)
            else:
                if hint == '+':
                    return metric.square_root_of_expr(product)
                elif hint == '-':
                    return metric.square_root_of_expr(-product)
                else:
                    return sqrt(Abs(product))
        else:
            raise TypeError('"(' + str(product) + ')" is not a scalar in norm.')

    __abs__ = norm # allow `abs(x)` to call z.norm()

    def inv(self):
        if self.is_scalar():  # self is a scalar
            return self.Ga.mv(S(1)/self.obj)
        self_sq = self * self
        if self_sq.is_scalar():  # self*self is a scalar
            """
            if self_sq.scalar() == S(0):
                raise ValueError('!!!!In multivector inverse, A*A is zero!!!!')
            """
            return (S(1)/self_sq.obj)*self
        self_rev = self.rev()
        self_self_rev = self * self_rev
        if(self_self_rev.is_scalar()): # self*self.rev() is a scalar
            """
            if self_self_rev.scalar() == S(0):
                raise ValueError('!!!!In multivector inverse A*A.rev() is zero!!!!')
            """
            return (S(1)/self_self_rev.obj) * self_rev
        raise TypeError('In inv() for self =' + str(self) + 'self, or self*self or self*self.rev() is not a scalar')

    def func(self, fct):  # Apply function, fct, to each coefficient of multivector
        s = S(0)
        for coef, base in metric.linear_expand_terms(self.obj):
            s += fct(coef) * base
        fct_self = Mv(s, ga=self.Ga)
        fct_self.characterise_Mv()
        return fct_self

    def trigsimp(self):
        return self.func(trigsimp)

    def simplify(self, modes=simplify):
        if not isinstance(modes, (list, tuple)):
            modes = [modes]

        obj = S(0)
        for coef, base in metric.linear_expand_terms(self.obj):
            for mode in modes:
                coef = mode(coef)
            obj += coef * base
        return Mv(obj, ga=self.Ga)

    def subs(self, d):
        # For each scalar coef of the multivector apply substitution argument d
        obj = sum((
            coef.subs(d) * base for coef, base in metric.linear_expand_terms(self.obj)
        ), S(0))
        return Mv(obj, ga=self.Ga)

    def expand(self):
        obj = sum((
            expand(coef) * base for coef, base in metric.linear_expand_terms(self.obj)
        ), S(0))
        return Mv(obj, ga=self.Ga)

    def list(self):
        indexes = []
        key_coefs = []
        for coef, base in metric.linear_expand_terms(self.obj):
            if base in self.Ga.basis:
                index = self.Ga.basis.index(base)
                key_coefs.append((coef, index))
                indexes.append(index)

        for index in self.Ga.n_range:
            if index not in indexes:
                key_coefs.append((S(0), index))

        key_coefs = sorted(key_coefs, key=operator.itemgetter(1))
        coefs = [x[0] for x in key_coefs]
        return coefs

    def grade(self, r=0):
        return self.get_grade(r)

    def pure_grade(self):
        """
        For pure grade return grade.  If not pure grade return negative
        of maximum grade
        """
        self.characterise_Mv()
        if self.i_grade is not None:
            return self.i_grade
        return -self.grades[-1]

def compare(A,B):
    """
    Determine if ``B = c*A`` where c is a scalar.  If true return c
    otherwise return 0.
    """
    if isinstance(A, Mv) and isinstance(B, Mv):
        Acoefs, Abases = metric.linear_expand(A.obj)
        Bcoefs, Bbases = metric.linear_expand(B.obj)
        if len(Acoefs) != len(Bcoefs):
            return 0
        if Abases != Bbases:
            return 0
        if Bcoefs[0] != 0 and Abases[0] == Bbases[0]:
            c = simplify(Acoefs[0]/Bcoefs[0])
            print('c =',c)
        else:
            return 0
        for acoef,abase,bcoef,bbase in zip(Acoefs[1:],Abases[1:],Bcoefs[1:],Bbases[1:]):
            print(acoef,'\n',abase,'\n',bcoef,'\n',bbase)
            if bcoef != 0 and abase == bbase:
                print('c-a/b =',simplify(c-(acoef/bcoef)))
                if simplify(acoef/bcoef) != c:
                    return 0
                else:
                    pass
            else:
                return 0
        return c
    else:
        raise TypeError('In compare both arguments are not multivectors\n')


def _consolidate_terms(terms):
    """
    Remove zero coefs and consolidate coefs with repeated pdiffs.
    """
    new_coefs = []
    new_pdiffs = []
    for (coef, pd) in terms:
        if coef != S(0):
            if pd in new_pdiffs:
                index = new_pdiffs.index(pd)
                new_coefs[index] += coef
            else:
                new_coefs.append(coef)
                new_pdiffs.append(pd)
    return tuple(zip(new_coefs, new_pdiffs))


def _merge_terms(terms1, terms2):
    """ Concatenate and consolidate two sets of already-consolidated terms """
    pdiffs1 = [pdiff for _, pdiff in terms1]
    pdiffs2 = [pdiff for _, pdiff in terms2]

    pdiffs = pdiffs1 + [x for x in pdiffs2 if x not in pdiffs1]
    coefs = len(pdiffs) * [S(0)]

    for coef, pdiff in terms1:
        index = pdiffs.index(pdiff)
        coefs[index] += coef

    for coef, pdiff in terms2:
        index = pdiffs.index(pdiff)
        coefs[index] += coef

    # remove zeros
    return [(coef, pdiff) for coef, pdiff in zip(coefs, pdiffs) if coef != S(0)]


################ Scalar Partial Differential Operator Class ############

class Sdop(object):
    """
    Scalar differential operator is of the form (Einstein summation)

    .. math:: D = c_{i}*D_{i}

    where the :math:`c_{i}`'s are scalar coefficient (they could be functions)
    and the :math:`D_{i}`'s are partial differential operators (:class:`Pdop`).

    Attributes
    ----------
    terms : tuple of tuple
        the structure :math:`((c_{1},D_{1}),(c_{2},D_{2}), ...)`
    """

    str_mode = False

    def TSimplify(self):
        return Sdop([
            (metric.Simp.apply(coef), pdiff) for (coef, pdiff) in self.terms
        ])

    @staticmethod
    def consolidate_coefs(sdop):
        """
        Remove zero coefs and consolidate coefs with repeated pdiffs.
        """
        if isinstance(sdop, Sdop):
            return Sdop(_consolidate_terms(sdop.terms))
        else:
            return _consolidate_terms(sdop)

    def simplify(self, modes=simplify):
        return Sdop([
            (metric.apply_function_list(modes, coef), pdiff)
            for coef, pdiff in self.terms
        ])

    def _with_sorted_terms(self):
        new_terms = sorted(self.terms, key=lambda term: Pdop.sort_key(term[1]))
        return Sdop(new_terms)

    def Sdop_str(self):
        if len(self.terms) == 0:
            return ZERO_STR

        self = self._with_sorted_terms()
        s = ''
        for (coef, pdop) in self.terms:
            coef_str = printer.latex(coef)
            pd_str = printer.latex(pdop)

            if coef == S(1):
                s += pd_str
            elif coef == S(-1):
                s += '-' + pd_str
            else:
                if isinstance(coef, Add):
                    s += '(' + coef_str + ')*' + pd_str
                else:
                    s += coef_str + '*' + pd_str
            s += ' + '

        s = s.replace('+ -','- ')
        s = s[:-3]
        if Sdop.str_mode:
            if len(self.terms) > 1 or isinstance(self.terms[0][0], Add):
                s = '(' + s + ')'
        return s

    def Sdop_latex_str(self):
        if len(self.terms) == 0:
            return ZERO_STR

        self = self._with_sorted_terms()

        s = ''
        for (coef, pdop) in self.terms:
            coef_str = printer.latex(coef)
            pd_str = printer.latex(pdop)
            if coef == S(1):
                if pd_str == '':
                    s += '1'
                else:
                    s += pd_str
            elif coef == S(-1):
                if pd_str == '':
                    s += '-1'
                else:
                    s += '-' + pd_str
            else:
                if isinstance(coef, Add):
                    s += r'\left ( ' + coef_str + r'\right ) ' + pd_str
                else:
                    s += coef_str + ' ' + pd_str
            s += ' + '

        s = s.replace('+ -','- ')
        return s[:-3]

    def _repr_latex_(self):
        latex_str = printer.GaLatexPrinter.latex(self)
        return ' ' + latex_str + ' '

    def __str__(self):
        if printer.GaLatexPrinter.latex_flg:
            Printer = printer.GaLatexPrinter
        else:
            Printer = printer.GaPrinter

        return Printer().doprint(self)

    def __repr__(self):
        return str(self)

<<<<<<< HEAD
    def __init__(self, *args):
=======
    def __init__(self, *args, ga):
        self.Ga = ga  # Associated geometric algebra (coords)

        if self.Ga is None:
            raise ValueError('In Sdop.__init__ self.Ga must be defined.')

>>>>>>> a8466cf5
        if len(args) == 1 and isinstance(args[0],Symbol):  # Simple Pdop of order 1
            self.terms = ((S(1), Pdop(args[0])),)
        else:
            if len(args) == 2 and isinstance(args[0],list) and isinstance(args[1],list):
                if len(args[0]) != len(args[1]):
                    raise ValueError('In Sdop.__init__ coefficent list and Pdop list must be same length.')
                self.terms = tuple(zip(args[0], args[1]))
            elif len(args) == 1 and isinstance(args[0], (list, tuple)):
                self.terms = tuple(args[0])
            else:
                raise ValueError('In Sdop.__init__ length of args must be 1 or 2 args = '+str(args))

    def __call__(self, arg):
        if isinstance(arg, Sdop):
            terms = []
            for (coef, pdiff) in self.terms:
                new_terms = pdiff(arg.terms)
                new_terms = [(coef * c, p) for c, p in new_terms]
                terms += new_terms
            product = Sdop(terms)
            return Sdop.consolidate_coefs(product)
        else:
            return sum([coef * pdiff(arg) for coef, pdiff in self.terms], S(0))


    def __neg__(self):
        return Sdop([(-coef, pdiff) for coef, pdiff in self.terms])

    @staticmethod
    def Add(sdop1, sdop2):
        if isinstance(sdop1, Sdop) and isinstance(sdop2, Sdop):
            return Sdop(_merge_terms(sdop1.terms, sdop2.terms))
        else:
            # convert values to multiplicative operators
            if isinstance(sdop1, Sdop):
                sdop2 = Sdop([(sdop2, Pdop({}))])
            elif isinstance(sdop2, Sdop):
                sdop1 = Sdop([(sdop1, Pdop({}))])
            else:
                raise TypeError("Neither argument is a Dop instance")
            return Sdop.Add(sdop1, sdop2)

    def __eq__(self, other):
        if isinstance(other, Sdop):
            diff = self - other
            return len(diff.terms) == 0
        else:
            return NotImplemented

    def __add__(self, sdop):
        return Sdop.Add(self, sdop)

    def __radd__(self, sdop):
        return Sdop.Add(sdop, self)

    def __sub__(self, sdop):
        return Sdop.Add(self, -sdop)

    def __rsub__(self, sdop):
        return Sdop.Add(-self, sdop)

    def __mul__(self, sdopr):
        # alias for applying the operator
        return self.__call__(sdopr)

    def __rmul__(self, sdop):
        terms = [(sdop * coef, pdiff) for coef, pdiff in self.terms]
        return Sdop(terms)

#################### Partial Derivative Operator Class #################

class Pdop(object):
    r"""
    Partial derivative class for multivectors.  The partial derivatives
    are of the form

    .. math::
        \partial_{i_{1}...i_{n}} =
            \frac{\partial^{i_{1}+...+i_{n}}}{\partial{x_{1}^{i_{1}}}...\partial{x_{n}^{i_{n}}}}.

    If :math:`i_{j} = 0` then the partial derivative does not contain the
    :math:`x^{i_{j}}` coordinate.

    Attributes
    ----------
    pdiffs : dict
        A dictionary where coordinates are keys and key value are the number of
        times one differentiates with respect to the key.
    order : int
        Total number of differentiations.
        When this is zero (i.e. when :attr:`pdiffs` is ``{}``) then this object
        is the identity operator, and returns its operand unchanged.
    """

    def sort_key(self, order=None):
        return (
            # lower order derivatives first
            self.order,
            # sorted by symbol after that, after expansion
            sorted([
                x.sort_key(order)
                for x, k in self.pdiffs.items()
                for i in range(k)
            ])
        )

    def __eq__(self,A):
        if isinstance(A, Pdop) and self.pdiffs == A.pdiffs:
            return True
        else:
            if len(self.pdiffs) == 0 and A == S(1):
                return True
            return False

<<<<<<< HEAD
    if sys.version_info.major < 3:
        def __ne__(self, other):
            return not (self == other)

    def __init__(self, __arg):
=======
    def __init__(self, __arg, *, ga):
>>>>>>> a8466cf5
        """
        The partial differential operator is a partial derivative with
        respect to a set of real symbols (variables).
        """
<<<<<<< HEAD
=======

        self.Ga = ga  # Associated geometric algebra

        if self.Ga is None:
            raise ValueError('In Pdop.__init__ self.Ga must be defined.')

>>>>>>> a8466cf5
        # galgebra 0.4.5
        if __arg is None:
            warnings.warn(
                "`Pdop(None)` is deprecated, use `Pdop({})` instead",
                DeprecationWarning, stacklevel=2)
            __arg = {}

        if isinstance(__arg, dict):  # Pdop defined by dictionary
            self.pdiffs = __arg
        elif isinstance(__arg, Symbol):  # First order derivative with respect to symbol
            self.pdiffs = {__arg: 1}
        else:
            raise TypeError('A dictionary or symbol is required, got {!r}'.format(__arg))

        self.order = sum(self.pdiffs.values())

    def factor(self):
        """
        If partial derivative operator self.order > 1 factor out first
        order differential operator.  Needed for application of partial
        derivative operator to product of sympy expression and partial
        differential operator.  For example if ``D = Pdop({x:3})`` then::

            (Pdop({x:2}), Pdop({x:1})) = D.factor()
        """
        if self.order == 1:
            return S(0), self
        else:
            new_pdiffs = self.pdiffs.copy()
            x, n = next(iter(new_pdiffs.items()))
            if n == 1:
                del new_pdiffs[x]
            else:
                new_pdiffs[x] -= 1
            return Pdop(new_pdiffs), Pdop(x)

    def __call__(self, arg):
        """
        Calculate nth order partial derivative (order defined by
        self) of :class:`Mv`, :class:`Dop`, :class:`Sdop` or sympy expression
        """
        if self.pdiffs == {}:
            return arg  # result is Pdop identity (1)

        if isinstance(arg, Pdop):  # arg is Pdop
            if arg.pdiffs == {}:  # arg is one
                return self
                #return S(0)  # derivative is zero
            else:  # arg is partial derivative
                pdiffs = copy.copy(arg.pdiffs)
                for key in self.pdiffs:
                    if key in pdiffs:
                        pdiffs[key] += self.pdiffs[key]
                    else:
                        pdiffs[key] = self.pdiffs[key]
            return Pdop(pdiffs)  # result is Pdop

        elif isinstance(arg, Mv):  # arg is multivector
            ga = arg.Ga
            for x in self.pdiffs:
                for i in range(self.pdiffs[x]):
                    arg = ga.pDiff(arg, x)
            return arg  # result is multivector

        elif isinstance(arg, (Expr, Symbol, numbers.Number)):  # arg is sympy expression
            for x in self.pdiffs:
                arg = diff(arg,x,self.pdiffs[x])
            return arg  # derivative is sympy expression

        elif isinstance(arg, (list, tuple)):  # arg is list of tuples (coef, partial derivative)
            terms = list(arg)
            D = self
            while True:
                D, D0 = D.factor()
                for k, term in enumerate(terms):
                    dc = D0(term[0])
                    pd = D0(term[1])
                    #print 'D0, term, dc, pd =', D0, term, dc, pd
                    tmp = []
                    if dc != 0:
                        tmp.append((dc,term[1]))
                    if pd != 0 :
                        tmp.append((term[0],pd))
                    terms[k] = tmp
                terms = [i for o in terms for i in o]  # flatten list one level
                if D == 0:
                    break
            terms = Sdop.consolidate_coefs(terms)
            return terms  # result is list of tuples (coef, partial derivative)
        elif isinstance(arg, Sdop):  # arg is scalar differential operator
            return self(arg.terms)  # result is list of tuples (coef, partial derivative)
        else:
            raise ValueError('In Pdop.__call__ type(arg) = ' + str(type(arg)) + ' not allowed.')

    def __mul__(self, pdop):  # functional product of self and arg (self*arg)
        return self(pdop)

    def __rmul__(self, pdop):  # functional product of arg and self (arg*self)
        if isinstance(pdop, Pdop):
            return pdop(self)
        return Sdop([(pdop, self)])

    def Pdop_str(self):
        if self.order == 0:
            return 'D{}'
        s = 'D'
        for x in self.pdiffs:
            s += '{' + str(x) + '}'
            n = self.pdiffs[x]
            if n > 1:
                s += '^' + str(n)
        return s

    def Pdop_latex_str(self):
        if self.order == 0:
            return ''
        s = r'\frac{\partial'
        if self.order > 1:
            s += '^{' + printer.latex(self.order) + '}'
        s += '}{'
        keys = list(self.pdiffs.keys())
        keys.sort()
        for key in keys:
            i = self.pdiffs[key]
            s += r'\partial ' + printer.latex(key)
            if i > 1:
                s += '^{' + printer.latex(i) + '}'
        s += '}'
        return s

    def _repr_latex_(self):
        latex_str = printer.GaLatexPrinter.latex(self)
        return ' ' + latex_str + ' '

    def __str__(self):
        if printer.GaLatexPrinter.latex_flg:
            Printer = printer.GaLatexPrinter
        else:
            Printer = printer.GaPrinter
        return Printer().doprint(self)

    def __repr__(self):
        return str(self)

################# Multivector Differential Operator Class ##############

class Dop(object):
    r"""
    Differential operator class for multivectors.  The operators are of
    the form

    .. math:: D = D^{i_{1}...i_{n}}\partial_{i_{1}...i_{n}}

    where the :math:`D^{i_{1}...i_{n}}` are multivector functions of the coordinates
    :math:`x_{1},...,x_{n}` and :math:`\partial_{i_{1}...i_{n}}` are partial derivative
    operators

    .. math:: \partial_{i_{1}...i_{n}} =
            \frac{\partial^{i_{1}+...+i_{n}}}{\partial{x_{1}^{i_{1}}}...\partial{x_{n}^{i_{n}}}}.

    If :math:`*` is any multivector multiplicative operation then the operator D
    operates on the multivector function :math:`F` by the following definitions

    .. math:: D*F = D^{i_{1}...i_{n}}*\partial_{i_{1}...i_{n}}F

    returns a multivector and

    .. math:: F*D = F*D^{i_{1}...i_{n}}\partial_{i_{1}...i_{n}}

    returns a differential operator.  If the :attr:`cmpflg` in the operator is
    set to ``True`` the operation returns

    .. math:: F*D = (\partial_{i_{1}...i_{n}}F)*D^{i_{1}...i_{n}}

    a multivector function.  For example the representation of the grad
    operator in 3d would be:

    .. math::
        D^{i_{1}...i_{n}} &= [e_x,e_y,e_z] \\
        \partial_{i_{1}...i_{n}} &= [(1,0,0),(0,1,0),(0,0,1)].

    See LaTeX documentation for definitions of operator algebraic
    operations ``+``, ``-``, ``*``, ``^``, ``|``, ``<``, and ``>``.

    Attributes
    ----------
    ga : ~galgebra.ga.Ga
        Associated geometric algebra
    cmpflg : bool
        Complement flag
    terms : list of tuples
    """

    def __init__(self, *args, ga, cmpflg=False, debug=False, fmt_dop=1):
        """
        Parameters
        ----------
        ga :
            Associated geometric algebra
        cmpflg : bool
            Complement flag for Dop
        debug : bool
            True to print out debugging information
        fmt_dop :
            1 for normal dop partial derivative formatting
        """

        self.cmpflg = cmpflg
        self.Ga = ga

        if self.Ga is None:
            raise ValueError('In Dop.__init__ self.Ga must be defined.')

        self.dop_fmt = fmt_dop
        self.title = None

        if len(args) == 2:
            coefs, pdiffs = args
            if len(coefs) != len(pdiffs):
                raise ValueError('In Dop.__init__ coefficent list and Pdop list must be same length.')
            self.terms = tuple(zip(coefs, pdiffs))
        elif len(args) == 1:
            arg, = args
            if len(arg) == 0:
                self.terms = ()
            elif isinstance(arg[0][0], Mv):  # Mv expansion [(Mv, Pdop)]
                self.terms = tuple(arg)
            elif isinstance(arg[0][0], Sdop):  # Sdop expansion [(Sdop, Mv)]
                self.terms = _consolidate_terms(
                    (coef * mv, pdiff)
                    for (sdop, mv) in arg
                    for (coef, pdiff) in sdop.terms
                )
            else:
                raise ValueError('In Dop.__init__ args[0] form not allowed. args = ' + str(args))
        else:
            raise ValueError('In Dop.__init__ length of args must be 1 or 2.')


    def simplify(self, modes=simplify):
        """
        Simplify each multivector coefficient of a partial derivative
        """
        return Dop(
            [(coef.simplify(modes=modes), pd) for coef, pd in self.terms],
            ga=self.Ga, cmpflg=self.cmpflg
        )

    def consolidate_coefs(self):
        """
        Remove zero coefs and consolidate coefs with repeated pdiffs.
        """
        return Dop(_consolidate_terms(self.terms), ga=self.Ga, cmpflg=self.cmpflg)

    @staticmethod
    def Add(dop1, dop2):

        if isinstance(dop1, Dop) and isinstance(dop2, Dop):
            if dop1.Ga != dop2.Ga:
                raise ValueError('In Dop.Add Dop arguments are not from same geometric algebra')

            if dop1.cmpflg != dop2.cmpflg:
                raise ValueError('In Dop.Add complement flags have different values: %s vs. %s' % (dop1.cmpflg, dop2.cmpflg))

            return Dop(_merge_terms(dop1.terms, dop2.terms), cmpflg=dop1.cmpflg, ga=dop1.Ga)
        else:
            # convert values to multiplicative operators
            if isinstance(dop1, Dop):
                if not isinstance(dop2, Mv):
                    dop2 = dop1.Ga.mv(dop2)
                dop2 = Dop([(dop2, Pdop({}))], cmpflg=dop1.cmpflg, ga=dop1.Ga)
            elif isinstance(dop2, Dop):
                if not isinstance(dop1, Mv):
                    dop1 = dop2.Ga.mv(dop1)
                dop1 = Dop([(dop1, Pdop({}))], cmpflg=dop2.cmpflg, ga=dop2.Ga)
            else:
                raise TypeError("Neither argument is a Dop instance")
            return Dop.Add(dop1, dop2)

    def __add__(self, dop):
        return Dop.Add(self, dop)

    def __radd__(self, dop):
        return Dop.Add(dop, self)

    def __neg__(self):
        return Dop(
            [(-coef, pdiff) for coef, pdiff in self.terms],
            ga=self.Ga, cmpflg=self.cmpflg
        )

    def __sub__(self, dop):
        return Dop.Add(self, -dop)

    def __rsub__(self, dop):
        return Dop.Add(dop, -self)

    @staticmethod
    def Mul(dopl, dopr, op='*'):  # General multiplication of Dop's
        # cmpflg is True if the Dop operates on the left argument and
        # False if the Dop operates on the right argument

        if isinstance(dopl, Dop) and isinstance(dopr, Dop):
            if dopl.Ga != dopr.Ga:
                raise ValueError('In Dop.Mul Dop arguments are not from same geometric algebra')
            ga = dopl.Ga
            if dopl.cmpflg != dopr.cmpflg:
                raise ValueError('In Dop.Mul Dop arguments do not have same cmplfg')
            if not dopl.cmpflg:  # dopl and dopr operate on right argument
                terms = []
                for (coef, pdiff) in dopl.terms:  #Apply each dopl term to dopr
                    Ddopl = pdiff(dopr.terms)  # list of terms
                    Ddopl = [(Mv.Mul(coef, c, op=op), p) for c, p in Ddopl]
                    terms += Ddopl
                product = Dop(terms, ga=ga)
            else:  # dopl and dopr operate on left argument
                terms = []
                for (coef, pdiff) in dopr.terms:
                    Ddopr = pdiff(dopl.terms)  # list of terms
                    Ddopr = [(Mv.Mul(c, coef, op=op), p) for c, p in Ddopr]
                    terms += Ddopr
                product = Dop(terms, ga=ga, cmpflg=True)
        else:
            if not isinstance(dopl, Dop):  # dopl is a scalar or Mv and dopr is Dop
                if isinstance(dopl, Mv) and dopl.Ga != dopr.Ga:
                    raise ValueError('In Dop.Mul Dop arguments are not from same geometric algebra')
                else:
                    dopl = dopr.Ga.mv(dopl)
                ga = dopl.Ga

                if not dopr.cmpflg:  # dopr operates on right argument
                    terms = [(Mv.Mul(dopl, coef, op=op), pdiff) for coef, pdiff in dopr.terms]
                    return Dop(terms, ga=ga)  # returns Dop
                else:
                    product = sum([Mv.Mul(pdiff(dopl), coef, op=op) for coef, pdiff in dopr.terms], Mv(0, ga=ga))  # returns multivector
            else:  # dopr is a scalar or a multivector

                if isinstance(dopr, Mv) and dopl.Ga != dopr.Ga:
                    raise ValueError('In Dop.Mul Dop arguments are not from same geometric algebra')
                ga = dopl.Ga

                if not dopl.cmpflg:  # dopl operates on right argument
                    return sum([Mv.Mul(coef, pdiff(dopr), op=op) for coef, pdiff in dopl.terms], Mv(0, ga=ga))  # returns multivector
                else:
                    terms = [(Mv.Mul(coef, dopr, op=op), pdiff) for coef, pdiff in dopl.terms]
                    product = Dop(terms, ga=dopl.Ga, cmpflg=True)  # returns Dop complement
        if isinstance(product, Dop):
            product = product.consolidate_coefs()
        return product

    def TSimplify(self):
        return Dop([
            (metric.Simp.apply(coef), pdiff) for (coef, pdiff) in self.terms
        ], ga=self.Ga)

    def __truediv__(self, dopr):
        if isinstance(dopr, (Dop, Mv)):
            raise TypeError('In Dop.__truediv__ dopr must be a sympy scalar.')
        return Dop([
            (coef / dopr, pdiff) for (coef, pdiff) in self.terms
        ], ga=self.Ga, cmpflg=self.cmpflg)

    def __mul__(self, dopr):  # * geometric product
        return Dop.Mul(self, dopr, op='*')

    def __rmul__(self, dopl):  # * geometric product
        return Dop.Mul(dopl, self, op='*')

    def __xor__(self, dopr):  # ^ outer product
        return Dop.Mul(self, dopr, op='^')

    def __rxor__(self, dopl):  # ^ outer product
        return Dop.Mul(dopl, self, op='^')

    def __or__(self, dopr):  # | inner product
        return Dop.Mul(self, dopr, op='|')

    def __ror__(self, dopl):  # | inner product
        return Dop.Mul(dopl, self, op='|')

    def __lt__(self, dopr):  # < left contraction
        return Dop.Mul(self, dopr, op='<')

    def __gt__(self, dopr):  # > right contraction
        return Dop.Mul(self, dopr, op='>')

    def __eq__(self, other):
        if isinstance(other, Dop):
            if self.Ga != other.Ga:
                return NotImplemented

            diff = self - other
            return len(diff.terms) == 0
        else:
            return NotImplemented

    def __str__(self):
        if printer.GaLatexPrinter.latex_flg:
            Printer = printer.GaLatexPrinter
        else:
            Printer = printer.GaPrinter

        return Printer().doprint(self)

    def __repr__(self):
        return str(self)

    def _repr_latex_(self):
        latex_str = printer.GaLatexPrinter.latex(self)
        if r'\begin{align*}' not in latex_str:
            if self.title is None:
                latex_str = r'\begin{equation*} ' + latex_str + r' \end{equation*}'
            else:
                latex_str = r'\begin{equation*} ' + self.title + ' = ' + latex_str + r' \end{equation*}'
        else:
            if self.title is not None:
                latex_str = latex_str.replace('&',' ' + self.title + ' =&',1)
        return latex_str

    def is_scalar(self):
        for coef, pdiff in self.terms:
            if isinstance(coef, Mv) and not coef.is_scalar():
                return False
        return True

    def components(self):
        return tuple(
            Dop(_consolidate_terms(
                (Mv(coef * base, ga=self.Ga), pdiff)
                for (coef, pdiff) in sdop.terms
            ), ga=self.Ga)
            for (sdop, base) in self.Dop_mv_expand()
        )

    def Dop_mv_expand(self, modes=None):
        coefs = []
        bases = []
        self.consolidate_coefs()

        for (coef, pdiff) in self.terms:
            if isinstance(coef, Mv) and not coef.is_scalar():
                for mv_coef, mv_base in metric.linear_expand_terms(coef.obj):
                    if mv_base in bases:
                        index = bases.index(mv_base)
                        coefs[index] += Sdop([(mv_coef, pdiff)])
                    else:
                        bases.append(mv_base)
                        coefs.append(Sdop([(mv_coef, pdiff)]))
            else:
                if isinstance(coef, Mv):
                    mv_coef = coef.obj
                else:
                    mv_coef = coef
                if S(1) in bases:
                    index = bases.index(S(1))
                    coefs[index] += Sdop([(mv_coef, pdiff)])
                else:
                    bases.append(S(1))
                    coefs.append(Sdop([(mv_coef, pdiff)]))
        if modes is not None:
            for i in range(len(coefs)):
                coefs[i] = coefs[i].simplify(modes)
        terms = list(zip(coefs, bases))
        return sorted(terms, key=lambda x: self.Ga._all_blades_lst.index(x[1]))

    def Dop_str(self):
        if len(self.terms) == 0:
            return ZERO_STR

        mv_terms = self.Dop_mv_expand(modes=simplify)
        s = ''

        for (sdop, base) in mv_terms:
            str_base = printer.latex(base)
            str_sdop = printer.latex(sdop)
            if base == S(1):
                s += str_sdop
            else:
                if len(sdop.terms) > 1:
                    if self.cmpflg:
                        s += '(' + str_sdop + ')*' + str_base
                    else:
                        s += str_base + '*(' + str_sdop + ')'
                else:
                    if str_sdop[0] == '-' and not isinstance(sdop.terms[0][0], Add):
                        if self.cmpflg:
                            s += str_sdop + '*' + str_base
                        else:
                            s += '-' + str_base + '*' + str_sdop[1:]
                    else:
                        if self.cmpflg:
                            s += str_sdop + '*' + str_base
                        else:
                            s += str_base + '*' + str_sdop
            s += ' + '

        s = s.replace('+ -','-')
        return s[:-3]

    def Dop_latex_str(self):
        if len(self.terms) == 0:
            return ZERO_STR

        self.consolidate_coefs()

        mv_terms = self.Dop_mv_expand(modes=simplify)
        s = ''

        for (sdop, base) in mv_terms:
            str_base = printer.latex(base)
            str_sdop = printer.latex(sdop)
            if base == S(1):
                s += str_sdop
            else:
                if str_sdop == '1':
                    s += str_base
                if str_sdop == '-1':
                    s += '-' + str_base
                    if str_sdop[1:] != '1':
                        s += ' ' + str_sdop[1:]
                else:
                    if len(sdop.terms) > 1:
                        if self.cmpflg:
                            s += r'\left ( ' + str_sdop + r'\right ) ' + str_base
                        else:
                            s += str_base + ' ' + r'\left ( ' + str_sdop + r'\right ) '
                    else:
                        if str_sdop[0] == '-' and not isinstance(sdop.terms[0][0], Add):
                            if self.cmpflg:
                                s += str_sdop + str_base
                            else:
                                s += '-' + str_base + ' ' + str_sdop[1:]
                        else:
                            if self.cmpflg:
                                s += str_sdop + ' ' + str_base
                            else:
                                s += str_base + ' ' + str_sdop
            s += ' + '

        s = s.replace('+ -','-')
        Sdop.str_mode = False
        return s[:-3]

    def Fmt(self, fmt=1, title=None, dop_fmt=None):
        if printer.GaLatexPrinter.latex_flg:
            printer.GaLatexPrinter.prev_fmt = printer.GaLatexPrinter.fmt
            printer.GaLatexPrinter.prev_dop_fmt = printer.GaLatexPrinter.dop_fmt
        else:
            printer.GaPrinter.prev_fmt = printer.GaPrinter.fmt
            printer.GaPrinter.prev_dop_fmt = printer.GaPrinter.dop_fmt

        if title is not None:
            self.title = title

        if printer.isinteractive():
            return self

        if Mv.latex_flg:
            latex_str = printer.GaLatexPrinter.latex(self)
            printer.GaLatexPrinter.fmt = printer.GaLatexPrinter.prev_fmt
            printer.GaLatexPrinter.dop_fmt = printer.GaLatexPrinter.prev_dop_fmt

            if title is not None:
                return title + ' = ' + latex_str
            else:
                return latex_str
        else:
            s = str(self)
            printer.GaPrinter.fmt = printer.GaPrinter.prev_fmt
            printer.GaPrinter.dop_fmt = printer.GaPrinter.prev_dop_fmt

            if title is not None:
                return title + ' = ' + s
            else:
                return s


################################# Alan Macdonald's additions #########################


def Nga(x, prec=5):
    if isinstance(x, Mv):
        return Mv(Nsympy(x.obj, prec), ga=x.Ga)
    else:
        return Nsympy(x, prec)


def printeigen(M):    # Print eigenvalues, multiplicities, eigenvectors of M.
    evects = M.eigenvects()
    for i in range(len(evects)):                   # i iterates over eigenvalues
        print(('Eigenvalue =', evects[i][0], '  Multiplicity =', evects[i][1], ' Eigenvectors:'))
        for j in range(len(evects[i][2])):         # j iterates over eigenvectors of a given eigenvalue
            result = '['
            for k in range(len(evects[i][2][j])):  # k iterates over coordinates of an eigenvector
                result += str(trigsimp(evects[i][2][j][k]).evalf(3))
                if k != len(evects[i][2][j]) - 1:
                    result += ', '
            result += '] '
            print(result)


def printGS(M, norm=False):  # Print Gram-Schmidt output.
    from sympy import GramSchmidt
    global N
    N = GramSchmidt(M, norm)
    result = '[ '
    for i in range(len(N)):
        result += '['
        for j in range(len(N[0])):
            result += str(trigsimp(N[i][j]).evalf(3))
            if j != len(N[0]) - 1:
                result += ', '
        result += '] '
        if j != len(N[0]) - 1:
            result += ' '
    result += ']'
    print(result)


def printrref(matrix, vars="xyzuvwrs"):   # Print rref of matrix with variables.
    rrefmatrix = matrix.rref()[0]
    rows, cols = rrefmatrix.shape
    if len(vars) < cols - 1:
        print('Not enough variables.')
        return
    for i in range(rows):
        result = ''
        for j in range(cols - 1):
            result += str(rrefmatrix[i, j]) + vars[j]
            if j != cols - 2:
                result += ' + '
        result += ' = ' + str(rrefmatrix[i, cols - 1])
        print(result)


def com(A, B):
    raise ImportError(
        """mv.com is removed, please use galgebra.ga.Ga.com(A, B) instead.""")


def correlation(u, v, dec=3):  # Compute the correlation coefficient of vectors u and v.
    rows, cols = u.shape
    uave = 0
    vave = 0
    for i in range(rows):
        uave += u[i]
        vave += v[i]
    uave = uave / rows
    vave = vave / rows
    ulocal = u[:, :]  # Matrix copy
    vlocal = v[:, :]
    for i in range(rows):
        ulocal[i] -= uave
        vlocal[i] -= vave
    return ulocal.dot(vlocal) / (ulocal.norm() * vlocal.norm()). evalf(dec)


def cross(v1, v2):
    if v1.is_vector() and v2.is_vector() and v1.Ga == v2.Ga and v1.Ga.n == 3:
        return -v1.Ga.I() * (v1 ^ v2)
    else:
        raise ValueError(str(v1) + ' and ' + str(v2) + ' not compatible for cross product.')


def dual(A):
    if isinstance(A, Mv):
        return A.dual()
    else:
        raise ValueError('A not a multivector in dual(A)')


def even(A):
    if not isinstance(A,Mv):
        raise ValueError('A = ' + str(A) + ' not a multivector in even(A).')
    return A.even()


def odd(A):
    if not isinstance(A,Mv):
        raise ValueError('A = ' + str(A) + ' not a multivector in even(A).')
    return A.odd()


def exp(A,hint='-'):
    if isinstance(A,Mv):
        return A.exp(hint)
    else:
        return sympy_exp(A)


def grade(A, r=0):
    if isinstance(A, Mv):
        return A.grade(r)
    else:
        raise ValueError('A not a multivector in grade(A,r)')


def inv(A):
    if not isinstance(A,Mv):
        raise ValueError('A = ' + str(A) + ' not a multivector in inv(A).')
    return A.inv()


def norm(A, hint='+'):
    if isinstance(A, Mv):
        return A.norm(hint=hint)
    else:
        raise ValueError('A not a multivector in norm(A)')


def norm2(A):
    if isinstance(A, Mv):
        return A.norm2()
    else:
        raise ValueError('A not a multivector in norm(A)')


def proj(B, A):  # Project on the blade B the multivector A
    if isinstance(A,Mv):
        return A.project_in_blade(B)
    else:
        raise ValueError('A not a multivector in proj(B,A)')


def rot(itheta, A, hint='-'):  # Rotate by the 2-blade itheta the multivector A
    if isinstance(A,Mv):
        return A.rotate_multivector(itheta, hint)
    else:
        raise ValueError('A not a multivector in rotate(A,itheta)')


def refl(B, A):  #  Project on the blade B the multivector A
    if isinstance(A,Mv):
        return A.reflect_in_blade(B)
    else:
        raise ValueError('A not a multivector in reflect(B,A)')


def rev(A):
    if isinstance(A, Mv):
        return A.rev()
    else:
        raise ValueError('A not a multivector in rev(A)')


def scalar(A):
    if not isinstance(A,Mv):
        raise ValueError('A = ' + str(A) + ' not a multivector in inv(A).')
    return A.scalar()<|MERGE_RESOLUTION|>--- conflicted
+++ resolved
@@ -1548,16 +1548,7 @@
     def __repr__(self):
         return str(self)
 
-<<<<<<< HEAD
     def __init__(self, *args):
-=======
-    def __init__(self, *args, ga):
-        self.Ga = ga  # Associated geometric algebra (coords)
-
-        if self.Ga is None:
-            raise ValueError('In Sdop.__init__ self.Ga must be defined.')
-
->>>>>>> a8466cf5
         if len(args) == 1 and isinstance(args[0],Symbol):  # Simple Pdop of order 1
             self.terms = ((S(1), Pdop(args[0])),)
         else:
@@ -1672,28 +1663,11 @@
                 return True
             return False
 
-<<<<<<< HEAD
-    if sys.version_info.major < 3:
-        def __ne__(self, other):
-            return not (self == other)
-
     def __init__(self, __arg):
-=======
-    def __init__(self, __arg, *, ga):
->>>>>>> a8466cf5
         """
         The partial differential operator is a partial derivative with
         respect to a set of real symbols (variables).
         """
-<<<<<<< HEAD
-=======
-
-        self.Ga = ga  # Associated geometric algebra
-
-        if self.Ga is None:
-            raise ValueError('In Pdop.__init__ self.Ga must be defined.')
-
->>>>>>> a8466cf5
         # galgebra 0.4.5
         if __arg is None:
             warnings.warn(
