"""
Multivector and Linear Multivector Differential Operator
"""

import itertools
import copy
import numbers
import operator
# from compiler.ast import flatten
# https://stackoverflow.com/questions/16176742/python-3-replacement-for-deprecated-compiler-ast-flatten-function
from .utils import flatten
from operator import itemgetter, mul, add
from itertools import combinations
from sympy import Symbol, Function, S, expand, Add, Mul, Pow, Basic, \
    sin, cos, sinh, cosh, sqrt, trigsimp, expand, \
    simplify, diff, Rational, Expr, Abs, collect, combsimp
from sympy import exp as sympy_exp
from sympy import N as Nsympy
from . import printer
from . import metric
from . import utils
from .printer import ZERO_STR
import sys
from functools import reduce, cmp_to_key

ONE = S(1)
ZERO = S(0)
HALF = Rational(1, 2)

half = Rational(1, 2)

modules = \
"""
from sympy import symbols, sin, Function
from mv import Mv
from ga import Ga, half
from printer import Eprint, xdvi
from lt import Lt
"""

########################### Multivector Class ##########################


class Mv(object):
    """
    Wrapper class for multivector objects (self.obj) so that it is easy
    to overload operators (*,^,|,<,>) for the various multivector
    products and for printing.  Also provides an __init__ fuction to
    easily instanciate multivector objects.  Additionally, the functionality
    of the multivector derivative have been added via the special vector
    'grad' so that one can take the geometric derivative of a multivector
    function 'A' by applying 'grad' from the left, 'grad*A', or the
    right 'A*grad' for both the left and right derivatives.  The operator
    between the 'grad' and the 'A' can be any of the multivector product
    operators.

    If 'f' is a scalar function 'grad*f' is the usual gradient of a function.
    If 'A' is a vector function 'grad|f' is the divergence of 'A' and
    '-I*(grad^A)' is the curl of 'A' (I is the pseudo scalar for the geometric
    algebra)

    Data Variables -



    """

    ################### Multivector initialization #####################

    fmt = 1
    latex_flg = False
    restore = False
    init_slots = {'f': (False, 'True if function of coordinates'),
                  'ga': (None, 'Geometric algebra to be used with multivectors'),
                  'coords': (None, 'Coordinates to be used with multivector function'),
                  'recp': (None, 'Normalization for reciprocal vector')}
    dual_mode_lst = ['+I','I+','+Iinv','Iinv+','-I','I-','-Iinv','Iinv-']

    @staticmethod
    def setup(ga):
        """
        Set up constant mutilvectors reqired for multivector class for
        a given geometric algebra, 'ga'.
        """
        Mv.fmt = 1

        basis = [Mv(x, ga=ga) for x in ga.basis]
        I = Mv(ga.iobj, ga=ga)  # default pseudoscalar
        x = Mv('XxXx', 'vector', ga=ga)  # testing vectors
        # return default basis vectors and grad vector if coords defined
        return I, basis, x

    @staticmethod
    def Format(mode=1):
        Mv.latex_flg = True
        Mv.fmt = mode
        return

    @staticmethod
    def Mul(A, B, op):
        """
        Function for all types of geometric multiplications called by
        overloaded operators for *, ^, |, <, and >.
        """
        if not isinstance(A, Mv):
            A = B.Ga.mv(A)
        if not isinstance(B, Mv):
            B = A.Ga.mv(B)

        if op == '*':
            return A * B
        elif op == '^':
            return A ^ B
        elif op == '|':
            return A | B
        elif op == '<':
            return A < B
        elif op == '>':
            return A > B
        else:
            raise ValueError('Operation ' + op + 'not allowed in Mv.Mul!')
        return

    def characterise_Mv(self):
        if self.char_Mv:
            return
        obj = expand(self.obj)
        if isinstance(obj, numbers.Number):
            self.i_grade = 0
            self.is_blade_rep = True
            self.grades = [0]
            return
        if  obj.is_commutative:
            self.i_grade = 0
            self.is_blade_rep = True
            self.grades = [0]
            return
        if isinstance(obj, Add):
            args = obj.args
        else:
            if obj in self.Ga.blades_lst:
                self.is_blade_rep = True
                self.i_grade = self.Ga.blades_to_grades_dict[obj]
                self.grades = [self.i_grade]
                self.char_Mv = True
                self.blade_flg = True
                return
            else:
                args = [obj]

        grades = []
        #print 'args =', args
        self.is_blade_rep = True
        for term in args:
            if term.is_commutative:
                if 0 not in grades:
                    grades.append(0)
            else:
                c, nc = term.args_cnc(split_1=False)
                blade = nc[0]
                #print 'blade =',blade
                if blade in self.Ga.blades_lst:
                    grade = self.Ga.blades_to_grades_dict[blade]
                    if not grade in grades:
                        grades.append(grade)
                else:
                    self.char_Mv = True
                    self.is_blade_rep = False
                    self.i_grade = None
                    return
        if len(grades) == 1:
            self.i_grade = grades[0]
        else:
            self.i_grade = None
        self.grades = grades
        self.char_Mv = True
        return

<<<<<<< HEAD
    def make_blade(self, *kargs, **kwargs):
        # Called by __init__ to make a k-blade

        if isinstance(kargs[0], str) and isinstance(kargs[1], int):
            root = kargs[0]
            self.obj = reduce(Mv.__xor__, [self.Ga.mv('%s%d' % (root, i), 'vector') for i in range(kargs[1])], self.Ga.mv(1, 'scalar')).obj


    def make_grade(self, *kargs, **kwargs):
    # Called by __init__ to make a pure grade multivector.
=======
    # helper methods called by __init__. Note that these names must not change,
    # as the part of the name after `_make_` is public API via the string
    # argument passed to __init__.
>>>>>>> a2a34f5d

    @staticmethod
    def _make_grade(ga, *args, **kwargs):
        """ Make a pure grade multivector. """
        grade = args[1]
        if utils.isstr(args[0]):
            root = args[0] + '__'
            if isinstance(kwargs['f'], bool) and not kwargs['f']:  #Is a constant mulitvector function
                return sum([Symbol(root + super_script, real=True) * base
                                for (super_script, base) in zip(ga.blade_super_scripts[grade], ga.blades[grade])])

            else:
                if isinstance(kwargs['f'], bool):  #Is a multivector function of all coordinates
                    return sum([Function(root + super_script, real=True)(*ga.coords) * base
                        for (super_script, base) in zip(ga.blade_super_scripts[grade], ga.blades[grade])])
                else: #Is a multivector function of tuple kwargs['f'] variables
                    return sum([Function(root + super_script, real=True)(*kwargs['f']) * base
                        for (super_script, base) in zip(ga.blade_super_scripts[grade], ga.blades[grade])])
        elif isinstance(args[0],(list,tuple)):
            if len(args[0]) <= len(ga.blades[grade]):
                return sum([coef * base
                    for (coef, base) in zip(args[0], ga.blades[grade][:len(args[0])])])
            else:
                raise ValueError("Too many coefficients")
        else:
            raise TypeError("Expected a string, list, or tuple")

    @staticmethod
    def _make_scalar(ga, *args, **kwargs):
        """ Make a scalar multivector """
        if utils.isstr(args[0]):
            if 'f' in kwargs and isinstance(kwargs['f'],bool):
                if kwargs['f']:
                    return Function(args[0])(*ga.coords)
                else:
                    return Symbol(args[0], real=True)
            else:
                if 'f' in kwargs and isinstance(kwargs['f'],tuple):
                    return Function(args[0])(*kwargs['f'])
        else:
            return args[0]

    @staticmethod
    def _make_vector(ga, *args, **kwargs):
        """ Make a vector multivector """
        return Mv._make_grade(ga, args[0], 1, **kwargs)

    @staticmethod
    def _make_bivector(ga, *args, **kwargs):
        """ Make a bivector multivector """
        return Mv._make_grade(ga, args[0], 2, **kwargs)

    @staticmethod
    def _make_pseudo(ga, *args, **kwargs):
        """ Make a pseudo scalar multivector """
        return Mv._make_grade(ga, args[0], ga.n, **kwargs)

    @staticmethod
    def _make_mv(ga, *args, **kwargs):
        """ Make a general (2**n components) multivector """
        tmp = Mv._make_scalar(ga, args[0], **kwargs)
        for grade in ga.n_range:
            tmp += Mv._make_grade(ga, args[0], grade + 1, **kwargs)
        return tmp

    @staticmethod
    def _make_spinor(ga, *args, **kwargs):
        """ Make a general even (spinor) multivector """
        tmp = Mv._make_scalar(ga, args[0], **kwargs)
        for grade in ga.n_range:
            if (grade + 1) % 2 == 0:
                tmp += Mv._make_grade(ga, args[0], grade + 1, **kwargs)
        return tmp

    @staticmethod
    def _make_odd(ga, *args, **kwargs):
        """ Make a general odd multivector """
        tmp = S(0)
        for grade in ga.n_range:
            if (grade + 1) % 2 == 1:
                tmp += Mv._make_grade(args[0], grade + 1, **kwargs)
        return tmp

<<<<<<< HEAD
    init_dict = {'scalar': make_scalar,
                 'vector': make_vector,
                 'bivector': make_bivector,
                 'grade2': make_bivector,
                 'pseudo': make_pseudo_scalar,
                 'mv': make_multivector,
                 'spinor': make_spinor,
                 'even': make_spinor,
                 'odd': make_odd,
                 'grade': make_grade,
                 'blade': make_blade}
=======
    # aliases
    _make_grade2 = _make_bivector
    _make_even = _make_spinor
>>>>>>> a2a34f5d

    def __init__(self, *args, **kwargs):

        if 'ga' not in kwargs:
            raise ValueError("Geometric algebra key inplut 'ga' required")

        kwargs = metric.test_init_slots(Mv.init_slots, **kwargs)

        self.Ga = kwargs.pop('ga')
        self.recp = kwargs.pop('recp')  # Normalization for reciprocal vectors

        self.char_Mv = False
        self.i_grade = None  # if pure grade mv, grade value
        self.grades = None  # list of grades in mv
        self.is_blade_rep = True  # flag for blade representation
        self.blade_flg = None  # if is_blade is called flag is set
        self.versor_flg = None  # if is_versor is called flag is set
        self.coords = self.Ga.coords
        self.title = None

        if len(args) == 0:  # default constructor 0
            self.obj = S(0)
            self.i_grade = 0
        elif len(args) == 1 and not utils.isstr(args[0]):  # copy constructor
            x = args[0]
            if isinstance(x, Mv):
                self.obj = x.obj
                self.is_blade_rep = x.is_blade_rep
                self.i_grade = x.i_grade
            else:
                if isinstance(x, Expr):  #copy constructor for obj expression
                    self.obj = x
                else:  #copy constructor for scalar obj expression
                    self.obj = S(x)
                self.is_blade_rep = True
                self.characterise_Mv()
        else:
            if utils.isstr(args[1]):
                args = list(args)
                mode = args.pop(1)
                make_func = getattr(Mv, '_make_{}'.format(mode), None)
                if make_func is None:
                    raise ValueError('{!r} is not an allowed multivector type.'.format(mode))
                self.obj = make_func(self.Ga, *args, **kwargs)
            elif isinstance(args[1], int):  # args[1] = r (integer) Construct grade r multivector
                if args[1] == 0:
                    self.obj = Mv._make_scalar(self.Ga, *args, **kwargs)
                else:
                    self.obj = Mv._make_grade(self.Ga, *args, **kwargs)
            else:
                raise TypeError("Expected string or int")

            if utils.isstr(args[0]):
                self.title = args[0]
            self.characterise_Mv()

    ################# Multivector member functions #####################

    def reflect_in_blade(self, blade):  # Reflect mv in blade
        # See Mv class functions documentation
        if blade.is_blade():
            self.characterise_Mv()
            blade.characterise_Mv()
            blade_inv = blade.rev() / blade.norm2()
            grade_dict = self.Ga.grade_decomposition(self)
            blade_grade = blade.i_grade
            reflect = Mv(0,'scalar',ga=self.Ga)
            for grade in list(grade_dict.keys()):
                if (grade * (blade_grade + 1)) % 2 == 0:
                    reflect += blade * grade_dict[grade] * blade_inv
                else:
                    reflect -= blade * grade_dict[grade] * blade_inv
            return reflect
        else:
            raise ValueError(str(blade) + 'is not a blade in reflect_in_blade(self, blade)')

    def project_in_blade(self,blade):
        # See Mv class functions documentation
        if blade.is_blade():
            blade.characterise_Mv()
            blade_inv = blade.rev() / blade.norm2()
            return (self < blade) * blade_inv  # < is left contraction
        else:
            raise ValueError(str(blade) + 'is not a blade in project_in_blade(self, blade)')

    def rotate_multivector(self,itheta,hint='-'):
        Rm = (-itheta/S(2)).exp(hint)
        Rp = (itheta/S(2)).exp(hint)
        return Rm * self * Rp

    def base_rep(self):
        """ Express as a linear combination of geometric products """
        if not self.is_blade_rep:
            return self

        b = copy.copy(self)
        b.obj = self.Ga.blade_to_base_rep(self.obj)
        b.is_blade_rep = False
        return b

    def blade_rep(self):
        """ Express as a linear combination of blades """
        if self.is_blade_rep:
            return self

        b = copy.copy(self)
        b.obj = self.Ga.base_to_blade_rep(self.obj)
        b.is_blade_rep = True
        return b

    def __ne__(self, A):
        if isinstance(A, Mv):
            diff = (self - A).expand()
            if diff.obj == S(0):
                return False
            else:
                return True
        else:
            if self.is_scalar() and self.obj == A:
                return False
            else:
                return True

    def __eq__(self, A):
        if isinstance(A, Mv):
            diff = (self - A).expand().simplify()
            #diff = (self - A).expand()
            if diff.obj == S(0):
                return True
            else:
                return False
        else:
            if self.is_scalar() and self.obj == A:
                return True
            else:
                return False


    """
    def __eq__(self, A):
        if not isinstance(A, Mv):
            if not self.is_scalar():
                return False
            if expand(self.obj) == expand(A):
                return True
            else:
                return False
        if self.is_blade_rep != A.is_blade_rep:
            self = self.blade_rep()
            A = A.blade_rep()
        coefs, bases = metric.linear_expand(self.obj)
        Acoefs, Abases = metric.linear_expand(A.obj)
        if len(bases) != len(Abases):
            return False
        if set(bases) != set(Abases):
            return False
        for base in bases:
            index = bases.index(base)
            indexA = Abases.index(base)
            if expand(coefs[index]) != expand(Acoefs[index]):
                return False
        return True
    """

    def __neg__(self):
        return Mv(-self.obj, ga=self.Ga)

    def __add__(self, A):

        if (not isinstance(A, Mv)) and (not isinstance(A, Dop)):
            return Mv(self.obj + A, ga=self.Ga)

        if self.Ga.name != A.Ga.name:
            raise ValueError('In + operation Mv arguments are not from same geometric algebra')

        if isinstance(A, Dop):
            return Dop.Add(A, self)

        if self.is_blade_rep == A.is_blade_rep:
            return Mv(self.obj + A.obj, ga=self.Ga)
        else:
            if self.is_blade_rep:
                A = A.blade_rep()
            else:
                self = self.blade_rep()
            return Mv(self.obj + A.obj, ga=self.Ga)

    def __radd__(self, A):
        return(self + A)

    def __add_ab__(self, A):  # self += A
        self.obj += A.obj
        self.char_Mv = False
        self.characterise_Mv()
        return(self)

    def __sub__(self, A):

        if (not isinstance(A, Mv)) and (not isinstance(A, Dop)):
            return Mv(self.obj - A, ga=self.Ga)

        if self.Ga.name != A.Ga.name:
            raise ValueError('In - operation Mv arguments are not from same geometric algebra')

        if isinstance(A, Dop):
            return Dop.Add(self, -A)

        if self.is_blade_rep == A.is_blade_rep:
            return Mv(self.obj - A.obj, ga=self.Ga)
        else:
            if self.is_blade_rep:
                A = A.blade_rep()
            else:
                self = self.blade_rep()
            return Mv(self.obj - A.obj, ga=self.Ga)

    def __rsub__(self, A):
        return -self + A

    def __sub_ab__(self, A):  # self -= A
        self.obj -= A.obj
        self.char_Mv = False
        self.characterise_Mv()
        return(self)

    def __mul__(self, A):

        if (not isinstance(A, Mv)) and (not isinstance(A, Dop)):
            return Mv(expand(A * self.obj), ga=self.Ga)

        if self.Ga.name != A.Ga.name:
            raise ValueError('In * operation Mv arguments are not from same geometric algebra')

        if isinstance(A, Dop):
            return A.Mul(self, A, op='*')

        if self.is_scalar() or A.is_scalar():
            return Mv(self.obj * A, ga=self.Ga)

        if self.is_blade_rep and A.is_blade_rep:
            self = self.base_rep()
            A = A.base_rep()

            selfxA = Mv(self.Ga.mul(self.obj, A.obj), ga=self.Ga)
            selfxA.is_blade_rep = False
            return selfxA.blade_rep()

        elif self.is_blade_rep:
            self = self.base_rep()

            selfxA = Mv(self.Ga.mul(self.obj, A.obj), ga=self.Ga)
            selfxA.is_blade_rep = False
            return selfxA.blade_rep()

        elif A.is_blade_rep:
            A = A.base_rep()

            selfxA = Mv(self.Ga.mul(self.obj, A.obj), ga=self.Ga)
            selfxA.is_blade_rep = False
            return selfxA.blade_rep()
        else:
            return Mv(self.Ga.mul(self.obj, A.obj), ga=self.Ga)


    def __rmul__(self, A):
            return Mv(expand(A * self.obj), ga=self.Ga)

    def __mul_ab__(self, A):  # self *= A
        self.obj *= A.obj
        self.char_Mv = False
        self.characterise_Mv()
        return(self)

    def __div_ab__(self,A):  # self /= A
        if isinstance(A,Mv):
            self *= A.inv()
        else:
            self *= S(1)/A
        return

    def __div__(self, A):
        if isinstance(A,Mv):
            return self * A.inv()
        else:
            return self * (S(1)/A)

    def __truediv__(self, A):
        if isinstance(A,Mv):
            return self * A.inv()
        else:
            return self * (S(1)/A)

    def __str__(self):
        if printer.GaLatexPrinter.latex_flg:
            Printer = printer.GaLatexPrinter
        else:
            Printer = printer.GaPrinter
        return Printer().doprint(self)

    def __repr__(self):
        return str(self)

    def __getitem__(self,key):
        '''
        get a specified grade of a multivector
        '''
        return self.grade(key)

    def Mv_str(self):
        global print_replace_old, print_replace_new
        if self.i_grade == 0:
            return str(self.obj)
        self.obj = expand(self.obj)
        self.char_Mv = False
        self.characterise_Mv()
        self.obj = metric.Simp.apply(self.obj)
        if self.is_blade_rep or self.Ga.is_ortho:
            base_keys = self.Ga.blades_lst
            grade_keys = self.Ga.blades_to_grades_dict
        else:
            base_keys = self.Ga.bases_lst
            grade_keys = self.Ga.bases_to_grades_dict
        if isinstance(self.obj, Add):  # collect coefficients of bases
            if self.obj.is_commutative:
                return self.obj
            args = self.obj.args
            terms = {}  # dictionary with base indexes as keys
            grade0 = S(0)
            for arg in args:
                c, nc = arg.args_cnc()
                if len(c) > 0:
                    c = reduce(mul, c)
                else:
                    c = S(1)
                if len(nc) > 0:
                    base = nc[0]
                    if base in base_keys:
                        index = base_keys.index(base)
                        if index in terms:
                            (c_tmp, base, g_keys) = terms[index]
                            terms[index] = (c_tmp + c, base, g_keys)
                        else:
                            terms[index] = (c, base, grade_keys[base])
                else:
                    grade0 += c
            if grade0 != S(0):
                terms[-1] = (grade0, S(1), -1)
            terms = list(terms.items())
            sorted_terms = sorted(terms, key=itemgetter(0))  # sort via base indexes

            s = str(sorted_terms[0][1][0] * sorted_terms[0][1][1])
            if printer.GaPrinter.fmt == 3:
                s = ' ' + s + '\n'
            if printer.GaPrinter.fmt == 2:
                s = ' ' + s
            old_grade = sorted_terms[0][1][2]
            for (key, (c, base, grade)) in sorted_terms[1:]:
                term = str(c * base)
                if printer.GaPrinter.fmt == 2 and old_grade != grade:  # one grade per line
                    old_grade = grade
                    s += '\n'
                if term[0] == '-':
                    term = ' - ' + term[1:]
                else:
                    term = ' + ' + term
                if printer.GaPrinter.fmt == 3:  # one base per line
                    s += term + '\n'
                else:  # one multivector per line
                    s += term
            if s[-1] == '\n':
                s = s[:-1]
            if printer.print_replace_old is not None:
                s = s.replace(printer.print_replace_old,printer.print_replace_new)
            return s
        else:
            return str(self.obj)

    def Mv_latex_str(self):

        if self.obj == 0:
            return ZERO_STR

        self.first_line = True

        def append_plus(c_str):
            if self.first_line:
                self.first_line = False
                return c_str
            else:
                c_str = c_str.strip()
                if c_str[0] == '-':
                    return ' ' + c_str
                else:
                    return ' + ' + c_str

        # str representation of multivector
        self.obj = expand(self.obj)
        self.characterise_Mv()
        self.obj = metric.Simp.apply(self.obj)

        if self.obj == S(0):
            return ZERO_STR

        if self.is_blade_rep or self.Ga.is_ortho:
            base_keys = self.Ga.blades_lst
            grade_keys = self.Ga.blades_to_grades_dict
        else:
            base_keys = self.Ga.bases_lst
            grade_keys = self.Ga.bases_to_grades_dict
        if isinstance(self.obj, Add):
            args = self.obj.args
        else:
            args = [self.obj]
        terms = {}  # dictionary with base indexes as keys
        grade0 = S(0)
        for arg in args:
            c, nc = arg.args_cnc(split_1=False)
            if len(c) > 0:
                c = reduce(mul, c)
            else:
                c = S(1)
            if len(nc) > 0:
                base = nc[0]
                if base in base_keys:
                    index = base_keys.index(base)
                    if index in terms:
                        (c_tmp, base, g_keys) = terms[index]
                        terms[index] = (c_tmp + c, base, g_keys)
                    else:
                        terms[index] = (c, base, grade_keys[base])
            else:
                grade0 += c
        if grade0 != S(0):
            terms[-1] = (grade0, S(1), 0)
        terms = list(terms.items())

        sorted_terms = sorted(terms, key=itemgetter(0))  # sort via base indexes

        if len(sorted_terms) == 1 and sorted_terms[0][1][2] == 0:  # scalar
            return printer.latex(printer.coef_simplify(sorted_terms[0][1][0]))

        lines = []
        old_grade = -1
        s = ''
        for (index, (coef, base, grade)) in sorted_terms:
            coef = printer.coef_simplify(coef)
            #coef = simplify(coef)
            l_coef = printer.latex(coef)
            if l_coef == '1' and base != S(1):
                l_coef = ''
            if l_coef == '-1' and base != S(1):
                l_coef = '-'
            if base == S(1):
                l_base = ''
            else:
                l_base = printer.latex(base)
            if isinstance(coef, Add):
                cb_str = '\\left ( ' + l_coef + '\\right ) ' + l_base
            else:
                cb_str = l_coef + ' ' + l_base
            if printer.GaLatexPrinter.fmt == 3:  # One base per line
                lines.append(append_plus(cb_str))
            elif printer.GaLatexPrinter.fmt == 2:  # One grade per line
                if grade != old_grade:
                    old_grade = grade
                    if not self.first_line:
                        lines.append(s)
                    s = append_plus(cb_str)
                else:
                    s += append_plus(cb_str)
            else:  # One multivector per line
                s += append_plus(cb_str)
        if printer.GaLatexPrinter.fmt == 2:
            lines.append(s)
        if printer.GaLatexPrinter.fmt >= 2:
            if len(lines) == 1:
                return lines[0]
            s = ' \\begin{align*} '
            for line in lines:
                s += ' & ' + line + ' \\\\ '
            s = s[:-3] + ' \\end{align*} \n'
        return s

    def __xor__(self, A):  # wedge (^) product

        if (not isinstance(A, Mv)) and (not isinstance(A, Dop)):
            return Mv(A * self.obj, ga=self.Ga)

        if self.Ga.name != A.Ga.name:
            raise ValueError('In ^ operation Mv arguments are not from same geometric algebra')

        if isinstance(A, Dop):
            return A.Mul(self, A, op='^')

        if self.is_scalar() or isinstance(A, numbers.Number) or A.is_scalar():
            return self * A

        self = self.blade_rep()
        A = A.blade_rep()
        self_W_A = self.Ga.wedge(self.obj, A.obj)
        self_W_A = Mv(self_W_A, ga=self.Ga)
        return self_W_A

    def __rxor__(self, A):  # wedge (^) product
        if not isinstance(A, Mv):
            return Mv(A * self.obj, ga=self.Ga)
        else:
            return A * self

    def __or__(self, A):  # dot (|) product
        if (not isinstance(A, Mv)) and (not isinstance(A, Dop)):
            return Mv(ga=self.Ga)

        if self.Ga.name != A.Ga.name:
            raise ValueError('In | operation Mv arguments are not from same geometric algebra')

        if isinstance(A, Dop):
            return A.Mul(self, A, op='|')

        self = self.blade_rep()
        if self.is_scalar() or A.is_scalar():
            return S(0)
        A = A.blade_rep()
        self_dot_A = Mv(self.Ga.hestenes_dot(self.obj, A.obj), ga=self.Ga)
        return self_dot_A

    def __ror__(self, A):  # dot (|) product
        if not isinstance(A, Mv):
            return Mv(ga=self.Ga)
        else:
            return A | self

    def __pow__(self,n):  # Integer power operator
        if not isinstance(n,int):
            raise ValueError('!!!!Multivector power can only be to integer power!!!!')

        result = S(1)
        for x in range(n):
            result *= self
        return result

    def __lshift__(self, A): # anti-comutator (<<)
        return half * (self * A + A * self)

    def __rshift__(self, A): # comutator (>>)
        return half * (self * A - A * self)

    def __rlshift__(self, A): # anti-comutator (<<)
        return half * (A * self + self * A)

    def __rrshift__(self, A): # comutator (>>)
        return half * (A * self - self * A)

    def __lt__(self, A):  # left contraction (<)

        if (not isinstance(A, Mv)) and (not isinstance(A, Dop)):  # sympy scalar
            return Mv(A * self.obj, ga=self.Ga)

        if self.Ga.name != A.Ga.name:
            raise ValueError('In < operation Mv arguments are not from same geometric algebra')

        if isinstance(A, Dop):
            return A.Mul(self, A, op='<')

        self = self.blade_rep()
        A = A.blade_rep()
        """
        if A.is_scalar():
            if self.is_scalar():
                return self.obj * A.obj
            else:
                return S(0)
        """

        self_lc_A = Mv(self.Ga.left_contract(self.obj, A.obj), ga=self.Ga)
        return self_lc_A

    def __gt__(self, A):  # right contraction (>)

        if (not isinstance(A, Mv)) and (not isinstance(A, Dop)):  # sympy scalar
            return self.Ga.mv(A * self.scalar())

        if self.Ga.name != A.Ga.name:
            raise ValueError('In > operation Mv arguments are not from same geometric algebra')

        if isinstance(A, Dop):
            return A.Mul(self, A, op='>')

        self = self.blade_rep()
        A = A.blade_rep()
        """
        if self.is_scalar():
            if A.is_scalar():
                return self.obj * A.obj
            else:
                return S(0)
        """

        self_rc_A = Mv(self.Ga.right_contract(self.obj, A.obj), ga=self.Ga)
        return self_rc_A

    def collect(self,deep=False):
        """
        # group coeffients of blades of multivector
        # so there is only one coefficient per grade
        self.obj = expand(self.obj)
        if self.is_blade_rep or Mv.Ga.is_ortho:
            c = self.Ga.blades_lst
        else:
            c = self.Ga.bases_lst
        self.obj = self.obj.collect(c)
        return self
        """
        coefs, bases = metric.linear_expand(self.obj)
        obj_dict = {}
        for (coef, base) in zip(coefs, bases):
            if base in list(obj_dict.keys()):
                obj_dict[base] += coef
            else:
                obj_dict[base] = coef
        obj = 0
        for base in list(obj_dict.keys()):
            if deep:
                obj += collect(obj_dict[base])*base
            else:
                obj += obj_dict[base]*base
        self.obj = obj
        return(self)


    def is_scalar(self):
        grades = self.Ga.grades(self.obj)
        if len(grades) == 1 and grades[0] == 0:
            return True
        else:
            return False

    def is_vector(self):
        grades = self.Ga.grades(self.obj)
        if len(grades) == 1 and grades[0] == 1:
            return True
        else:
            return False

    def is_blade(self):  # True is self is blade, otherwise False
        # sets self.blade_flg and returns value

        if self.blade_flg is not None:
            return self.blade_flg
        else:
            if self.is_versor():
                if self.i_grade is not None:
                    self.blade_flg = True
                else:
                    self.blade_flg = False
            else:
                self.blade_flg = False
            return self.blade_flg

    def is_base(self):
        (coefs, _bases) = metric.linear_expand(self.obj)
        if len(coefs) > 1:
            return False
        else:
            return coefs[0] == ONE

    def is_versor(self):  # Test for versor (geometric product of vectors)
        """
        This follows Leo Dorst's test for a versor.
        Leo Dorst, 'Geometric Algebra for Computer Science,' p.533
        Sets self.versor_flg and returns value
        """

        if self.versor_flg is not None:
            return self.versor_flg
        self.characterise_Mv()
        self.versor_flg = False
        self_rev = self.rev()
        # see if self*self.rev() is a scalar
        test = self*self_rev
        if not test.is_scalar():
            return self.versor_flg
        # see if self*x*self.rev() returns a vector for x an arbitrary vector
        test = self * self.Ga.XOX * self.rev()
        self.versor_flg = test.is_vector()
        return self.versor_flg

    def is_zero(self):
        if self.obj == 0:
            return True
        return False

    def scalar(self):
        # return scalar part of multivector
        # as sympy expression
        return self.Ga.scalar_part(self.obj)

    def get_grade(self, r):
        # return r-th grade of multivector as
        # a multivector
        return Mv(self.Ga.get_grade(self.obj, r), ga=self.Ga)

    def components(self):
        (coefs, bases) = metric.linear_expand(self.obj)
        bases_lst = self.Ga.blades_lst
        cb = list(zip(coefs, bases))
        cb = sorted(cb, key=lambda x: self.Ga.blades_lst0.index(x[1]))
        terms = []
        for (coef, base) in cb:
            terms.append(self.Ga.mv(coef * base))
        return terms

    def get_coefs(self, grade):
        (coefs, bases) = metric.linear_expand(self.obj)
        bases_lst = self.Ga.blades_lst
        cb = list(zip(coefs, bases))
        cb = sorted(cb, key=lambda x: self.Ga.blades[grade].index(x[1]))
        (coefs, bases) = list(zip(*cb))
        return coefs

    def J(self):
        # TODO: If we pick our basis smartly, we can probably use J in place of Jinv...
        obj = 0
        for coef, coblade in zip(self.blade_coefs(self.Ga.mv_blades_lst0), self.Ga.coblades_lst0):
            obj += coef * coblade
        return Mv(obj, ga=self.Ga)

    def Jinv(self):
        # TODO: If we pick our basis smartly, we can probably use J in place of Jinv...
        obj = 0
        for coef, coblade_inv in zip(self.blade_coefs(self.Ga.mv_blades_lst0), self.Ga.coblades_inv_lst0):
            obj += coef * coblade_inv
        return Mv(obj, ga=self.Ga)

    def blade_coefs(self, blade_lst=None):
        """
        For a multivector, A, and a list of basis blades, blade_lst return
        a list (sympy expressions) of the coefficients of each basis blade
        in blade_lst
        """
        if blade_lst is None:
            blade_lst = [self.Ga.mv(ONE)] + self.Ga.mv_blades_lst
        else:
            for blade in blade_lst:
                if not blade.is_base():     # or not blade.is_blade(): can't be used with degenerate metrics
                    raise ValueError("%s expression isn't a basis blade" % blade)
        blade_lst = [x.obj for x in blade_lst]
        (coefs, bases) = metric.linear_expand(self.obj)
        coef_lst = []
        for blade in blade_lst:
            if blade in bases:
                coef_lst.append(coefs[bases.index(blade)])
            else:
                coef_lst.append(ZERO)
        return coef_lst

    def proj(self, bases_lst):
        """
        Project multivector onto a given list of bases.  That is find the
        part of multivector with the same bases as in the bases_lst.
        """
        bases_lst = [x.obj for x in bases_lst]
        (coefs, bases) = metric.linear_expand(self.obj)
        obj = 0
        for (coef, base) in zip(coefs, bases):
            if base in bases_lst:
                obj += coef * base
        return Mv(obj, ga=self.Ga)

    def dual(self):
        mode = self.Ga.dual_mode_value
        sign = S(1)
        if '-' in mode:
            sign = -sign
        if 'Iinv' in mode:
            I = self.Ga.i_inv
        else:
            I = self.Ga.i
        if mode[0] == '+' or mode[0] == '-':
            return sign * I * self
        else:
            return sign * self * I

    def even(self):
        # return even parts of multivector
        return Mv(self.Ga.even_odd(self.obj, True), ga=self.Ga)

    def odd(self):
        # return odd parts of multivector
        return Mv(self.Ga.even_odd(self.obj, False), ga=self.Ga)

    def rev(self):
        self = self.blade_rep()
        return Mv(self.Ga.reverse(self.obj), ga=self.Ga)

    __invert__ = rev # allow `~x` to call x.rev()

    def diff(self, coord):
        Dself = Mv(ga=self.Ga)
        if self.Ga.coords is None:
           Dself.obj = diff(self.obj, coord)
           return Dself
        elif coord not in self.Ga.coords:
            if self.Ga.par_coords is None:
                Dself.obj = diff(self.obj, coord)
            elif coord not in self.Ga.par_coords:
                Dself.obj = diff(self.obj, coord)
            else:
                Dself.obj = diff(self.obj, coord)
                for x_coord in self.Ga.coords:
                    f = self.Ga.par_coords[x_coord]
                    if f != S(0):
                        tmp1 = self.Ga.pDiff(self.obj, x_coord)
                        tmp2 = diff(f, coord)
                        Dself.obj += tmp1 * tmp2
            Dself.characterise_Mv()
            return Dself
        else:
            Dself.obj = self.Ga.pDiff(self.obj, coord)
            Dself.characterise_Mv()
            return Dself

    def pdiff(self, var):
        return Mv(self.Ga.pDiff(self.obj, var), ga=self.Ga)

    def Grad(self, coords, mode='*', left=True):
        """
        Returns various derivatives (*,^,|,<,>) of multivector functions
        with respect to arbitrary coordinates, 'coords'.  This would be
        used where you have a multivector function of both the basis
        coordinate set and and auxilliary coordinate set.  Consider for
        example a linear transformation in which the matrix coefficients
        depend upon the manifold coordinates, but the vector being
        transformed does not and you wish to take the divergence of the
        linear transformation with respect to the linear argument.
        """
        return Mv(self.Ga.Diff(self, mode, left, coords=coords), ga=self.Ga)

    def exp(self, hint='-'):  # Calculate exponential of multivector
        """
        Only works if square of multivector is a scalar.  If square is a
        number we can determine if square is > or < zero and hence if
        one should use trig or hyperbolic functions in expansion.  If
        square is not a number use 'hint' to determine which type of
        functions to use in expansion
        """
        self = self.blade_rep()
        self_sq = self * self
        if self_sq.is_scalar():
            sq = simplify(self_sq.obj)  # sympy expression for self**2
            if sq == S(0):  # sympy expression for self**2 = 0
                return self + S(1)
            (coefs,bases) = metric.linear_expand(self.obj)
            if len(coefs) == 1:  # Exponential of scalar * base
                base = bases[0]
                base_Mv = self.Ga.mv(base)
                base_sq = (base_Mv*base_Mv).scalar()
                if hint == '-': # base^2 < 0
                    base_n = sqrt(-base_sq)
                    return self.Ga.mv(cos(base_n*coefs[0]) + sin(base_n*coefs[0])*(bases[0]/base_n))
                else:  # base^2 > 0
                    base_n = sqrt(base_sq)
                    return self.Ga.mv(cosh(base_n*coefs[0]) + sinh(base_n*coefs[0])*(bases[0]/base_n))
            if sq.is_number:  # Square is number, can test for sign
                if sq > S(0):
                    norm = sqrt(sq)
                    value = self.obj / norm
                    tmp = Mv(cosh(norm) + sinh(norm) * value, ga=self.Ga)
                    tmp.is_blade_rep = True
                    return tmp
                else:
                    norm = sqrt(-sq)
                    value = self.obj / norm
                    tmp = Mv(cos(norm) + sin(norm) * value, ga=self.Ga)
                    tmp.is_blade_rep = True
                    return tmp
            else:
                if hint == '+':
                    norm = simplify(sqrt(sq))
                    value = self.obj / norm
                    tmp = Mv(cosh(norm) + sinh(norm) * value, ga=self.Ga)
                    tmp.is_blade_rep = True
                    return tmp
                else:
                    norm = simplify(sqrt(-sq))
                    value = self.obj / norm
                    obj = cos(norm) + sin(norm) * value
                    tmp = Mv(cos(norm) + sin(norm) * value, ga=self.Ga)
                    tmp.is_blade_rep = True
                    return tmp
        else:
            raise ValueError('"' + str(self) + '**2" is not a scalar in exp.')

    def set_coef(self, igrade, ibase, value):
        if self.blade_rep:
            base = self.Ga.blades[igrade][ibase]
        else:
            base = self.Ga.bases[igrade][ibase]
        (coefs, bases) = metric.linear_expand(self.obj)
        bases_lst = list(bases)  # python 2.5
        if base in bases:
            self.obj += (value - coefs[bases_lst.index(base)]) * base
        else:
            self.obj += value * base
        return

    def Fmt(self, fmt=1, title=None):
        """
        Set format for printing of multivectors -

            fmt = 1 - One multivector per line
            fmt = 2 - One grade per line
            fmt = 3 - one base per line

        Usage for multivector A example is -

            A.Fmt('2','A')

        output is

            'A = '+str(A)

        with one grade per line.  Works for both standard printing and
        for latex.
        """
        if printer.GaLatexPrinter.latex_flg:
            printer.GaLatexPrinter.prev_fmt = printer.GaLatexPrinter.fmt
            printer.GaLatexPrinter.fmt = fmt
        else:
            printer.GaPrinter.prev_fmt = printer.GaPrinter.fmt
            printer.GaPrinter.fmt = fmt

        if title is not None:
            self.title = title

        if printer.isinteractive():
            return self

        if Mv.latex_flg:
            latex_str = printer.GaLatexPrinter.latex(self)
            printer.GaLatexPrinter.fmt = printer.GaLatexPrinter.prev_fmt

            if title is not None:
                return title + ' = ' + latex_str
            else:
                return latex_str
        else:
            s = str(self)
            printer.GaPrinter.fmt = printer.GaPrinter.prev_fmt
            if title is not None:
                return title + ' = ' + s
            else:
                return s
        return

    def _repr_latex_(self):
        latex_str = printer.GaLatexPrinter.latex(self)
        if r'\begin{align*}' not in latex_str:
            if self.title is None:
                latex_str = r'\begin{equation*} ' + latex_str + r' \end{equation*}'
            else:
                latex_str = r'\begin{equation*} ' + self.title + ' = ' + latex_str + r' \end{equation*}'
        else:
            if self.title is not None:
                latex_str = latex_str.replace('&',' ' + self.title + ' =&',1)
        return latex_str

    def norm2(self):
        reverse = self.rev()
        product = self * reverse
        if product.is_scalar():
            return product.scalar()
        else:
            raise TypeError('"(' + str(product) + ')**2" is not a scalar in norm2.')

    def norm(self, hint='+'):
        """
        If A is a multivector and A*A.rev() is a scalar then

            A.norm() = sqrt(Abs(A*A.rev()))

        The problem in simplifing the norm is that if A is symbolic
        you don't know if A*A.rev() is positive or negative. The use
        of the hint argument is as follows:

            hint    A.norm()
             '+'    sqrt(A*A.rev())
             '-'    sqrt(-A*A.rev())
             '0'    sqrt(Abs(A*A.rev()))

        The default hint='+' is correct for vectors in a Euclidean vector
        space.  For bivectors in a Euclidean vector space use hint='-'. In
        a mixed signature space all bets are off for the norms of symbolic
        expressions.
        """
        reverse = self.rev()
        product = self * reverse

        if product.is_scalar():
            product = product.scalar()
            if product.is_number:
                if product >= S(0):
                    return sqrt(product)
                else:
                    return sqrt(-product)
            else:
                if hint == '+':
                    return metric.square_root_of_expr(product)
                elif hint == '-':
                    return metric.square_root_of_expr(-product)
                else:
                    return sqrt(Abs(product))
        else:
            raise TypeError('"(' + str(product) + ')" is not a scalar in norm.')

    __abs__=norm # allow `abs(x)` to call z.norm()

    def inv(self):
        if self.is_scalar():  # self is a scalar
            return self.Ga.mv(S(1)/self.obj)
        self_sq = self * self
        if self_sq.is_scalar():  # self*self is a scalar
            """
            if self_sq.scalar() == S(0):
                raise ValueError('!!!!In multivector inverse, A*A is zero!!!!')
            """
            return (S(1)/self_sq.obj)*self
        self_rev = self.rev()
        self_self_rev = self * self_rev
        if(self_self_rev.is_scalar()): # self*self.rev() is a scalar
            """
            if self_self_rev.scalar() == S(0):
                raise ValueError('!!!!In multivector inverse A*A.rev() is zero!!!!')
            """
            return (S(1)/self_self_rev.obj) * self_rev
        raise TypeError('In inv() for self =' + str(self) + 'self, or self*self or self*self.rev() is not a scalar')

    def func(self, fct):  # Apply function, fct, to each coefficient of multivector
        (coefs, bases) = metric.linear_expand(self.obj)
        s = S(0)
        for (coef, base) in zip(coefs, bases):
            s += fct(coef) * base
        fct_self = Mv(s, ga=self.Ga)
        fct_self.characterise_Mv()
        return fct_self

    def trigsimp(self):
        return self.func(trigsimp)

    def simplify(self, modes=simplify):
        (coefs, bases) = metric.linear_expand(self.obj)
        obj = S(0)
        if isinstance(modes, list) or isinstance(modes, tuple):
            for (coef, base) in zip(coefs, bases):
                for mode in modes:
                    coef = mode(coef)
                obj += coef * base
        else:
            for (coef, base) in zip(coefs, bases):
                obj += modes(coef) * base
        self.obj = obj
        return self

    def subs(self, d):
        # For each scalar coef of the multivector apply substitution argument d
        (coefs, bases) = metric.linear_expand(self.obj)
        obj = S(0)
        for (coef, base) in zip(coefs, bases):
            obj += coef.subs(d) * base
        #self.obj = obj
        #return self
        return self.Ga.mv(obj)

    def expand(self):
        coefs,bases = metric.linear_expand(self.obj)
        new_coefs = []
        for coef in coefs:
            new_coefs.append(expand(coef))
        obj = 0
        for coef,base in zip(new_coefs,bases):
            obj += coef * base
        self.obj = obj
        return self

    def list(self):
        (coefs, bases) = metric.linear_expand(self.obj)
        indexes = []
        key_coefs = []
        for (coef, base) in zip(coefs, bases):
            if base in self.Ga.basis:
                index = self.Ga.basis.index(base)
                key_coefs.append((coef, index))
                indexes.append(index)

        for index in self.Ga.n_range:
            if index not in indexes:
                key_coefs.append((S(0), index))

        key_coefs = sorted(key_coefs, key=itemgetter(1))
        coefs = [x[0] for x in key_coefs]
        return coefs

    def grade(self, r=0):
        return self.get_grade(r)

    def pure_grade(self):
        """
        For pure grade return grade.  If not pure grade return negative
        of maximum grade
        """
        self.characterise_Mv()
        if self.i_grade is not None:
            return self.i_grade
        return -self.grades[-1]

def compare(A,B):
    """
    Determine is B = c*A where c is a scalar.  If true return c
    otherwise return 0.
    """
    if isinstance(A, Mv) and isinstance(B, Mv):
        Acoefs, Abases = metric.linear_expand(A.obj)
        Bcoefs, Bbases = metric.linear_expand(B.obj)
        if len(Acoefs) != len(Bcoefs):
            return 0
        if Abases != Bbases:
            return 0
        if Bcoefs[0] != 0 and Abases[0] == Bbases[0]:
            c = simplify(Acoefs[0]/Bcoefs[0])
            print('c =',c)
        else:
            return 0
        for acoef,abase,bcoef,bbase in zip(Acoefs[1:],Abases[1:],Bcoefs[1:],Bbases[1:]):
            print(acoef,'\n',abase,'\n',bcoef,'\n',bbase)
            if bcoef != 0 and abase == bbase:
                print('c-a/b =',simplify(c-(acoef/bcoef)))
                if simplify(acoef/bcoef) != c:
                    return 0
                else:
                    pass
            else:
                return 0
        return c
    else:
        raise TypeError('In compare both arguments are not multivectors\n')

################ Scalar Partial Differential Operator Class ############

class Sdop(object):
    """
    Scalar differential operator is of the form (Einstein summation)

        D = c_{i}*D_{i}

    where the c_{i}'s are scalar coefficient (they could be functions)
    and the D_{i}'s are partial differential operators.
    """

    init_slots = {'ga': (None, 'Associated geometric algebra')}

    ga = None
    str_mode = False

    @staticmethod
    def setGa(ga):
        Sdop.ga = ga
        Pdop.setGa(ga)
        return

    def TSimplify(self):
        new_terms = []
        for (coef, pdiff) in self.terms:
            new_terms.append((metric.Simp.apply(coef), pdiff))
        self.terms = new_terms
        return

    @staticmethod
    def consolidate_coefs(sdop):
        """
        Remove zero coefs and consolidate coefs with repeated pdiffs.
        """
        if isinstance(sdop, Sdop):
            terms = sdop.terms
        else:
            terms = sdop

        new_coefs = []
        new_pdiffs = []
        for (coef, pd) in terms:
            if coef != S(0):
                if pd in new_pdiffs:
                    index = new_pdiffs.index(pd)
                    new_coefs[index] += coef
                else:
                    new_coefs.append(coef)
                    new_pdiffs.append(pd)
        new_terms = list(zip(new_coefs, new_pdiffs))

        if isinstance(sdop, Sdop):
            return Sdop(new_terms, ga=sdop.Ga)
        else:
            return new_terms

    def simplify(self, modes=simplify):
        coefs, pdiffs = list(zip(*self.terms))
        new_coefs = []
        for coef in coefs:
            new_coefs.append(metric.apply_function_list(modes,coef))
        self.terms = list(zip(new_coefs,pdiffs))
        return self

    def sort_terms(self):
        # self.terms.sort(key=operator.itemgetter(1), cmp=Pdop.compare)
        # terms are in the form of (coef, pdiff)
        # so we need to first extract pdiff and then use Pdop.compare to compare
        self.terms.sort(key=cmp_to_key(lambda term1, term2 : Pdop.compare(term1[1], term2[1])))
        return

    def Sdop_str(self):
        if len(self.terms) == 0:
            return ZERO_STR

        self.sort_terms()
        s = ''
        for (coef, pdop) in self.terms:
            coef_str = printer.latex(coef)
            pd_str = printer.latex(pdop)

            if coef == S(1):
                s += pd_str
            elif coef == S(-1):
                s += '-' + pd_str
            else:
                if isinstance(coef, Add):
                    s += '(' + coef_str + ')*' + pd_str
                else:
                    s += coef_str + '*' + pd_str
            s += ' + '

        s = s.replace('+ -','- ')
        s = s[:-3]
        if Sdop.str_mode:
            if len(self.terms) > 1 or isinstance(self.terms[0][0], Add):
                s = '(' + s + ')'
        return s

    def Sdop_latex_str(self):
        if len(self.terms) == 0:
            return ZERO_STR

        self.sort_terms()

        s = ''
        for (coef, pdop) in self.terms:
            coef_str = printer.latex(coef)
            pd_str = printer.latex(pdop)
            if coef == S(1):
                if pd_str == '':
                    s += '1'
                else:
                    s += pd_str
            elif coef == S(-1):
                if pd_str == '':
                    s += '-1'
                else:
                    s += '-' + pd_str
            else:
                if isinstance(coef, Add):
                    s += r'\left ( ' + coef_str + r'\right ) ' + pd_str
                else:
                    s += coef_str + ' ' + pd_str
            s += ' + '

        s = s.replace('+ -','- ')
        return s[:-3]

    def _repr_latex_(self):
        latex_str = printer.GaLatexPrinter.latex(self)
        return ' ' + latex_str + ' '

    def __str__(self):
        if printer.GaLatexPrinter.latex_flg:
            Printer = printer.GaLatexPrinter
        else:
            Printer = printer.GaPrinter

        return Printer().doprint(self)

    def __repr__(self):
        return str(self)

    def __init__(self, *args, **kwargs):
        """
        The scalar differential operator structure is of the form
        (Einstein summation)

            D = c_{i}D_{i}

        where the c_{i}'s are scalar coefficients and the D_{i}'s are
        partial differential operator (class Pdop).  D is stored in
        the structure self.terms = [(c_{1},D_{1}),(c_{2},D_{2}),...].
        """

        kwargs = metric.test_init_slots(Sdop.init_slots, **kwargs)

        self.Ga = kwargs['ga']  # Associated geometric algebra (coords)

        if self.Ga is None:
            if Sdop.ga is None:
                raise ValueError('In Sdop.__init__ self.Ga must be defined.')
            else:
                self.Ga = Sdop.ga

        if len(args[0]) == 0:  # identity Dop
            self.terms = [(S(1), self.Ga.Pdop_identity)]
        elif len(args[0]) == 1 and isinstance(args[0],Symbol):  # Simple Pdop of order 1
            self.terms = [(S(1), self.Ga.pdop(args[0]))]
        else:
            if len(args) == 2 and isinstance(args[0],list) and isinstance(args[1],list):
                if len(args[0]) != len(args[1]):
                    raise ValueError('In Sdop.__init__ coefficent list and Pdop list must be same length.')
                self.terms = list(zip(args[0],args[1]))
            elif len(args) == 1 and isinstance(args[0],list):
                self.terms = args[0]
            else:
                raise ValueError('In Sdop.__init__ length of args must be 1 or 2 args = '+str(args))

    def __call__(self, arg):
        if isinstance(arg, Sdop):
            if self.Ga != arg.Ga:
                raise ValueError('In Sdop.__call__  self.Ga != arg.Ga.')
            terms = []
            for (coef, pdiff) in self.terms:
                new_terms = pdiff(arg.terms)
                new_terms = [ (coef * x[0], x[1]) for x in new_terms]
                terms += new_terms
            return Sdop(terms, ga=self.Ga)
        else:
            return sum([x[0] * x[1](arg) for x in self.terms])


    def __neg__(self):
        return Sdop([(-x[0], x[1]) for x in self.terms], ga=self.Ga)

    @staticmethod
    def Add(sdop1, sdop2):
        if isinstance(sdop1, Sdop) and isinstance(sdop1, Sdop):
            if sdop1.Ga != sdop2.Ga:
                raise ValueError('In Sdop.Add sdop1.Ga != sdop2.Ga.')
            coefs1, pdiffs1 = list(zip(*sdop1.terms))
            coefs2, pdiffs2 = list(zip(*sdop2.terms))

            pdiffs1 = list(pdiffs1)
            pdiffs2 = list(pdiffs2)

            pdiffs = pdiffs1 + [x for x in pdiffs2 if x not in pdiffs1]
            coefs = len(pdiffs) * [S(0)]

            for pdiff in pdiffs1:
                index = pdiffs.index(pdiff)
                coef = coefs1[pdiffs1.index(pdiff)]
                coefs[index] += coef

            for pdiff in pdiffs2:
                index = pdiffs.index(pdiff)
                coef = coefs2[pdiffs2.index(pdiff)]
                coefs[index] += coef

            sdop_sum = Sdop(coefs, pdiffs, ga=sdop1.Ga)
        elif isinstance(sdop1, Sdop):
            coefs, pdiffs = list(zip(*sdop1.terms))
            if sdop1.Ga.Pdop_identity in pdiffs:
                index = pdiffs.index(sdop1.Ga.Pdop_identity)
                coef[index] += sdop2
            else:
                coef.append(sdop2)
                pdiff.append(sdop1.Ga.Pdop_identity)
            return Sdop(coefs, pdiffs, ga=sdop1.Ga)
        else:
            coefs, pdiffs = list(zip(*sdop2.terms))
            if sdop2.Ga.Pdop_identity in pdiffs:
                index = pdiffs.index(sdop2.Ga.Pdop_identity)
                coef[index] += sdop1
            else:
                coef.append(sdop1)
                pdiff.append(sdop2.Ga.Pdop_identity)
            sdop_sum = Sdop(coefs, pdiffs, ga=sdop2.Ga)

        return Sdop.consolidate_coefs(sdop_sum)

    def __eq__(self, sdop):
        if isinstance(sdop, Sdop):
            if self.Ga != sdop.Ga:
                return False
            self = Sdop.consolidate_coefs(self)
            sdop = Sdop.consolidate_coefs(sdop)
            if len(self.terms) != len(sdop.terms):
                return False
            if set(self.terms) != set(sdop.terms):
                return False
            return True
        else:
            return False

    def __add__(self, sdop):
        return Sdop.Add(self, sdop)

    def __radd__(self, sdop):
        return Sdop(self, sdop)

    def __add_ab__(self, sdop):
        if isinstance(sdop, Sdop):
            if self.Ga != sdop.Ga:
                raise ValueError('In Sdop.__add_ab__ self.Ga != sdop.Ga.')

            coefs, pdiffs = list(zip(*self.terms))
            pdiffs = list(pdiffs)
            coefs = list(coefs)

            for (coef, pdiff) in sdop.terms:
                if pdiff in pdiffs:
                    index = pdiffs.index(pdiff)
                    coefs[index] += coef
                else:
                    pdiffs.append(pdiff)
                    coefs.append(coef)
            self.term = list(zip(coefs, pdiffs))
            self = Sdop.consolidate_coefs(self)
            return

        elif isinstance(sdop, tuple):
            self.term.append(sdop)
            self = Sdop.consolidate_coefs(self)
            return
        else:
            self.terms.append((sdop, self.Ga.Pdop_identity))
            self = Sdop.consolidate_coefs(self)
            return

    def __sub__(self, sdop):
        return Sdop.Add(self, -sdop)

    def __rsub__(self, sdop):
        return Sdop.Add(-self, sdop)

    def __mul__(self, sdopr):
        sdopl = self
        if isinstance(sdopl, Sdop) and isinstance(sdopr, Sdop):
            if sdopl.Ga != sdopr.Ga:
                raise ValueError('In Sdop.__mul__ Sdop arguments are not from same geometric algebra')
            terms = []
            for (coef, pdiff) in sdopl.terms:
                Dsdopl = pdiff(sdopr.terms)  # list of terms
                Dsdopl = [(coef * x[0], x[1]) for x in Dsdopl]
                terms += Dsdopl
            product = Sdop(terms, ga=sdopl.Ga)
            return Sdop.consolidate_coefs(product)
        else:
            if not isinstance(sdopl, Sdop):  # sdopl is a scalar
                terms = [(sdopl * x[0], x[1]) for x in sdopr.terms]
                product = Sdop(terms, ga=sdopr.Ga)  # returns Sdop
                return Sdop.consolidate_coefs(product)
            else:  # sdopr is a scalar or a multivector
                return sum([x[0] * x[1](sdopr) for x in sdopl.terms])  # returns scalar

    def __rmul__(self,sdop):
        terms = [(sdop * x[0], x[1]) for x in self.terms]
        return Sdop(terms, ga=self.Ga)

#################### Partial Derivative Operator Class #################

class Pdop(object):
    r"""
    Partial derivative class for multivectors.  The partial derivatives
    are of the form

        \partial_{i_{1}...i_{n}} =
            \partial^{i_{1}+...+i_{n}}/\partial{x_{1}^{i_{1}}}...\partial{x_{n}^{i_{n}}}.

    If i_{j} = 0 then the partial derivative does not contain the x^{i_{j}}
    coordinate.

    The partial derivative is represented by a dictionary with coordinates
    for keys and key value are the number of times one differentiates with
    respect to the key.
    """

    ga = None

    init_slots = {'ga': (None, 'Associated geometric algebra')}

    @staticmethod
    def setGa(ga):
        Pdop.ga = ga
        return

    @staticmethod
    def compare(pdop1, pdop2):  # compare two Pdops
        if pdop1.order > pdop2.order:
            return 1
        if pdop1.order < pdop2.order:
            return -1

        keys1 = list(pdop1.pdiffs.keys())
        keys2 = list(pdop2.pdiffs.keys())
        lkeys1 = len(keys1)
        lkeys2 = len(keys2)

        if lkeys1 == lkeys2:
            s1 = ''.join([str(pdop1.Ga.coords.index(x)) for x in keys1])
            s2 = ''.join([str(pdop1.Ga.coords.index(x)) for x in keys2])
            if s1 < s2:
                return -1
            else:
                return 1
        else:
            if lkeys1 < lkeys2:
                return 1
            else:
                return -1

    def __eq__(self,A):
        if isinstance(A, Pdop) and self.Ga.name == A.Ga.name and self.pdiffs == A.pdiffs:
            return True
        else:
            if len(self.pdiffs) == 0 and A == S(1):
                return True
            return False

    def __init__(self, *args, **kwargs):
        """
        The partial differential operator is a partial derivative with
        respect to a set of real symbols (variables).  The allowed
        variables are in two lists.  self.Ga.coords is a list of the
        coordinates associated with the geometric algebra.  self.Ga.auxvars
        is a list of auxiallary symbols that have be added to the geometric
        algebra using the member function Ga.AddVars(self,auxvars).

        The data structure of a Pdop is the dictionary self.pdiffs where
        the keys are the variables of differentiation and the values are the
        order of differentiation of with respect to the variable.
        """

        kwargs = metric.test_init_slots(Pdop.init_slots, **kwargs)

        self.Ga = kwargs['ga']  # Associated geometric algebra
        self.order = 0

        if self.Ga is None:
            if Pdop.ga is None:
                raise ValueError('In Pdop.__init__ self.Ga must be defined.')
            else:
                self.Ga = Pdop.ga  # use geometric algebra of class Pdop

        if args[0] is None:  # Pdop is the identity (1)
            self.pdiffs = {}
        elif isinstance(args[0], dict):  # Pdop defined by dictionary
            self.pdiffs = args[0]
        elif isinstance(args[0],Symbol):  # First order derivative with respect to symbol
            self.pdiffs = {args[0]:1}
        else:
            raise ValueError('In pdop args = ', str(args))

        for x in list(self.pdiffs.keys()):  # self.order is total number of differentiations
            self.order += self.pdiffs[x]

    def factor(self):
        """
        If partial derivative operator self.order > 1 factor out first
        order differential operator.  Needed for application of partial
        derivative operator to product of sympy expression and partial
        differential operator.  For example if D = Pdop({x:3}) then

            (Pdop({x:2}),Pdop({x:1})) = D.factor()
        """
        if self.order == 1:
            return S(0), self
        else:
            x = list(self.pdiffs.keys())[0]
            self.order -= 1
            n = self.pdiffs[x]
            if n == 1:
                del self.pdiffs[x]
            else:
                self.pdiffs[x] -= 1
            return self, self.Ga.Pdiffs[x]

    def __call__(self, arg):
        """
        Calculate nth order partial derivative (order defined by
        self) of Mv, Dop, Sdopm or sympy expression
        """
        if self.pdiffs == {}:
            return arg  # result is Pdop identity (1)

        if isinstance(arg, Pdop):  # arg is Pdop
            if self.Ga.name != arg.Ga.name:
                raise ValueError('In Pdop.__call__ arguments do not belong to same geometric algebra.')
            elif arg.pdiffs == {}:  # arg is one
                return self
                #return S(0)  # derivative is zero
            else:  # arg is partial derivative
                pdiffs = copy.copy(arg.pdiffs)
                for key in self.pdiffs:
                    if key in pdiffs:
                        pdiffs[key] += self.pdiffs[key]
                    else:
                        pdiffs[key] = self.pdiffs[key]
            return Pdop(pdiffs,ga=self.Ga)  # result is Pdop

        elif isinstance(arg, Mv):  # arg is multivector
            for x in self.pdiffs:
                for i in range(self.pdiffs[x]):
                    arg = self.Ga.pDiff(arg, x)
            return arg  # result is multivector

        elif isinstance(arg, (Expr, Symbol, numbers.Number)):  # arg is sympy expression
            for x in self.pdiffs:
                arg = diff(arg,x,self.pdiffs[x])
            return arg  # derivative is sympy expression

        elif isinstance(arg, list):  # arg is list of tuples (coef, partial derivative)
            D = copy.deepcopy(self)
            terms = copy.deepcopy(arg)
            while True:
                D, D0 = D.factor()
                k = 0
                for term in terms:
                    dc = D0(term[0])
                    pd = D0(term[1])
                    #print 'D0, term, dc, pd =', D0, term, dc, pd
                    tmp = []
                    if dc != 0:
                        tmp.append((dc,term[1]))
                    if pd != 0 :
                        tmp.append((term[0],pd))
                    terms[k] = tmp
                    k += 1
                terms = [i for o in terms for i in o]  # flatten list one level
                if D == 0:
                    break
            terms = Sdop.consolidate_coefs(terms)
            return terms  # result is list of tuples (coef, partial derivative)
        elif isinstance(arg, Sdop):  # arg is scalar differential operator
            if self.Ga != arg.Ga:
                raise ValueError('In Pdop.__call__ self.Ga != arg.Ga.')
            return self(arg.terms)  # result is list of tuples (coef, partial derivative)
        else:
            raise ValueError('In Pdop.__call__ type(arg) = ' + str(type(arg)) + ' not allowed.')

    def __mul__(self, pdop):  # functional product of self and arg (self*arg)
        return self(pdop)

    def __rmul__(self, pdop):  # functional product of arg and self (arg*self)
        if isinstance(pdop, Pdop):
            return pdop(self)
        return Sdop([(pdop, self)], ga=self.Ga)

    def Pdop_str(self):
        if self.order == 0:
            return 'D{}'
        s = 'D'
        for x in self.pdiffs:
            s += '{' + str(x) + '}'
            n = self.pdiffs[x]
            if n > 1:
                s += '^' + str(n)
        return s

    def Pdop_latex_str(self):
        if self.order == 0:
            return ''
        s = r'\frac{\partial'
        if self.order > 1:
            s += '^{' + printer.latex(self.order) + '}'
        s += '}{'
        keys = list(self.pdiffs.keys())
        keys.sort(key=(self.Ga.coords + keys).index)
        for key in keys:
            i = self.pdiffs[key]
            s += r'\partial ' + printer.latex(key)
            if i > 1:
                s += '^{' + printer.latex(i) + '}'
        s += '}'
        return s

    def _repr_latex_(self):
        latex_str = printer.GaLatexPrinter.latex(self)
        return ' ' + latex_str + ' '

    def __str__(self):
        if printer.GaLatexPrinter.latex_flg:
            Printer = printer.GaLatexPrinter
        else:
            Printer = printer.GaPrinter
        return Printer().doprint(self)

    def __repr__(self):
        return str(self)

################# Multivector Differential Operator Class ##############

class Dop(object):
    r"""
    Differential operator class for multivectors.  The operators are of
    the form

        D = D^{i_{1}...i_{n}}\partial_{i_{1}...i_{n}}

    where the D^{i_{1}...i_{n}} are multivector functions of the coordinates
    x_{1},...,x_{n} and \partial_{i_{1}...i_{n}} are partial derivative
    operators

        \partial_{i_{1}...i_{n}} =
             \partial^{i_{1}+...+i_{n}}/\partial{x_{1}^{i_{1}}}...\partial{x_{n}^{i_{n}}}.

    If * is any multivector multiplicative operation then the operator D
    operates on the multivector function F by the following definitions

        D*F = D^{i_{1}...i_{n}}*\partial_{i_{1}...i_{n}}F

    returns a multivector and

        F*D = F*D^{i_{1}...i_{n}}\partial_{i_{1}...i_{n}}

    returns a differential operator.  If the 'cmpflg' in the operator is
    set to 'True' the operation returns

        F*D = (\partial_{i_{1}...i_{n}}F)*D^{i_{1}...i_{n}}

    a multivector function.  For example the representation of the grad
    operator in 3d would be:

        D^{i_{1}...i_{n}} = [e__x,e__y,e__z]
        \partial_{i_{1}...i_{n}} = [(1,0,0),(0,1,0),(0,0,1)].

    See LaTeX documentation for definitions of operator algebraic
    operations +, -, *, ^, |, <, and >.
    """

    init_slots = {'ga': (None, 'Associated geometric algebra'),
                  'cmpflg': (False, 'Complement flag for Dop'),
                  'debug': (False, 'True to print out debugging information'),
                  'fmt_dop': (1, '1 for normal dop partial derivative formating')}

    ga = None


    @staticmethod
    def setGa(ga):  # set geometric algebra globally for all Dop's
        Dop.ga = ga
        Sdop.setGa(ga)
        return

    @staticmethod
    def flatten_one_level(lst):
        return [inner for outer in lst for inner in outer]

    def __init__(self, *args, **kwargs):

        kwargs = metric.test_init_slots(Dop.init_slots, **kwargs)

        self.cmpflg = kwargs['cmpflg']  # Complement flag (default False)
        self.Ga = kwargs['ga']  # Associated geometric algebra

        if self.Ga is None:
            if Dop.ga is None:
                raise ValueError('In Dop.__init__ self.Ga must be defined.')
            else:
                self.Ga = Dop.ga

        self.dop_fmt = kwargs['fmt_dop']  # Partial derivative output format (default 1)
        self.title = None

        if len(args[0]) == 0:  # identity Dop
            self.terms = [(S(1),self.Ga.Pdop_identity)]
        else:
            if len(args) == 2:
                if len(args[0]) != len(args[1]):
                    raise ValueError('In Dop.__init__ coefficent list and Pdop list must be same length.')
                self.terms = list(zip(args[0],args[1]))
            elif len(args) == 1:
                if isinstance(args[0][0][0], Mv):  # Mv expansion [(Mv, Pdop)]
                    self.terms = args[0]
                elif isinstance(args[0][0][0], Sdop):  # Sdop expansion [(Sdop, Mv)]
                    coefs = []
                    pdiffs = []
                    for (sdop, mv) in args[0]:
                        for (coef, pdiff) in sdop.terms:
                            if pdiff in pdiffs:
                                index = pdiffs.index(pdiff)
                                coefs[index] += coef * mv
                            else:
                                pdiffs.append(pdiff)
                                coefs.append(coef * mv)
                    self.terms = list(zip(coefs, pdiffs))
                else:
                    raise ValueError('In Dop.__init__ args[0] form not allowed. args = ' + str(args))
            else:
                raise ValueError('In Dop.__init__ length of args must be 1 or 2.')


    def simplify(self, modes=simplify):
        """
        Simplify each multivector coefficient of a partial derivative
        """
        new_coefs = []
        new_pd = []
        for (coef, pd) in self.terms:
            tmp = coef.simplify(modes=modes)
            new_coefs.append(tmp)
            new_pd.append(pd)
        self.terms = list(zip(new_coefs, new_pd))
        return Dop(new_coefs, new_pd, ga=self.Ga, cmpflg=self.cmpflg)

    def consolidate_coefs(self):
        """
        Remove zero coefs and consolidate coefs with repeated pdiffs.
        """
        new_coefs = []
        new_pdiffs = []
        for (coef, pd) in self.terms:
            if isinstance(coef, Mv) and coef.is_scalar():
                coef = coef.obj
            if coef != S(0):
                if pd in new_pdiffs:
                    index = new_pdiffs.index(pd)
                    new_coefs[index] += coef
                else:
                    new_coefs.append(coef)
                    new_pdiffs.append(pd)

        self.terms = list(zip(new_coefs, new_pdiffs))
        return Dop(new_coefs, new_pdiffs, ga=self.Ga, cmpflg=self.cmpflg)


    def blade_rep(self):
        N = len(self.blades)
        coefs = N * [[]]
        bases = N * [0]
        for term in self.terms:
            for (coef, base) in metric.linear_expand(self.terms[0].obj, mode=False):
                index = self.blades.index(base)
                coefs[index] = coef
                bases[index] = base

    @staticmethod
    def Add(dop1, dop2):

        if isinstance(dop1, Dop) and isinstance(dop2, Dop):
            if dop1.Ga.name != dop2.Ga.name:
                raise ValueError('In Dop.Add Dop arguments are not from same geometric algebra')

            if dop1.cmpflg != dop2.cmpflg:
                raise ValueError('In Dop.Add complement flags have different values: %s vs. %s' % (dop1.cmpflg, dop2.cmpflg))

            coefs1, pdiffs1 = list(zip(*dop1.terms))
            coefs2, pdiffs2 = list(zip(*dop2.terms))

            pdiffs1 = list(pdiffs1)
            pdiffs2 = list(pdiffs2)

            pdiffs = pdiffs1 + [x for x in pdiffs2 if x not in pdiffs1]
            coefs = len(pdiffs) * [S(0)]

            for pdiff in pdiffs1:
                index = pdiffs.index(pdiff)
                coef = coefs1[pdiffs1.index(pdiff)]
                coefs[index] += coef

            for pdiff in pdiffs2:
                index = pdiffs.index(pdiff)
                coef = coefs2[pdiffs2.index(pdiff)]
                coefs[index] += coef

            return Dop(coefs, pdiffs, cmpflg=dop1.cmpflg, ga=dop1.Ga)
        else:
            if isinstance(dop1, Dop):  # dop1 is Dop
                if not isinstance(dop2, Mv):
                    dop2 = dop1.Ga.mv(dop2)
                dop2 = Dop([dop2], [dop1.Ga.Pdop_identity], cmpflg=dop1.cmpflg, ga=dop1.Ga)
            else:  # dop2 is Dop
                if not isinstance(dop1, Mv):
                    dop1 = dop2.Ga.mv(dop1)
                dop1 = Dop([dop1], [dop2.Ga.Pdop_identity], cmpflg=dop2.cmpflg, ga=dop2.Ga)
            return Dop.Add(dop1, dop2)

    def __add__(self, dop):
        return Dop.Add(self, dop)

    def __radd__(self, dop):
        return Dop.Add(dop, self)

    def __neg__(self):

        coefs, pdiffs = list(zip(*self.terms))

        coefs = [-x for x in coefs]

        neg = Dop(coefs, pdiffs, ga=self.Ga,
                  cmpflg=self.cmpflg)

        return neg

    def __sub__(self, dop):
        return Dop.Add(self, -dop)

    def __rsub__(self, dop):
        return Dop.Add(dop, -self)

    @staticmethod
    def Mul(dopl, dopr, op='*'):  # General multiplication of Dop's
        # cmpflg is True if the Dop operates on the left argument and
        # False if the Dop operates on the right argument

        if isinstance(dopl, Dop) and isinstance(dopr, Dop):
            if dopl.Ga != dopr.Ga:
                raise ValueError('In Dop.Mul Dop arguments are not from same geometric algebra')
            if dopl.cmpflg != dopr.cmpflg:
                raise ValueError('In Dop.Mul Dop arguments do not have same cmplfg')
            if not dopl.cmpflg:  # dopl and dopr operate on right argument
                terms = []
                for (coef, pdiff) in dopl.terms:  #Apply each dopl term to dopr
                    Ddopl = pdiff(dopr.terms)  # list of terms
                    Ddopl = [(Mv.Mul(coef, x[0], op=op), x[1]) for x in Ddopl]
                    terms += Ddopl
                product = Dop(terms, ga=dopl.Ga)
            else:  # dopl and dopr operate on left argument
                terms = []
                for (coef, pdiff) in dopr.terms:
                    Ddopr = pdiff(dopl.terms)  # list of terms
                    Ddopr = [(Mv.Mul(x[0], coef, op=op), x[1]) for x in Ddopr]
                    terms += Ddopr
                product = Dop(terms, ga=dopr.Ga, cmpflg=True)
        else:
            if not isinstance(dopl, Dop):  # dopl is a scalar or Mv and dopr is Dop
                if isinstance(dopl, Mv) and dopl.Ga != dopr.Ga:
                    raise ValueError('In Dop.Mul Dop arguments are not from same geometric algebra')
                else:
                    dopl = dopr.Ga.mv(dopl)

                if not dopr.cmpflg:  # dopr operates on right argument
                    terms = [(Mv.Mul(dopl, x[0], op=op), x[1]) for x in dopr.terms]
                    return Dop(terms, ga=dopr.Ga)  # returns Dop
                else:
                    product = sum([Mv.Mul(x[1](dopl), x[0], op=op) for x in dopr.terms])  # returns multivector
            else:  # dopr is a scalar or a multivector

                if isinstance(dopr, Mv) and dopl.Ga != dopr.Ga:
                    raise ValueError('In Dop.Mul Dop arguments are not from same geometric algebra')

                if not dopl.cmpflg:  # dopl operates on right argument
                    return sum([Mv.Mul(x[0], x[1](dopr), op=op) for x in dopl.terms])  # returns multivector
                else:
                    terms = [(Mv.Mul(x[0], dopr, op=op), x[1]) for x in dopl.terms]
                    product = Dop(terms, ga=dopl.Ga, cmpflg=True)  # returns Dop complement
        if isinstance(product, Dop):
            product.consolidate_coefs()
        return product

    def TSimplify(self):
        new_terms = []
        for (coef, pdiff) in self.terms:
            new_terms.append((metric.Simp.apply(coef), pdiff))
        self.terms = new_terms
        return

    def __div__(self, a):
        if isinstance(a, (Mv, Dop)):
            raise TypeError('!!!!Can only divide Dop by sympy scalar expression!!!!')
        else:
            return (1/a) * self

    def __mul__(self, dopr):  # * geometric product
        return Dop.Mul(self, dopr, op='*')

    def __truediv__(self, dopr):
        if isinstance(dopr, (Dop, Mv)):
            raise ValueError('In Dop.__truediv__ dopr must be a sympy scalar.')
        terms = []
        for term in self.terms:
            terms.append((term[0]/dopr,term[1]))
        return Dop(terms, ga= self.Ga)

    def __rmul__(self, dopl):  # * geometric product
        return Dop.Mul(dopl, self, op='*')

    def __xor__(self, dopr):  # ^ outer product
        return Dop.Mul(self, dopr, op='^')

    def __rxor__(self, dopl):  # ^ outer product
        return Dop.Mul(dopl, self, op='^')

    def __or__(self, dopr):  # | inner product
        return Dop.Mul(self, dopr, op='|')

    def __ror__(self, dopl):  # | inner product
        return Dop.Mul(dopl, self, op='|')

    def __lt__(self, dopr):  # < left contraction
        return Dop.Mul(self, dopr, op='<')

    def __gt__(self, dopr):  # > right contraction
        return Dop.Mul(self, dopr, op='>')

    def __eq__(self, dop):
        if isinstance(dop, Dop):
            if self.Ga != dop.Ga:
                return False

            self = Sdop.consolidate_coefs(self)
            dop = Sdop.consolidate_coefs(dop)
            if len(self.terms) != len(dop.terms):
                return False
            if set(self.terms) != set(dop.terms):
                return False
            return True
        else:
            return False

    def __str__(self):
        if printer.GaLatexPrinter.latex_flg:
            Printer = printer.GaLatexPrinter
        else:
            Printer = printer.GaPrinter

        return Printer().doprint(self)

    def __repr__(self):
        return str(self)

    def _repr_latex_(self):
        latex_str = printer.GaLatexPrinter.latex(self)
        if r'\begin{align*}' not in latex_str:
            if self.title is None:
                latex_str = r'\begin{equation*} ' + latex_str + r' \end{equation*}'
            else:
                latex_str = r'\begin{equation*} ' + self.title + ' = ' + latex_str + r' \end{equation*}'
        else:
            if self.title is not None:
                latex_str = latex_str.replace('&',' ' + self.title + ' =&',1)
        return latex_str

    def is_scalar(self):
        for x in self.terms:
            if isinstance(x[0], Mv) and not x[0].is_scalar():
                return False
        return True

    def components(self):
        dop_lst = []
        for (sdop, base) in self.Dop_mv_expand():
            new_coefs = []
            new_pdiffs = []
            for (coef, pdiff) in sdop.terms:
                if pdiff in new_pdiffs:
                    index = new_pdiffs.index(pdiff)
                    new_coefs[index] += coef * base
                else:
                    new_pdiffs.append(pdiff)
                    new_coefs.append(coef * base)
            new_coefs = [Mv(x, ga=self.Ga) for x in new_coefs]
            terms = list(zip(new_coefs, new_pdiffs))
            dop_lst.append(Dop(terms, ga=self.Ga))
        return tuple(dop_lst)

    def Dop_mv_expand(self, modes=None):
        coefs = []
        bases = []
        self.consolidate_coefs()

        for (coef, pdiff) in self.terms:
            if isinstance(coef, Mv) and not coef.is_scalar():
                mv_terms = metric.linear_expand(coef.obj, mode=False)
                for (mv_coef, mv_base) in mv_terms:
                    if mv_base in bases:
                        index = bases.index(mv_base)
                        coefs[index] += Sdop([(mv_coef, pdiff)], ga=self.Ga)
                    else:
                        bases.append(mv_base)
                        coefs.append(Sdop([(mv_coef, pdiff)], ga=self.Ga))
            else:
                if isinstance(coef, Mv):
                    mv_coef = coef.obj
                else:
                    mv_coef = coef
                if S(1) in bases:
                    index = bases.index(S(1))
                    coefs[index] += Sdop([(mv_coef, pdiff)], ga=self.Ga)
                else:
                    bases.append(S(1))
                    coefs.append(Sdop([(mv_coef, pdiff)], ga=self.Ga))
        if modes is not None:
            for i in range(len(coefs)):
                coefs[i] = coefs[i].simplify(modes)
        terms = list(zip(coefs, bases))
        return sorted(terms, key=lambda x: self.Ga.blades_lst0.index(x[1]))

    def Dop_str(self):
        if len(self.terms) == 0:
            return ZERO_STR

        mv_terms = self.Dop_mv_expand(modes=simplify)
        s = ''

        for (sdop, base) in mv_terms:
            str_base = printer.latex(base)
            str_sdop = printer.latex(sdop)
            if base == S(1):
                s += str_sdop
            else:
                if len(sdop.terms) > 1:
                    if self.cmpflg:
                        s += '(' + str_sdop + ')*' + str_base
                    else:
                        s += str_base + '*(' + str_sdop + ')'
                else:
                    if str_sdop[0] == '-' and not isinstance(sdop.terms[0][0], Add):
                        if self.cmpflg:
                            s += str_sdop + '*' + str_base
                        else:
                            s += '-' + str_base + '*' + str_sdop[1:]
                    else:
                        if self.cmpflg:
                            s += str_sdop + '*' + str_base
                        else:
                            s += str_base + '*' + str_sdop
            s += ' + '

        s = s.replace('+ -','-')
        return s[:-3]

    def Dop_latex_str(self):
        if len(self.terms) == 0:
            return ZERO_STR

        self.consolidate_coefs()

        mv_terms = self.Dop_mv_expand(modes=simplify)
        s = ''

        for (sdop, base) in mv_terms:
            str_base = printer.latex(base)
            str_sdop = printer.latex(sdop)
            if base == S(1):
                s += str_sdop
            else:
                if str_sdop == '1':
                    s += str_base
                if str_sdop == '-1':
                    s += '-' + str_base
                    if str_sdop[1:] != '1':
                        s += ' ' + str_sdop[1:]
                else:
                    if len(sdop.terms) > 1:
                        if self.cmpflg:
                            s += r'\left ( ' + str_sdop + r'\right ) ' + str_base
                        else:
                            s += str_base + ' ' + r'\left ( ' + str_sdop + r'\right ) '
                    else:
                        if str_sdop[0] == '-' and not isinstance(sdop.terms[0][0], Add):
                            if self.cmpflg:
                                s += str_sdop + str_base
                            else:
                                s += '-' + str_base + ' ' + str_sdop[1:]
                        else:
                            if self.cmpflg:
                                s += str_sdop + ' ' + str_base
                            else:
                                s += str_base + ' ' + str_sdop
            s += ' + '

        s = s.replace('+ -','-')
        Sdop.str_mode = False
        return s[:-3]

    def Fmt(self, fmt=1, title=None, dop_fmt=None):
        if printer.GaLatexPrinter.latex_flg:
            printer.GaLatexPrinter.prev_fmt = printer.GaLatexPrinter.fmt
            printer.GaLatexPrinter.prev_dop_fmt = printer.GaLatexPrinter.dop_fmt
        else:
            printer.GaPrinter.prev_fmt = printer.GaPrinter.fmt
            printer.GaPrinter.prev_dop_fmt = printer.GaPrinter.dop_fmt

        if title is not None:
            self.title = title

        if printer.isinteractive():
            return self

        if Mv.latex_flg:
            latex_str = printer.GaLatexPrinter.latex(self)
            printer.GaLatexPrinter.fmt = printer.GaLatexPrinter.prev_fmt
            printer.GaLatexPrinter.dop_fmt = printer.GaLatexPrinter.prev_dop_fmt

            if title is not None:
                return title + ' = ' + latex_str
            else:
                return latex_str
        else:
            s = str(self)
            printer.GaPrinter.fmt = printer.GaPrinter.prev_fmt
            printer.GaPrinter.dop_fmt = printer.GaPrinter.prev_dop_fmt

            if title is not None:
                return title + ' = ' + s
            else:
                return s
        return

    @staticmethod
    def basic(ga):
        r_basis = list(ga.r_basis)

        if not ga.is_ortho:
            r_basis = [x / ga.e_sq for x in r_basis]
        if ga.norm:
            r_basis = [x / e_norm for (x, e_norm) in zip(r_basis, ga.e_norm)]

        ga.lgrad = Dop(r_basis, ga.pdx, ga=ga)
        ga.rgrad = Dop(r_basis, ga.pdx, ga=ga, cmpflg=true)
        return ga.lgrad, ga.rgrad

################################# Alan Macdonald's additions #########################


def Nga(x, prec=5):
    if isinstance(x, Mv):
        Px = Mv(x, ga=x.Ga)
        Px.obj = Nsympy(x.obj, prec)
        return(Px)
    else:
        return(Nsympy(x, prec))


def printeigen(M):    # Print eigenvalues, multiplicities, eigenvectors of M.
    evects = M.eigenvects()
    for i in range(len(evects)):                   # i iterates over eigenvalues
        print(('Eigenvalue =', evects[i][0], '  Multiplicity =', evects[i][1], ' Eigenvectors:'))
        for j in range(len(evects[i][2])):         # j iterates over eigenvectors of a given eigenvalue
            result = '['
            for k in range(len(evects[i][2][j])):  # k iterates over coordinates of an eigenvector
                result += str(trigsimp(evects[i][2][j][k]).evalf(3))
                if k != len(evects[i][2][j]) - 1:
                    result += ', '
            result += '] '
            print(result)


def printGS(M, norm=False):  # Print Gram-Schmidt output.
    from sympy import GramSchmidt
    global N
    N = GramSchmidt(M, norm)
    result = '[ '
    for i in range(len(N)):
        result += '['
        for j in range(len(N[0])):
            result += str(trigsimp(N[i][j]).evalf(3))
            if j != len(N[0]) - 1:
                result += ', '
        result += '] '
        if j != len(N[0]) - 1:
            result += ' '
    result += ']'
    print(result)


def printrref(matrix, vars="xyzuvwrs"):   # Print rref of matrix with variables.
    rrefmatrix = matrix.rref()[0]
    rows, cols = rrefmatrix.shape
    if len(vars) < cols - 1:
        print('Not enough variables.')
        return
    for i in range(rows):
        result = ''
        for j in range(cols - 1):
            result += str(rrefmatrix[i, j]) + vars[j]
            if j != cols - 2:
                result += ' + '
        result += ' = ' + str(rrefmatrix[i, cols - 1])
        print(result)


def com(A, B):
    raise ImportError(
        """mv.com is removed, please use galgebra.ga.Ga.com(A, B) instead.""")


def correlation(u, v, dec=3):  # Compute the correlation coefficient of vectors u and v.
    rows, cols = u.shape
    uave = 0
    vave = 0
    for i in range(rows):
        uave += u[i]
        vave += v[i]
    uave = uave / rows
    vave = vave / rows
    ulocal = u[:, :]  # Matrix copy
    vlocal = v[:, :]
    for i in range(rows):
        ulocal[i] -= uave
        vlocal[i] -= vave
    return ulocal.dot(vlocal) / (ulocal.norm() * vlocal.norm()). evalf(dec)


def J(A):
    if isinstance(A, Mv):
        return A.J()
    else:
        raise ValueError('A not a multivector in J(A)')


def Jinv(A):
    if isinstance(A, Mv):
        return A.Jinv()
    else:
        raise ValueError('A not a multivector in J(A)')


def cross(v1, v2):
    if v1.is_vector() and v2.is_vector() and v1.Ga.name == v2.Ga.name and v1.Ga.n == 3:
        return -v1.Ga.I() * (v1 ^ v2)
    else:
        raise ValueError(str(v1) + ' and ' + str(v2) + ' not compatible for cross product.')


def dual(A):
    if isinstance(A, Mv):
        return A.dual()
    else:
        raise ValueError('A not a multivector in dual(A)')


def even(A):
    if not isinstance(A,Mv):
        raise ValueError('A = ' + str(A) + ' not a multivector in even(A).')
    return A.even()


def odd(A):
    if not isinstance(A,Mv):
        raise ValueError('A = ' + str(A) + ' not a multivector in even(A).')
    return A.odd()


def exp(A,hint='-'):
    if isinstance(A,Mv):
        return A.exp(hint)
    else:
        return sympy_exp(A)


def grade(A, r=0):
    if isinstance(A, Mv):
        return A.grade(r)
    else:
        raise ValueError('A not a multivector in grade(A,r)')


def inv(A):
    if not isinstance(A,Mv):
        raise ValueError('A = ' + str(A) + ' not a multivector in inv(A).')
    return A.inv()


def norm(A, hint='+'):
    if isinstance(A, Mv):
        return A.norm(hint=hint)
    else:
        raise ValueError('A not a multivector in norm(A)')


def norm2(A):
    if isinstance(A, Mv):
        return A.norm2()
    else:
        raise ValueError('A not a multivector in norm(A)')


def proj(B, A):  # Project on the blade B the multivector A
    if isinstance(A,Mv):
        return A.project_in_blade(B)
    else:
        raise ValueError('A not a multivector in proj(B,A)')


def rot(itheta, A, hint='-'):  # Rotate by the 2-blade itheta the multivector A
    if isinstance(A,Mv):
        return A.rotate_multivector(itheta, hint)
    else:
        raise ValueError('A not a multivector in rotate(A,itheta)')


def refl(B, A):  #  Project on the blade B the multivector A
    if isinstance(A,Mv):
        return A.reflect_in_blade(B)
    else:
        raise ValueError('A not a multivector in reflect(B,A)')


def rev(A):
    if isinstance(A, Mv):
        return A.rev()
    else:
        raise ValueError('A not a multivector in rev(A)')


def scalar(A):
    if not isinstance(A,Mv):
        raise ValueError('A = ' + str(A) + ' not a multivector in inv(A).')
    return A.scalar()

if __name__ == "__main__":
    pass<|MERGE_RESOLUTION|>--- conflicted
+++ resolved
@@ -176,22 +176,15 @@
         self.char_Mv = True
         return
 
-<<<<<<< HEAD
-    def make_blade(self, *kargs, **kwargs):
-        # Called by __init__ to make a k-blade
-
-        if isinstance(kargs[0], str) and isinstance(kargs[1], int):
-            root = kargs[0]
-            self.obj = reduce(Mv.__xor__, [self.Ga.mv('%s%d' % (root, i), 'vector') for i in range(kargs[1])], self.Ga.mv(1, 'scalar')).obj
-
-
-    def make_grade(self, *kargs, **kwargs):
-    # Called by __init__ to make a pure grade multivector.
-=======
     # helper methods called by __init__. Note that these names must not change,
     # as the part of the name after `_make_` is public API via the string
     # argument passed to __init__.
->>>>>>> a2a34f5d
+
+    def _make_blade(ga, *kargs, **kwargs):
+        """ Make a k-blade. """
+        if isinstance(kargs[0], str) and isinstance(kargs[1], int):
+            root = kargs[0]
+            return reduce(Mv.__xor__, [ga.mv('%s%d' % (root, i), 'vector') for i in range(kargs[1])], ga.mv(1, 'scalar')).obj
 
     @staticmethod
     def _make_grade(ga, *args, **kwargs):
@@ -275,23 +268,9 @@
                 tmp += Mv._make_grade(args[0], grade + 1, **kwargs)
         return tmp
 
-<<<<<<< HEAD
-    init_dict = {'scalar': make_scalar,
-                 'vector': make_vector,
-                 'bivector': make_bivector,
-                 'grade2': make_bivector,
-                 'pseudo': make_pseudo_scalar,
-                 'mv': make_multivector,
-                 'spinor': make_spinor,
-                 'even': make_spinor,
-                 'odd': make_odd,
-                 'grade': make_grade,
-                 'blade': make_blade}
-=======
     # aliases
     _make_grade2 = _make_bivector
     _make_even = _make_spinor
->>>>>>> a2a34f5d
 
     def __init__(self, *args, **kwargs):
 
@@ -1032,6 +1011,7 @@
         a list (sympy expressions) of the coefficients of each basis blade
         in blade_lst
         """
+
         if blade_lst is None:
             blade_lst = [self.Ga.mv(ONE)] + self.Ga.mv_blades_lst
         else:
